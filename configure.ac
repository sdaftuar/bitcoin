--- conflicted
+++ resolved
@@ -677,15 +677,12 @@
 AX_BOOST_PROGRAM_OPTIONS
 AX_BOOST_THREAD
 AX_BOOST_CHRONO
-<<<<<<< HEAD
 AX_BOOST_DATE_TIME
-=======
 
 dnl Boost 1.56 through 1.62 allow using std::atomic instead of its own atomic
 dnl counter implementations. In 1.63 and later the std::atomic approach is default.
 m4_pattern_allow(DBOOST_AC_USE_STD_ATOMIC) dnl otherwise it's treated like a macro
 BOOST_CPPFLAGS="-DBOOST_SP_USE_STD_ATOMIC -DBOOST_AC_USE_STD_ATOMIC $BOOST_CPPFLAGS"
->>>>>>> e2b99b13
 
 if test x$use_reduce_exports = xyes; then
   AC_MSG_CHECKING([for working boost reduced exports])
