--- conflicted
+++ resolved
@@ -801,19 +801,11 @@
     while (mapOrphanTransactions.size() > nMaxOrphans)
     {
         // Evict a random orphan:
-<<<<<<< HEAD
-        uint256 randomhash = GetRandHash();
+        size_t randompos = rng.randrange(g_orphan_list.size());
         if (cclGlobals->simulation.get() != NULL) {
-            randomhash = cclGlobals->GetDetRandHash();
-        }
-        std::map<uint256, COrphanTx>::iterator it = mapOrphanTransactions.lower_bound(randomhash);
-        if (it == mapOrphanTransactions.end())
-            it = mapOrphanTransactions.begin();
-        EraseOrphanTx(it->first);
-=======
-        size_t randompos = rng.randrange(g_orphan_list.size());
+            randompos = cclGlobals->GetDetRandomNumber(g_orphan_list.size());
+        }
         EraseOrphanTx(g_orphan_list[randompos]->first);
->>>>>>> 2472733a
         ++nEvicted;
     }
     return nEvicted;
@@ -2723,6 +2715,7 @@
         }
 
         if (fBlockReconstructed) {
+            if (cclGlobals->dlog.get() != NULL) cclGlobals->dlog->OnNewBlock(*pblock);
             // If we got here, we were able to optimistically reconstruct a
             // block that is in flight from some other peer.
             {
