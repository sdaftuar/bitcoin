--- conflicted
+++ resolved
@@ -30,13 +30,8 @@
 #include "utilstrencodings.h"
 #include "validationinterface.h"
 
-<<<<<<< HEAD
 #include "ccl/cclglobals.h"
 
-#include <boost/thread.hpp>
-
-=======
->>>>>>> 303c171b
 #if defined(NDEBUG)
 # error "Bitcoin cannot be compiled without assertions."
 #endif
