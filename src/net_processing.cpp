--- conflicted
+++ resolved
@@ -1166,7 +1166,7 @@
             vWorkQueue.emplace_back(inv.hash, i);
         }
 
-        LogPrint("mempool", "AcceptToMemoryPool: accepted %s (poolsz %u txn, %u kB)\n",
+        LogPrint(BCLog::MEMPOOL, "AcceptToMemoryPool: accepted %s (poolsz %u txn, %u kB)\n",
                 tx.GetHash().ToString(),
                 mempool.size(), mempool.DynamicMemoryUsage() / 1000);
 
@@ -1191,7 +1191,7 @@
 
                 if (AcceptToMemoryPool(mempool, stateDummy, porphanTx, true, &fMissingInputs2))
                 {
-                    LogPrint("mempool", "   accepted orphan tx %s\n", orphanHash.ToString());
+                    LogPrint(BCLog::MEMPOOL, "   accepted orphan tx %s\n", orphanHash.ToString());
                     for (unsigned int i = 0; i < orphanTx.vout.size(); i++) {
                         vWorkQueue.emplace_back(orphanHash, i);
                     }
@@ -1206,7 +1206,7 @@
                     }
                     // Has inputs but not accepted to mempool
                     // Probably non-standard or insufficient fee/priority
-                    LogPrint("mempool", "   removed orphan tx %s\n", orphanHash.ToString());
+                    LogPrint(BCLog::MEMPOOL, "   removed orphan tx %s\n", orphanHash.ToString());
                     vEraseQueue.push_back(orphanHash);
                     if (!orphanTx.HasWitness() && !stateDummy.CorruptionPossible()) {
                         assert(recentRejects);
@@ -1234,7 +1234,7 @@
             if (nEvicted > 0)
                 LogPrint("orphan", "mapOrphan overflow, removed %u tx\n", nEvicted);
         } else {
-            LogPrint("mempool", "not keeping orphan with rejected parents %s\n",tx.GetHash().ToString());
+            LogPrint(BCLog::MEMPOOL, "not keeping orphan with rejected parents %s\n",tx.GetHash().ToString());
         }
     } else {
         if (!tx.HasWitness() && !state.CorruptionPossible()) {
@@ -1244,7 +1244,7 @@
             assert(recentRejects);
             recentRejects->insert(tx.GetHash());
         }
-        LogPrint("mempoolrej", "%s was not accepted: %s\n", tx.GetHash().ToString(),
+        LogPrint(BCLog::MEMPOOLREJ, "%s was not accepted: %s\n", tx.GetHash().ToString(),
                 FormatStateMessage(state));
     }
 }
@@ -2489,13 +2489,9 @@
         std::shared_ptr<CBlock> pblock = std::make_shared<CBlock>();
         vRecv >> *pblock;
 
-<<<<<<< HEAD
         if (cclGlobals->dlog.get() != NULL) cclGlobals->dlog->OnNewBlock(*pblock);
 
-        LogPrint("net", "received block %s peer=%d\n", pblock->GetHash().ToString(), pfrom->id);
-=======
         LogPrint(BCLog::NET, "received block %s peer=%d\n", pblock->GetHash().ToString(), pfrom->id);
->>>>>>> 72bc7e13
 
         // Process all blocks from whitelisted peers, even if not requested,
         // unless we're still syncing with the network.
