// Copyright (c) 2009-2010 Satoshi Nakamoto
// Copyright (c) 2009-2017 The Bitcoin Core developers
// Distributed under the MIT software license, see the accompanying
// file COPYING or http://www.opensource.org/licenses/mit-license.php.

#include <net_processing.h>

#include <addrman.h>
#include <arith_uint256.h>
#include <blockencodings.h>
#include <chainparams.h>
#include <consensus/validation.h>
#include <hash.h>
#include <validation.h>
#include <merkleblock.h>
#include <netmessagemaker.h>
#include <netbase.h>
#include <policy/fees.h>
#include <policy/policy.h>
#include <primitives/block.h>
#include <primitives/transaction.h>
#include <random.h>
#include <reverse_iterator.h>
#include <scheduler.h>
#include <tinyformat.h>
#include <txmempool.h>
#include <ui_interface.h>
#include <util.h>
#include <utilmoneystr.h>
#include <utilstrencodings.h>
#include <memory>

#include "ccl/cclglobals.h"

#if defined(NDEBUG)
# error "Bitcoin cannot be compiled without assertions."
#endif

/** Expiration time for orphan transactions in seconds */
static constexpr int64_t ORPHAN_TX_EXPIRE_TIME = 20 * 60;
/** Minimum time between orphan transactions expire time checks in seconds */
static constexpr int64_t ORPHAN_TX_EXPIRE_INTERVAL = 5 * 60;
/** Headers download timeout expressed in microseconds
 *  Timeout = base + per_header * (expected number of headers) */
static constexpr int64_t HEADERS_DOWNLOAD_TIMEOUT_BASE = 15 * 60 * 1000000; // 15 minutes
static constexpr int64_t HEADERS_DOWNLOAD_TIMEOUT_PER_HEADER = 1000; // 1ms/header
/** Protect at least this many outbound peers from disconnection due to slow/
 * behind headers chain.
 */
static constexpr int32_t MAX_OUTBOUND_PEERS_TO_PROTECT_FROM_DISCONNECT = 4;
/** Timeout for (unprotected) outbound peers to sync to our chainwork, in seconds */
static constexpr int64_t CHAIN_SYNC_TIMEOUT = 20 * 60; // 20 minutes
/** How frequently to check for stale tips, in seconds */
static constexpr int64_t STALE_CHECK_INTERVAL = 10 * 60; // 10 minutes
/** How frequently to check for extra outbound peers and disconnect, in seconds */
static constexpr int64_t EXTRA_PEER_CHECK_INTERVAL = 45;
/** Minimum time an outbound-peer-eviction candidate must be connected for, in order to evict, in seconds */
static constexpr int64_t MINIMUM_CONNECT_TIME = 30;
/** SHA256("main address relay")[0:8] */
static constexpr uint64_t RANDOMIZER_ID_ADDRESS_RELAY = 0x3cac0035b5866b90ULL;
/// Age after which a stale block will no longer be served if requested as
/// protection against fingerprinting. Set to one month, denominated in seconds.
static constexpr int STALE_RELAY_AGE_LIMIT = 30 * 24 * 60 * 60;
/// Age after which a block is considered historical for purposes of rate
/// limiting block relay. Set to one week, denominated in seconds.
static constexpr int HISTORICAL_BLOCK_AGE = 7 * 24 * 60 * 60;

struct COrphanTx {
    // When modifying, adapt the copy of this definition in tests/DoS_tests.
    CTransactionRef tx;
    NodeId fromPeer;
    int64_t nTimeExpire;
};
static CCriticalSection g_cs_orphans;
std::map<uint256, COrphanTx> mapOrphanTransactions GUARDED_BY(g_cs_orphans);

void EraseOrphansFor(NodeId peer);

/** Increase a node's misbehavior score. */
void Misbehaving(NodeId nodeid, int howmuch, const std::string& message="") EXCLUSIVE_LOCKS_REQUIRED(cs_main);

/** Average delay between local address broadcasts in seconds. */
static constexpr unsigned int AVG_LOCAL_ADDRESS_BROADCAST_INTERVAL = 24 * 60 * 60;
/** Average delay between peer address broadcasts in seconds. */
static const unsigned int AVG_ADDRESS_BROADCAST_INTERVAL = 30;
/** Average delay between trickled inventory transmissions in seconds.
 *  Blocks and whitelisted receivers bypass this, outbound peers get half this delay. */
static const unsigned int INVENTORY_BROADCAST_INTERVAL = 5;
/** Maximum number of inventory items to send per transmission.
 *  Limits the impact of low-fee transaction floods. */
static constexpr unsigned int INVENTORY_BROADCAST_MAX = 7 * INVENTORY_BROADCAST_INTERVAL;
/** Average delay between feefilter broadcasts in seconds. */
static constexpr unsigned int AVG_FEEFILTER_BROADCAST_INTERVAL = 10 * 60;
/** Maximum feefilter broadcast delay after significant change. */
static constexpr unsigned int MAX_FEEFILTER_CHANGE_DELAY = 5 * 60;

// Internal stuff
namespace {
    /** Number of nodes with fSyncStarted. */
    int nSyncStarted GUARDED_BY(cs_main) = 0;

    /**
     * Sources of received blocks, saved to be able to send them reject
     * messages or ban them when processing happens afterwards.
     * Set mapBlockSource[hash].second to false if the node should not be
     * punished if the block is invalid.
     */
    std::map<uint256, std::pair<NodeId, bool>> mapBlockSource GUARDED_BY(cs_main);

    /**
     * Filter for transactions that were recently rejected by
     * AcceptToMemoryPool. These are not rerequested until the chain tip
     * changes, at which point the entire filter is reset.
     *
     * Without this filter we'd be re-requesting txs from each of our peers,
     * increasing bandwidth consumption considerably. For instance, with 100
     * peers, half of which relay a tx we don't accept, that might be a 50x
     * bandwidth increase. A flooding attacker attempting to roll-over the
     * filter using minimum-sized, 60byte, transactions might manage to send
     * 1000/sec if we have fast peers, so we pick 120,000 to give our peers a
     * two minute window to send invs to us.
     *
     * Decreasing the false positive rate is fairly cheap, so we pick one in a
     * million to make it highly unlikely for users to have issues with this
     * filter.
     *
     * Memory used: 1.3 MB
     */
    std::unique_ptr<CRollingBloomFilter> recentRejects GUARDED_BY(cs_main);
    uint256 hashRecentRejectsChainTip GUARDED_BY(cs_main);

    /** Blocks that are in flight, and that are in the queue to be downloaded. */
    struct QueuedBlock {
        uint256 hash;
        const CBlockIndex* pindex;                               //!< Optional.
        bool fValidatedHeaders;                                  //!< Whether this block has validated headers at the time of request.
        std::unique_ptr<PartiallyDownloadedBlock> partialBlock;  //!< Optional, used for CMPCTBLOCK downloads
    };
    std::map<uint256, std::pair<NodeId, std::list<QueuedBlock>::iterator> > mapBlocksInFlight GUARDED_BY(cs_main);

    /** Stack of nodes which we have set to announce using compact blocks */
    std::list<NodeId> lNodesAnnouncingHeaderAndIDs GUARDED_BY(cs_main);

    /** Number of preferable block download peers. */
    int nPreferredDownload GUARDED_BY(cs_main) = 0;

    /** Number of peers from which we're downloading blocks. */
    int nPeersWithValidatedDownloads GUARDED_BY(cs_main) = 0;

    /** Number of outbound peers with m_chain_sync.m_protect. */
    int g_outbound_peers_with_protect_from_disconnect GUARDED_BY(cs_main) = 0;

    /** When our tip was last updated. */
    std::atomic<int64_t> g_last_tip_update(0);

    /** Relay map */
    typedef std::map<uint256, CTransactionRef> MapRelay;
    MapRelay mapRelay GUARDED_BY(cs_main);
    /** Expiration-time ordered list of (expire time, relay map entry) pairs. */
    std::deque<std::pair<int64_t, MapRelay::iterator>> vRelayExpiration GUARDED_BY(cs_main);

    std::atomic<int64_t> nTimeBestReceived(0); // Used only to inform the wallet of when we last received a block

    struct IteratorComparator
    {
        template<typename I>
        bool operator()(const I& a, const I& b) const
        {
            return &(*a) < &(*b);
        }
    };
    std::map<COutPoint, std::set<std::map<uint256, COrphanTx>::iterator, IteratorComparator>> mapOrphanTransactionsByPrev GUARDED_BY(g_cs_orphans);

    static size_t vExtraTxnForCompactIt GUARDED_BY(g_cs_orphans) = 0;
    static std::vector<std::pair<uint256, CTransactionRef>> vExtraTxnForCompact GUARDED_BY(g_cs_orphans);
} // namespace

namespace {
struct CBlockReject {
    unsigned char chRejectCode;
    std::string strRejectReason;
    uint256 hashBlock;
};

/**
 * Maintain validation-specific state about nodes, protected by cs_main, instead
 * by CNode's own locks. This simplifies asynchronous operation, where
 * processing of incoming data is done after the ProcessMessage call returns,
 * and we're no longer holding the node's locks.
 */
struct CNodeState {
    //! The peer's address
    const CService address;
    //! Whether we have a fully established connection.
    bool fCurrentlyConnected;
    //! Accumulated misbehaviour score for this peer.
    int nMisbehavior;
    //! Whether this peer should be disconnected and banned (unless whitelisted).
    bool fShouldBan;
    //! String name of this peer (debugging/logging purposes).
    const std::string name;
    //! List of asynchronously-determined block rejections to notify this peer about.
    std::vector<CBlockReject> rejects;
    //! The best known block we know this peer has announced.
    const CBlockIndex *pindexBestKnownBlock;
    //! The hash of the last unknown block this peer has announced.
    uint256 hashLastUnknownBlock;
    //! The last full block we both have.
    const CBlockIndex *pindexLastCommonBlock;
    //! The best header we have sent our peer.
    const CBlockIndex *pindexBestHeaderSent;
    //! Length of current-streak of unconnecting headers announcements
    int nUnconnectingHeaders;
    //! Whether we've started headers synchronization with this peer.
    bool fSyncStarted;
    //! When to potentially disconnect peer for stalling headers download
    int64_t nHeadersSyncTimeout;
    //! Since when we're stalling block download progress (in microseconds), or 0.
    int64_t nStallingSince;
    std::list<QueuedBlock> vBlocksInFlight;
    //! When the first entry in vBlocksInFlight started downloading. Don't care when vBlocksInFlight is empty.
    int64_t nDownloadingSince;
    int nBlocksInFlight;
    int nBlocksInFlightValidHeaders;
    //! Whether we consider this a preferred download peer.
    bool fPreferredDownload;
    //! Whether this peer wants invs or headers (when possible) for block announcements.
    bool fPreferHeaders;
    //! Whether this peer wants invs or cmpctblocks (when possible) for block announcements.
    bool fPreferHeaderAndIDs;
    /**
      * Whether this peer will send us cmpctblocks if we request them.
      * This is not used to gate request logic, as we really only care about fSupportsDesiredCmpctVersion,
      * but is used as a flag to "lock in" the version of compact blocks (fWantsCmpctWitness) we send.
      */
    bool fProvidesHeaderAndIDs;
    //! Whether this peer can give us witnesses
    bool fHaveWitness;
    //! Whether this peer wants witnesses in cmpctblocks/blocktxns
    bool fWantsCmpctWitness;
    /**
     * If we've announced NODE_WITNESS to this peer: whether the peer sends witnesses in cmpctblocks/blocktxns,
     * otherwise: whether this peer sends non-witnesses in cmpctblocks/blocktxns.
     */
    bool fSupportsDesiredCmpctVersion;

    /** State used to enforce CHAIN_SYNC_TIMEOUT
      * Only in effect for outbound, non-manual connections, with
      * m_protect == false
      * Algorithm: if a peer's best known block has less work than our tip,
      * set a timeout CHAIN_SYNC_TIMEOUT seconds in the future:
      *   - If at timeout their best known block now has more work than our tip
      *     when the timeout was set, then either reset the timeout or clear it
      *     (after comparing against our current tip's work)
      *   - If at timeout their best known block still has less work than our
      *     tip did when the timeout was set, then send a getheaders message,
      *     and set a shorter timeout, HEADERS_RESPONSE_TIME seconds in future.
      *     If their best known block is still behind when that new timeout is
      *     reached, disconnect.
      */
    struct ChainSyncTimeoutState {
        //! A timeout used for checking whether our peer has sufficiently synced
        int64_t m_timeout;
        //! A header with the work we require on our peer's chain
        const CBlockIndex * m_work_header;
        //! After timeout is reached, set to true after sending getheaders
        bool m_sent_getheaders;
        //! Whether this peer is protected from disconnection due to a bad/slow chain
        bool m_protect;
    };

    ChainSyncTimeoutState m_chain_sync;

    //! Time of last new block announcement
    int64_t m_last_block_announcement;

    CNodeState(CAddress addrIn, std::string addrNameIn) : address(addrIn), name(addrNameIn) {
        fCurrentlyConnected = false;
        nMisbehavior = 0;
        fShouldBan = false;
        pindexBestKnownBlock = nullptr;
        hashLastUnknownBlock.SetNull();
        pindexLastCommonBlock = nullptr;
        pindexBestHeaderSent = nullptr;
        nUnconnectingHeaders = 0;
        fSyncStarted = false;
        nHeadersSyncTimeout = 0;
        nStallingSince = 0;
        nDownloadingSince = 0;
        nBlocksInFlight = 0;
        nBlocksInFlightValidHeaders = 0;
        fPreferredDownload = false;
        fPreferHeaders = false;
        fPreferHeaderAndIDs = false;
        fProvidesHeaderAndIDs = false;
        fHaveWitness = false;
        fWantsCmpctWitness = false;
        fSupportsDesiredCmpctVersion = false;
        m_chain_sync = { 0, nullptr, false, false };
        m_last_block_announcement = 0;
    }
};

/** Map maintaining per-node state. */
static std::map<NodeId, CNodeState> mapNodeState GUARDED_BY(cs_main);

static CNodeState *State(NodeId pnode) EXCLUSIVE_LOCKS_REQUIRED(cs_main) {
    std::map<NodeId, CNodeState>::iterator it = mapNodeState.find(pnode);
    if (it == mapNodeState.end())
        return nullptr;
    return &it->second;
}

static void UpdatePreferredDownload(CNode* node, CNodeState* state) EXCLUSIVE_LOCKS_REQUIRED(cs_main)
{
    nPreferredDownload -= state->fPreferredDownload;

    // Whether this node should be marked as a preferred download node.
    state->fPreferredDownload = (!node->fInbound || node->fWhitelisted) && !node->fOneShot && !node->fClient;

    nPreferredDownload += state->fPreferredDownload;
}

static void PushNodeVersion(CNode *pnode, CConnman* connman, int64_t nTime)
{
    ServiceFlags nLocalNodeServices = pnode->GetLocalServices();
    uint64_t nonce = pnode->GetLocalNonce();
    int nNodeStartingHeight = pnode->GetMyStartingHeight();
    NodeId nodeid = pnode->GetId();
    CAddress addr = pnode->addr;

    CAddress addrYou = (addr.IsRoutable() && !IsProxy(addr) ? addr : CAddress(CService(), addr.nServices));
    CAddress addrMe = CAddress(CService(), nLocalNodeServices);

    connman->PushMessage(pnode, CNetMsgMaker(INIT_PROTO_VERSION).Make(NetMsgType::VERSION, PROTOCOL_VERSION, (uint64_t)nLocalNodeServices, nTime, addrYou, addrMe,
            nonce, strSubVersion, nNodeStartingHeight, ::fRelayTxes));

    if (fLogIPs) {
        LogPrint(BCLog::NET, "send version message: version %d, blocks=%d, us=%s, them=%s, peer=%d\n", PROTOCOL_VERSION, nNodeStartingHeight, addrMe.ToString(), addrYou.ToString(), nodeid);
    } else {
        LogPrint(BCLog::NET, "send version message: version %d, blocks=%d, us=%s, peer=%d\n", PROTOCOL_VERSION, nNodeStartingHeight, addrMe.ToString(), nodeid);
    }
}

// Returns a bool indicating whether we requested this block.
// Also used if a block was /not/ received and timed out or started with another peer
static bool MarkBlockAsReceived(const uint256& hash) EXCLUSIVE_LOCKS_REQUIRED(cs_main) {
    std::map<uint256, std::pair<NodeId, std::list<QueuedBlock>::iterator> >::iterator itInFlight = mapBlocksInFlight.find(hash);
    if (itInFlight != mapBlocksInFlight.end()) {
        CNodeState *state = State(itInFlight->second.first);
        assert(state != nullptr);
        state->nBlocksInFlightValidHeaders -= itInFlight->second.second->fValidatedHeaders;
        if (state->nBlocksInFlightValidHeaders == 0 && itInFlight->second.second->fValidatedHeaders) {
            // Last validated block on the queue was received.
            nPeersWithValidatedDownloads--;
        }
        if (state->vBlocksInFlight.begin() == itInFlight->second.second) {
            // First block on the queue was received, update the start download time for the next one
            state->nDownloadingSince = std::max(state->nDownloadingSince, GetTimeMicros());
        }
        state->vBlocksInFlight.erase(itInFlight->second.second);
        state->nBlocksInFlight--;
        state->nStallingSince = 0;
        mapBlocksInFlight.erase(itInFlight);
        return true;
    }
    return false;
}

// returns false, still setting pit, if the block was already in flight from the same peer
// pit will only be valid as long as the same cs_main lock is being held
static bool MarkBlockAsInFlight(NodeId nodeid, const uint256& hash, const CBlockIndex* pindex = nullptr, std::list<QueuedBlock>::iterator** pit = nullptr) EXCLUSIVE_LOCKS_REQUIRED(cs_main) {
    CNodeState *state = State(nodeid);
    assert(state != nullptr);

    // Short-circuit most stuff in case it is from the same node
    std::map<uint256, std::pair<NodeId, std::list<QueuedBlock>::iterator> >::iterator itInFlight = mapBlocksInFlight.find(hash);
    if (itInFlight != mapBlocksInFlight.end() && itInFlight->second.first == nodeid) {
        if (pit) {
            *pit = &itInFlight->second.second;
        }
        return false;
    }

    // Make sure it's not listed somewhere already.
    MarkBlockAsReceived(hash);

    std::list<QueuedBlock>::iterator it = state->vBlocksInFlight.insert(state->vBlocksInFlight.end(),
            {hash, pindex, pindex != nullptr, std::unique_ptr<PartiallyDownloadedBlock>(pit ? new PartiallyDownloadedBlock(&mempool) : nullptr)});
    state->nBlocksInFlight++;
    state->nBlocksInFlightValidHeaders += it->fValidatedHeaders;
    if (state->nBlocksInFlight == 1) {
        // We're starting a block download (batch) from this peer.
        state->nDownloadingSince = GetTimeMicros();
    }
    if (state->nBlocksInFlightValidHeaders == 1 && pindex != nullptr) {
        nPeersWithValidatedDownloads++;
    }
    itInFlight = mapBlocksInFlight.insert(std::make_pair(hash, std::make_pair(nodeid, it))).first;
    if (pit)
        *pit = &itInFlight->second.second;
    return true;
}

/** Check whether the last unknown block a peer advertised is not yet known. */
static void ProcessBlockAvailability(NodeId nodeid) EXCLUSIVE_LOCKS_REQUIRED(cs_main) {
    CNodeState *state = State(nodeid);
    assert(state != nullptr);

    if (!state->hashLastUnknownBlock.IsNull()) {
        const CBlockIndex* pindex = LookupBlockIndex(state->hashLastUnknownBlock);
        if (pindex && pindex->nChainWork > 0) {
            if (state->pindexBestKnownBlock == nullptr || pindex->nChainWork >= state->pindexBestKnownBlock->nChainWork) {
                state->pindexBestKnownBlock = pindex;
            }
            state->hashLastUnknownBlock.SetNull();
        }
    }
}

/** Update tracking information about which blocks a peer is assumed to have. */
static void UpdateBlockAvailability(NodeId nodeid, const uint256 &hash) EXCLUSIVE_LOCKS_REQUIRED(cs_main) {
    CNodeState *state = State(nodeid);
    assert(state != nullptr);

    ProcessBlockAvailability(nodeid);

    const CBlockIndex* pindex = LookupBlockIndex(hash);
    if (pindex && pindex->nChainWork > 0) {
        // An actually better block was announced.
        if (state->pindexBestKnownBlock == nullptr || pindex->nChainWork >= state->pindexBestKnownBlock->nChainWork) {
            state->pindexBestKnownBlock = pindex;
        }
    } else {
        // An unknown block was announced; just assume that the latest one is the best one.
        state->hashLastUnknownBlock = hash;
    }
}

/**
 * When a peer sends us a valid block, instruct it to announce blocks to us
 * using CMPCTBLOCK if possible by adding its nodeid to the end of
 * lNodesAnnouncingHeaderAndIDs, and keeping that list under a certain size by
 * removing the first element if necessary.
 */
static void MaybeSetPeerAsAnnouncingHeaderAndIDs(NodeId nodeid, CConnman* connman)
{
    AssertLockHeld(cs_main);
    CNodeState* nodestate = State(nodeid);
    if (!nodestate || !nodestate->fSupportsDesiredCmpctVersion) {
        // Never ask from peers who can't provide witnesses.
        return;
    }
    if (nodestate->fProvidesHeaderAndIDs) {
        for (std::list<NodeId>::iterator it = lNodesAnnouncingHeaderAndIDs.begin(); it != lNodesAnnouncingHeaderAndIDs.end(); it++) {
            if (*it == nodeid) {
                lNodesAnnouncingHeaderAndIDs.erase(it);
                lNodesAnnouncingHeaderAndIDs.push_back(nodeid);
                return;
            }
        }
        connman->ForNode(nodeid, [connman](CNode* pfrom){
            AssertLockHeld(cs_main);
            uint64_t nCMPCTBLOCKVersion = (pfrom->GetLocalServices() & NODE_WITNESS) ? 2 : 1;
            if (lNodesAnnouncingHeaderAndIDs.size() >= 3) {
                // As per BIP152, we only get 3 of our peers to announce
                // blocks using compact encodings.
                connman->ForNode(lNodesAnnouncingHeaderAndIDs.front(), [connman, nCMPCTBLOCKVersion](CNode* pnodeStop){
                    AssertLockHeld(cs_main);
                    connman->PushMessage(pnodeStop, CNetMsgMaker(pnodeStop->GetSendVersion()).Make(NetMsgType::SENDCMPCT, /*fAnnounceUsingCMPCTBLOCK=*/false, nCMPCTBLOCKVersion));
                    return true;
                });
                lNodesAnnouncingHeaderAndIDs.pop_front();
            }
            connman->PushMessage(pfrom, CNetMsgMaker(pfrom->GetSendVersion()).Make(NetMsgType::SENDCMPCT, /*fAnnounceUsingCMPCTBLOCK=*/true, nCMPCTBLOCKVersion));
            lNodesAnnouncingHeaderAndIDs.push_back(pfrom->GetId());
            return true;
        });
    }
}

static bool TipMayBeStale(const Consensus::Params &consensusParams) EXCLUSIVE_LOCKS_REQUIRED(cs_main)
{
    AssertLockHeld(cs_main);
    if (g_last_tip_update == 0) {
        g_last_tip_update = GetTime();
    }
    return g_last_tip_update < GetTime() - consensusParams.nPowTargetSpacing * 3 && mapBlocksInFlight.empty();
}

static bool CanDirectFetch(const Consensus::Params &consensusParams) EXCLUSIVE_LOCKS_REQUIRED(cs_main)
{
    return chainActive.Tip()->GetBlockTime() > GetAdjustedTime() - consensusParams.nPowTargetSpacing * 20;
}

static bool PeerHasHeader(CNodeState *state, const CBlockIndex *pindex) EXCLUSIVE_LOCKS_REQUIRED(cs_main)
{
    if (state->pindexBestKnownBlock && pindex == state->pindexBestKnownBlock->GetAncestor(pindex->nHeight))
        return true;
    if (state->pindexBestHeaderSent && pindex == state->pindexBestHeaderSent->GetAncestor(pindex->nHeight))
        return true;
    return false;
}

/** Update pindexLastCommonBlock and add not-in-flight missing successors to vBlocks, until it has
 *  at most count entries. */
static void FindNextBlocksToDownload(NodeId nodeid, unsigned int count, std::vector<const CBlockIndex*>& vBlocks, NodeId& nodeStaller, const Consensus::Params& consensusParams) EXCLUSIVE_LOCKS_REQUIRED(cs_main)
{
    if (count == 0)
        return;

    vBlocks.reserve(vBlocks.size() + count);
    CNodeState *state = State(nodeid);
    assert(state != nullptr);

    // Make sure pindexBestKnownBlock is up to date, we'll need it.
    ProcessBlockAvailability(nodeid);

    if (state->pindexBestKnownBlock == nullptr || state->pindexBestKnownBlock->nChainWork < chainActive.Tip()->nChainWork || state->pindexBestKnownBlock->nChainWork < nMinimumChainWork) {
        // This peer has nothing interesting.
        return;
    }

    if (state->pindexLastCommonBlock == nullptr) {
        // Bootstrap quickly by guessing a parent of our best tip is the forking point.
        // Guessing wrong in either direction is not a problem.
        state->pindexLastCommonBlock = chainActive[std::min(state->pindexBestKnownBlock->nHeight, chainActive.Height())];
    }

    // If the peer reorganized, our previous pindexLastCommonBlock may not be an ancestor
    // of its current tip anymore. Go back enough to fix that.
    state->pindexLastCommonBlock = LastCommonAncestor(state->pindexLastCommonBlock, state->pindexBestKnownBlock);
    if (state->pindexLastCommonBlock == state->pindexBestKnownBlock)
        return;

    std::vector<const CBlockIndex*> vToFetch;
    const CBlockIndex *pindexWalk = state->pindexLastCommonBlock;
    // Never fetch further than the best block we know the peer has, or more than BLOCK_DOWNLOAD_WINDOW + 1 beyond the last
    // linked block we have in common with this peer. The +1 is so we can detect stalling, namely if we would be able to
    // download that next block if the window were 1 larger.
    int nWindowEnd = state->pindexLastCommonBlock->nHeight + BLOCK_DOWNLOAD_WINDOW;
    int nMaxHeight = std::min<int>(state->pindexBestKnownBlock->nHeight, nWindowEnd + 1);
    NodeId waitingfor = -1;
    while (pindexWalk->nHeight < nMaxHeight) {
        // Read up to 128 (or more, if more blocks than that are needed) successors of pindexWalk (towards
        // pindexBestKnownBlock) into vToFetch. We fetch 128, because CBlockIndex::GetAncestor may be as expensive
        // as iterating over ~100 CBlockIndex* entries anyway.
        int nToFetch = std::min(nMaxHeight - pindexWalk->nHeight, std::max<int>(count - vBlocks.size(), 128));
        vToFetch.resize(nToFetch);
        pindexWalk = state->pindexBestKnownBlock->GetAncestor(pindexWalk->nHeight + nToFetch);
        vToFetch[nToFetch - 1] = pindexWalk;
        for (unsigned int i = nToFetch - 1; i > 0; i--) {
            vToFetch[i - 1] = vToFetch[i]->pprev;
        }

        // Iterate over those blocks in vToFetch (in forward direction), adding the ones that
        // are not yet downloaded and not in flight to vBlocks. In the meantime, update
        // pindexLastCommonBlock as long as all ancestors are already downloaded, or if it's
        // already part of our chain (and therefore don't need it even if pruned).
        for (const CBlockIndex* pindex : vToFetch) {
            if (!pindex->IsValid(BLOCK_VALID_TREE)) {
                // We consider the chain that this peer is on invalid.
                return;
            }
            if (!State(nodeid)->fHaveWitness && IsWitnessEnabled(pindex->pprev, consensusParams)) {
                // We wouldn't download this block or its descendants from this peer.
                return;
            }
            if (pindex->nStatus & BLOCK_HAVE_DATA || chainActive.Contains(pindex)) {
                if (pindex->nChainTx)
                    state->pindexLastCommonBlock = pindex;
            } else if (mapBlocksInFlight.count(pindex->GetBlockHash()) == 0) {
                // The block is not already downloaded, and not yet in flight.
                if (pindex->nHeight > nWindowEnd) {
                    // We reached the end of the window.
                    if (vBlocks.size() == 0 && waitingfor != nodeid) {
                        // We aren't able to fetch anything, but we would be if the download window was one larger.
                        nodeStaller = waitingfor;
                    }
                    return;
                }
                vBlocks.push_back(pindex);
                if (vBlocks.size() == count) {
                    return;
                }
            } else if (waitingfor == -1) {
                // This is the first already-in-flight block.
                waitingfor = mapBlocksInFlight[pindex->GetBlockHash()].first;
            }
        }
    }
}

} // namespace

// This function is used for testing the stale tip eviction logic, see
// denialofservice_tests.cpp
void UpdateLastBlockAnnounceTime(NodeId node, int64_t time_in_seconds)
{
    LOCK(cs_main);
    CNodeState *state = State(node);
    if (state) state->m_last_block_announcement = time_in_seconds;
}

// Returns true for outbound peers, excluding manual connections, feelers, and
// one-shots
static bool IsOutboundDisconnectionCandidate(const CNode *node)
{
    return !(node->fInbound || node->m_manual_connection || node->fFeeler || node->fOneShot);
}

void PeerLogicValidation::InitializeNode(CNode *pnode) {
    CAddress addr = pnode->addr;
    std::string addrName = pnode->GetAddrName();
    NodeId nodeid = pnode->GetId();
    {
        LOCK(cs_main);
        mapNodeState.emplace_hint(mapNodeState.end(), std::piecewise_construct, std::forward_as_tuple(nodeid), std::forward_as_tuple(addr, std::move(addrName)));
    }
    if(!pnode->fInbound)
        PushNodeVersion(pnode, connman, GetTime());
}

void PeerLogicValidation::FinalizeNode(NodeId nodeid, bool& fUpdateConnectionTime) {
    fUpdateConnectionTime = false;
    LOCK(cs_main);
    CNodeState *state = State(nodeid);
    assert(state != nullptr);

    if (state->fSyncStarted)
        nSyncStarted--;

    if (state->nMisbehavior == 0 && state->fCurrentlyConnected) {
        fUpdateConnectionTime = true;
    }

    for (const QueuedBlock& entry : state->vBlocksInFlight) {
        mapBlocksInFlight.erase(entry.hash);
    }
    EraseOrphansFor(nodeid);
    nPreferredDownload -= state->fPreferredDownload;
    nPeersWithValidatedDownloads -= (state->nBlocksInFlightValidHeaders != 0);
    assert(nPeersWithValidatedDownloads >= 0);
    g_outbound_peers_with_protect_from_disconnect -= state->m_chain_sync.m_protect;
    assert(g_outbound_peers_with_protect_from_disconnect >= 0);

    mapNodeState.erase(nodeid);

    if (mapNodeState.empty()) {
        // Do a consistency check after the last peer is removed.
        assert(mapBlocksInFlight.empty());
        assert(nPreferredDownload == 0);
        assert(nPeersWithValidatedDownloads == 0);
        assert(g_outbound_peers_with_protect_from_disconnect == 0);
    }
    LogPrint(BCLog::NET, "Cleared nodestate for peer=%d\n", nodeid);
}

bool GetNodeStateStats(NodeId nodeid, CNodeStateStats &stats) {
    LOCK(cs_main);
    CNodeState *state = State(nodeid);
    if (state == nullptr)
        return false;
    stats.nMisbehavior = state->nMisbehavior;
    stats.nSyncHeight = state->pindexBestKnownBlock ? state->pindexBestKnownBlock->nHeight : -1;
    stats.nCommonHeight = state->pindexLastCommonBlock ? state->pindexLastCommonBlock->nHeight : -1;
    for (const QueuedBlock& queue : state->vBlocksInFlight) {
        if (queue.pindex)
            stats.vHeightInFlight.push_back(queue.pindex->nHeight);
    }
    return true;
}

//////////////////////////////////////////////////////////////////////////////
//
// mapOrphanTransactions
//

static void AddToCompactExtraTransactions(const CTransactionRef& tx) EXCLUSIVE_LOCKS_REQUIRED(g_cs_orphans)
{
    size_t max_extra_txn = gArgs.GetArg("-blockreconstructionextratxn", DEFAULT_BLOCK_RECONSTRUCTION_EXTRA_TXN);
    if (max_extra_txn <= 0)
        return;
    if (!vExtraTxnForCompact.size())
        vExtraTxnForCompact.resize(max_extra_txn);
    vExtraTxnForCompact[vExtraTxnForCompactIt] = std::make_pair(tx->GetWitnessHash(), tx);
    vExtraTxnForCompactIt = (vExtraTxnForCompactIt + 1) % max_extra_txn;
}

bool AddOrphanTx(const CTransactionRef& tx, NodeId peer) EXCLUSIVE_LOCKS_REQUIRED(g_cs_orphans)
{
    const uint256& hash = tx->GetHash();
    if (mapOrphanTransactions.count(hash))
        return false;

    // Ignore big transactions, to avoid a
    // send-big-orphans memory exhaustion attack. If a peer has a legitimate
    // large transaction with a missing parent then we assume
    // it will rebroadcast it later, after the parent transaction(s)
    // have been mined or received.
    // 100 orphans, each of which is at most 100,000 bytes big is
    // at most 10 megabytes of orphans and somewhat more byprev index (in the worst case):
    unsigned int sz = GetTransactionWeight(*tx);
    if (sz > MAX_STANDARD_TX_WEIGHT)
    {
        LogPrint(BCLog::MEMPOOL, "ignoring large orphan tx (size: %u, hash: %s)\n", sz, hash.ToString());
        return false;
    }

    auto ret = mapOrphanTransactions.emplace(hash, COrphanTx{tx, peer, GetTime() + ORPHAN_TX_EXPIRE_TIME});
    assert(ret.second);
    for (const CTxIn& txin : tx->vin) {
        mapOrphanTransactionsByPrev[txin.prevout].insert(ret.first);
    }

    AddToCompactExtraTransactions(tx);

    LogPrint(BCLog::MEMPOOL, "stored orphan tx %s (mapsz %u outsz %u)\n", hash.ToString(),
             mapOrphanTransactions.size(), mapOrphanTransactionsByPrev.size());
    return true;
}

int static EraseOrphanTx(uint256 hash) EXCLUSIVE_LOCKS_REQUIRED(g_cs_orphans)
{
    std::map<uint256, COrphanTx>::iterator it = mapOrphanTransactions.find(hash);
    if (it == mapOrphanTransactions.end())
        return 0;
    for (const CTxIn& txin : it->second.tx->vin)
    {
        auto itPrev = mapOrphanTransactionsByPrev.find(txin.prevout);
        if (itPrev == mapOrphanTransactionsByPrev.end())
            continue;
        itPrev->second.erase(it);
        if (itPrev->second.empty())
            mapOrphanTransactionsByPrev.erase(itPrev);
    }
    mapOrphanTransactions.erase(it);
    return 1;
}

void EraseOrphansFor(NodeId peer)
{
    LOCK(g_cs_orphans);
    int nErased = 0;
    std::map<uint256, COrphanTx>::iterator iter = mapOrphanTransactions.begin();
    while (iter != mapOrphanTransactions.end())
    {
        std::map<uint256, COrphanTx>::iterator maybeErase = iter++; // increment to avoid iterator becoming invalid
        if (maybeErase->second.fromPeer == peer)
        {
            nErased += EraseOrphanTx(maybeErase->second.tx->GetHash());
        }
    }
    if (nErased > 0) LogPrint(BCLog::MEMPOOL, "Erased %d orphan tx from peer=%d\n", nErased, peer);
}


unsigned int LimitOrphanTxSize(unsigned int nMaxOrphans)
{
    LOCK(g_cs_orphans);

    unsigned int nEvicted = 0;
    static int64_t nNextSweep;
    int64_t nNow = GetTime();
    if (nNextSweep <= nNow) {
        // Sweep out expired orphan pool entries:
        int nErased = 0;
        int64_t nMinExpTime = nNow + ORPHAN_TX_EXPIRE_TIME - ORPHAN_TX_EXPIRE_INTERVAL;
        std::map<uint256, COrphanTx>::iterator iter = mapOrphanTransactions.begin();
        while (iter != mapOrphanTransactions.end())
        {
            std::map<uint256, COrphanTx>::iterator maybeErase = iter++;
            if (maybeErase->second.nTimeExpire <= nNow) {
                nErased += EraseOrphanTx(maybeErase->second.tx->GetHash());
            } else {
                nMinExpTime = std::min(maybeErase->second.nTimeExpire, nMinExpTime);
            }
        }
        // Sweep again 5 minutes after the next entry that expires in order to batch the linear scan.
        nNextSweep = nMinExpTime + ORPHAN_TX_EXPIRE_INTERVAL;
        if (nErased > 0) LogPrint(BCLog::MEMPOOL, "Erased %d orphan tx due to expiration\n", nErased);
    }
    while (mapOrphanTransactions.size() > nMaxOrphans)
    {
        // Evict a random orphan:
        uint256 randomhash = GetRandHash();
        if (cclGlobals->simulation.get() != NULL) {
            randomhash = cclGlobals->GetDetRandHash();
        }
        std::map<uint256, COrphanTx>::iterator it = mapOrphanTransactions.lower_bound(randomhash);
        if (it == mapOrphanTransactions.end())
            it = mapOrphanTransactions.begin();
        EraseOrphanTx(it->first);
        ++nEvicted;
    }
    return nEvicted;
}

/**
 * Mark a misbehaving peer to be banned depending upon the value of `-banscore`.
 */
void Misbehaving(NodeId pnode, int howmuch, const std::string& message) EXCLUSIVE_LOCKS_REQUIRED(cs_main)
{
    if (howmuch == 0)
        return;

    CNodeState *state = State(pnode);
    if (state == nullptr)
        return;

    state->nMisbehavior += howmuch;
    int banscore = gArgs.GetArg("-banscore", DEFAULT_BANSCORE_THRESHOLD);
    std::string message_prefixed = message.empty() ? "" : (": " + message);
    if (state->nMisbehavior >= banscore && state->nMisbehavior - howmuch < banscore)
    {
        LogPrint(BCLog::NET, "%s: %s peer=%d (%d -> %d) BAN THRESHOLD EXCEEDED%s\n", __func__, state->name, pnode, state->nMisbehavior-howmuch, state->nMisbehavior, message_prefixed);
        state->fShouldBan = true;
    } else
        LogPrint(BCLog::NET, "%s: %s peer=%d (%d -> %d)%s\n", __func__, state->name, pnode, state->nMisbehavior-howmuch, state->nMisbehavior, message_prefixed);
}








//////////////////////////////////////////////////////////////////////////////
//
// blockchain -> download logic notification
//

// To prevent fingerprinting attacks, only send blocks/headers outside of the
// active chain if they are no more than a month older (both in time, and in
// best equivalent proof of work) than the best header chain we know about and
// we fully-validated them at some point.
static bool BlockRequestAllowed(const CBlockIndex* pindex, const Consensus::Params& consensusParams)
{
    AssertLockHeld(cs_main);
    if (chainActive.Contains(pindex)) return true;
    return pindex->IsValid(BLOCK_VALID_SCRIPTS) && (pindexBestHeader != nullptr) &&
        (pindexBestHeader->GetBlockTime() - pindex->GetBlockTime() < STALE_RELAY_AGE_LIMIT) &&
        (GetBlockProofEquivalentTime(*pindexBestHeader, *pindex, *pindexBestHeader, consensusParams) < STALE_RELAY_AGE_LIMIT);
}

PeerLogicValidation::PeerLogicValidation(CConnman* connmanIn, CScheduler &scheduler, bool enable_bip61)
    : connman(connmanIn), m_stale_tip_check_time(0), m_enable_bip61(enable_bip61) {

    // Initialize global variables that cannot be constructed at startup.
    recentRejects.reset(new CRollingBloomFilter(120000, 0.000001));

    const Consensus::Params& consensusParams = Params().GetConsensus();
    // Stale tip checking and peer eviction are on two different timers, but we
    // don't want them to get out of sync due to drift in the scheduler, so we
    // combine them in one function and schedule at the quicker (peer-eviction)
    // timer.
    static_assert(EXTRA_PEER_CHECK_INTERVAL < STALE_CHECK_INTERVAL, "peer eviction timer should be less than stale tip check timer");
    scheduler.scheduleEvery(std::bind(&PeerLogicValidation::CheckForStaleTipAndEvictPeers, this, consensusParams), EXTRA_PEER_CHECK_INTERVAL * 1000);
}

/**
 * Evict orphan txn pool entries (EraseOrphanTx) based on a newly connected
 * block. Also save the time of the last tip update.
 */
void PeerLogicValidation::BlockConnected(const std::shared_ptr<const CBlock>& pblock, const CBlockIndex* pindex, const std::vector<CTransactionRef>& vtxConflicted) {
    LOCK(g_cs_orphans);

    std::vector<uint256> vOrphanErase;

    for (const CTransactionRef& ptx : pblock->vtx) {
        const CTransaction& tx = *ptx;

        // Which orphan pool entries must we evict?
        for (const auto& txin : tx.vin) {
            auto itByPrev = mapOrphanTransactionsByPrev.find(txin.prevout);
            if (itByPrev == mapOrphanTransactionsByPrev.end()) continue;
            for (auto mi = itByPrev->second.begin(); mi != itByPrev->second.end(); ++mi) {
                const CTransaction& orphanTx = *(*mi)->second.tx;
                const uint256& orphanHash = orphanTx.GetHash();
                vOrphanErase.push_back(orphanHash);
            }
        }
    }

    // Erase orphan transactions included or precluded by this block
    if (vOrphanErase.size()) {
        int nErased = 0;
        for (uint256 &orphanHash : vOrphanErase) {
            nErased += EraseOrphanTx(orphanHash);
        }
        LogPrint(BCLog::MEMPOOL, "Erased %d orphan tx included or conflicted by block\n", nErased);
    }

    g_last_tip_update = GetTime();
}

// All of the following cache a recent block, and are protected by cs_most_recent_block
static CCriticalSection cs_most_recent_block;
static std::shared_ptr<const CBlock> most_recent_block GUARDED_BY(cs_most_recent_block);
static std::shared_ptr<const CBlockHeaderAndShortTxIDs> most_recent_compact_block GUARDED_BY(cs_most_recent_block);
static uint256 most_recent_block_hash GUARDED_BY(cs_most_recent_block);
static bool fWitnessesPresentInMostRecentCompactBlock GUARDED_BY(cs_most_recent_block);

/**
 * Maintain state about the best-seen block and fast-announce a compact block
 * to compatible peers.
 */
void PeerLogicValidation::NewPoWValidBlock(const CBlockIndex *pindex, const std::shared_ptr<const CBlock>& pblock) {
    std::shared_ptr<const CBlockHeaderAndShortTxIDs> pcmpctblock = std::make_shared<const CBlockHeaderAndShortTxIDs> (*pblock, true);
    const CNetMsgMaker msgMaker(PROTOCOL_VERSION);

    LOCK(cs_main);

    static int nHighestFastAnnounce = 0;
    if (pindex->nHeight <= nHighestFastAnnounce)
        return;
    nHighestFastAnnounce = pindex->nHeight;

    bool fWitnessEnabled = IsWitnessEnabled(pindex->pprev, Params().GetConsensus());
    uint256 hashBlock(pblock->GetHash());

    {
        LOCK(cs_most_recent_block);
        most_recent_block_hash = hashBlock;
        most_recent_block = pblock;
        most_recent_compact_block = pcmpctblock;
        fWitnessesPresentInMostRecentCompactBlock = fWitnessEnabled;
    }

    connman->ForEachNode([this, &pcmpctblock, pindex, &msgMaker, fWitnessEnabled, &hashBlock](CNode* pnode) {
        AssertLockHeld(cs_main);

        // TODO: Avoid the repeated-serialization here
        if (pnode->nVersion < INVALID_CB_NO_BAN_VERSION || pnode->fDisconnect)
            return;
        ProcessBlockAvailability(pnode->GetId());
        CNodeState &state = *State(pnode->GetId());
        // If the peer has, or we announced to them the previous block already,
        // but we don't think they have this one, go ahead and announce it
        if (state.fPreferHeaderAndIDs && (!fWitnessEnabled || state.fWantsCmpctWitness) &&
                !PeerHasHeader(&state, pindex) && PeerHasHeader(&state, pindex->pprev)) {

            LogPrint(BCLog::NET, "%s sending header-and-ids %s to peer=%d\n", "PeerLogicValidation::NewPoWValidBlock",
                    hashBlock.ToString(), pnode->GetId());
            connman->PushMessage(pnode, msgMaker.Make(NetMsgType::CMPCTBLOCK, *pcmpctblock));
            state.pindexBestHeaderSent = pindex;
        }
    });
}

/**
 * Update our best height and announce any block hashes which weren't previously
 * in chainActive to our peers.
 */
void PeerLogicValidation::UpdatedBlockTip(const CBlockIndex *pindexNew, const CBlockIndex *pindexFork, bool fInitialDownload) {
    const int nNewHeight = pindexNew->nHeight;
    connman->SetBestHeight(nNewHeight);

    SetServiceFlagsIBDCache(!fInitialDownload);
    if (!fInitialDownload) {
        // Find the hashes of all blocks that weren't previously in the best chain.
        std::vector<uint256> vHashes;
        const CBlockIndex *pindexToAnnounce = pindexNew;
        while (pindexToAnnounce != pindexFork) {
            vHashes.push_back(pindexToAnnounce->GetBlockHash());
            pindexToAnnounce = pindexToAnnounce->pprev;
            if (vHashes.size() == MAX_BLOCKS_TO_ANNOUNCE) {
                // Limit announcements in case of a huge reorganization.
                // Rely on the peer's synchronization mechanism in that case.
                break;
            }
        }
        // Relay inventory, but don't relay old inventory during initial block download.
        connman->ForEachNode([nNewHeight, &vHashes](CNode* pnode) {
            if (nNewHeight > (pnode->nStartingHeight != -1 ? pnode->nStartingHeight - 2000 : 0)) {
                for (const uint256& hash : reverse_iterate(vHashes)) {
                    pnode->PushBlockHash(hash);
                }
            }
        });
        connman->WakeMessageHandler();
    }

    nTimeBestReceived = GetTime();
}

/**
 * Handle invalid block rejection and consequent peer banning, maintain which
 * peers announce compact blocks.
 */
void PeerLogicValidation::BlockChecked(const CBlock& block, const CValidationState& state) {
    LOCK(cs_main);

    const uint256 hash(block.GetHash());
    std::map<uint256, std::pair<NodeId, bool>>::iterator it = mapBlockSource.find(hash);

    int nDoS = 0;
    if (state.IsInvalid(nDoS)) {
        // Don't send reject message with code 0 or an internal reject code.
        if (it != mapBlockSource.end() && State(it->second.first) && state.GetRejectCode() > 0 && state.GetRejectCode() < REJECT_INTERNAL) {
            CBlockReject reject = {(unsigned char)state.GetRejectCode(), state.GetRejectReason().substr(0, MAX_REJECT_MESSAGE_LENGTH), hash};
            State(it->second.first)->rejects.push_back(reject);
            if (nDoS > 0 && it->second.second)
                Misbehaving(it->second.first, nDoS);
        }
    }
    // Check that:
    // 1. The block is valid
    // 2. We're not in initial block download
    // 3. This is currently the best block we're aware of. We haven't updated
    //    the tip yet so we have no way to check this directly here. Instead we
    //    just check that there are currently no other blocks in flight.
    else if (state.IsValid() &&
             !IsInitialBlockDownload() &&
             mapBlocksInFlight.count(hash) == mapBlocksInFlight.size()) {
        if (it != mapBlockSource.end()) {
            MaybeSetPeerAsAnnouncingHeaderAndIDs(it->second.first, connman);
        }
    }
    if (it != mapBlockSource.end())
        mapBlockSource.erase(it);
}

//////////////////////////////////////////////////////////////////////////////
//
// Messages
//


bool static AlreadyHave(const CInv& inv) EXCLUSIVE_LOCKS_REQUIRED(cs_main)
{
    switch (inv.type)
    {
    case MSG_TX:
    case MSG_WITNESS_TX:
        {
            assert(recentRejects);
            if (chainActive.Tip()->GetBlockHash() != hashRecentRejectsChainTip)
            {
                // If the chain tip has changed previously rejected transactions
                // might be now valid, e.g. due to a nLockTime'd tx becoming valid,
                // or a double-spend. Reset the rejects filter and give those
                // txs a second chance.
                hashRecentRejectsChainTip = chainActive.Tip()->GetBlockHash();
                recentRejects->reset();
            }

            {
                LOCK(g_cs_orphans);
                if (mapOrphanTransactions.count(inv.hash)) return true;
            }

            return recentRejects->contains(inv.hash) ||
                   mempool.exists(inv.hash) ||
                   pcoinsTip->HaveCoinInCache(COutPoint(inv.hash, 0)) || // Best effort: only try output 0 and 1
                   pcoinsTip->HaveCoinInCache(COutPoint(inv.hash, 1));
        }
    case MSG_BLOCK:
    case MSG_WITNESS_BLOCK:
        return LookupBlockIndex(inv.hash) != nullptr;
    }
    // Don't know what it is, just say we already got one
    return true;
}

static void RelayTransaction(const CTransaction& tx, CConnman* connman)
{
    CInv inv(MSG_TX, tx.GetHash());
    connman->ForEachNode([&inv](CNode* pnode)
    {
        pnode->PushInventory(inv);
    });
}

static void RelayAddress(const CAddress& addr, bool fReachable, CConnman* connman)
{
    unsigned int nRelayNodes = fReachable ? 2 : 1; // limited relaying of addresses outside our network(s)

    // Relay to a limited number of other nodes
    // Use deterministic randomness to send to the same nodes for 24 hours
    // at a time so the addrKnowns of the chosen nodes prevent repeats
    uint64_t hashAddr = addr.GetHash();
    const CSipHasher hasher = connman->GetDeterministicRandomizer(RANDOMIZER_ID_ADDRESS_RELAY).Write(hashAddr << 32).Write((GetTime() + hashAddr) / (24*60*60));
    FastRandomContext insecure_rand;

    std::array<std::pair<uint64_t, CNode*>,2> best{{{0, nullptr}, {0, nullptr}}};
    assert(nRelayNodes <= best.size());

    auto sortfunc = [&best, &hasher, nRelayNodes](CNode* pnode) {
        if (pnode->nVersion >= CADDR_TIME_VERSION) {
            uint64_t hashKey = CSipHasher(hasher).Write(pnode->GetId()).Finalize();
            for (unsigned int i = 0; i < nRelayNodes; i++) {
                 if (hashKey > best[i].first) {
                     std::copy(best.begin() + i, best.begin() + nRelayNodes - 1, best.begin() + i + 1);
                     best[i] = std::make_pair(hashKey, pnode);
                     break;
                 }
            }
        }
    };

    auto pushfunc = [&addr, &best, nRelayNodes, &insecure_rand] {
        for (unsigned int i = 0; i < nRelayNodes && best[i].first != 0; i++) {
            best[i].second->PushAddress(addr, insecure_rand);
        }
    };

    connman->ForEachNodeThen(std::move(sortfunc), std::move(pushfunc));
}

void static ProcessGetBlockData(CNode* pfrom, const CChainParams& chainparams, const CInv& inv, CConnman* connman)
{
    bool send = false;
    std::shared_ptr<const CBlock> a_recent_block;
    std::shared_ptr<const CBlockHeaderAndShortTxIDs> a_recent_compact_block;
    bool fWitnessesPresentInARecentCompactBlock;
    const Consensus::Params& consensusParams = chainparams.GetConsensus();
    {
        LOCK(cs_most_recent_block);
        a_recent_block = most_recent_block;
        a_recent_compact_block = most_recent_compact_block;
        fWitnessesPresentInARecentCompactBlock = fWitnessesPresentInMostRecentCompactBlock;
    }

    bool need_activate_chain = false;
    {
        LOCK(cs_main);
        const CBlockIndex* pindex = LookupBlockIndex(inv.hash);
        if (pindex) {
            if (pindex->nChainTx && !pindex->IsValid(BLOCK_VALID_SCRIPTS) &&
                    pindex->IsValid(BLOCK_VALID_TREE)) {
                // If we have the block and all of its parents, but have not yet validated it,
                // we might be in the middle of connecting it (ie in the unlock of cs_main
                // before ActivateBestChain but after AcceptBlock).
                // In this case, we need to run ActivateBestChain prior to checking the relay
                // conditions below.
                need_activate_chain = true;
            }
        }
    } // release cs_main before calling ActivateBestChain
    if (need_activate_chain) {
        CValidationState state;
        if (!ActivateBestChain(state, Params(), a_recent_block)) {
            LogPrint(BCLog::NET, "failed to activate chain (%s)\n", FormatStateMessage(state));
        }
    }

    LOCK(cs_main);
    const CBlockIndex* pindex = LookupBlockIndex(inv.hash);
    if (pindex) {
        send = BlockRequestAllowed(pindex, consensusParams);
        if (!send) {
            LogPrint(BCLog::NET, "%s: ignoring request from peer=%i for old block that isn't in the main chain\n", __func__, pfrom->GetId());
        }
    }
    const CNetMsgMaker msgMaker(pfrom->GetSendVersion());
    // disconnect node in case we have reached the outbound limit for serving historical blocks
    // never disconnect whitelisted nodes
    if (send && connman->OutboundTargetReached(true) && ( ((pindexBestHeader != nullptr) && (pindexBestHeader->GetBlockTime() - pindex->GetBlockTime() > HISTORICAL_BLOCK_AGE)) || inv.type == MSG_FILTERED_BLOCK) && !pfrom->fWhitelisted)
    {
        LogPrint(BCLog::NET, "historical block serving limit reached, disconnect peer=%d\n", pfrom->GetId());

        //disconnect node
        pfrom->fDisconnect = true;
        send = false;
    }
    // Avoid leaking prune-height by never sending blocks below the NODE_NETWORK_LIMITED threshold
    if (send && !pfrom->fWhitelisted && (
            (((pfrom->GetLocalServices() & NODE_NETWORK_LIMITED) == NODE_NETWORK_LIMITED) && ((pfrom->GetLocalServices() & NODE_NETWORK) != NODE_NETWORK) && (chainActive.Tip()->nHeight - pindex->nHeight > (int)NODE_NETWORK_LIMITED_MIN_BLOCKS + 2 /* add two blocks buffer extension for possible races */) )
       )) {
        LogPrint(BCLog::NET, "Ignore block request below NODE_NETWORK_LIMITED threshold from peer=%d\n", pfrom->GetId());

        //disconnect node and prevent it from stalling (would otherwise wait for the missing block)
        pfrom->fDisconnect = true;
        send = false;
    }
    // Pruned nodes may have deleted the block, so check whether
    // it's available before trying to send.
    if (send && (pindex->nStatus & BLOCK_HAVE_DATA))
    {
        std::shared_ptr<const CBlock> pblock;
        if (a_recent_block && a_recent_block->GetHash() == pindex->GetBlockHash()) {
            pblock = a_recent_block;
        } else if (inv.type == MSG_WITNESS_BLOCK) {
            // Fast-path: in this case it is possible to serve the block directly from disk,
            // as the network format matches the format on disk
            std::vector<uint8_t> block_data;
            if (!ReadRawBlockFromDisk(block_data, pindex, chainparams.MessageStart())) {
                assert(!"cannot load block from disk");
            }
            connman->PushMessage(pfrom, msgMaker.Make(NetMsgType::BLOCK, MakeSpan(block_data)));
            // Don't set pblock as we've sent the block
        } else {
            // Send block from disk
            std::shared_ptr<CBlock> pblockRead = std::make_shared<CBlock>();
            if (!ReadBlockFromDisk(*pblockRead, pindex, consensusParams))
                assert(!"cannot load block from disk");
            pblock = pblockRead;
        }
        if (pblock) {
            if (inv.type == MSG_BLOCK)
                connman->PushMessage(pfrom, msgMaker.Make(SERIALIZE_TRANSACTION_NO_WITNESS, NetMsgType::BLOCK, *pblock));
            else if (inv.type == MSG_WITNESS_BLOCK)
                connman->PushMessage(pfrom, msgMaker.Make(NetMsgType::BLOCK, *pblock));
            else if (inv.type == MSG_FILTERED_BLOCK)
            {
                bool sendMerkleBlock = false;
                CMerkleBlock merkleBlock;
                {
                    LOCK(pfrom->cs_filter);
                    if (pfrom->pfilter) {
                        sendMerkleBlock = true;
                        merkleBlock = CMerkleBlock(*pblock, *pfrom->pfilter);
                    }
                }
                if (sendMerkleBlock) {
                    connman->PushMessage(pfrom, msgMaker.Make(NetMsgType::MERKLEBLOCK, merkleBlock));
                    // CMerkleBlock just contains hashes, so also push any transactions in the block the client did not see
                    // This avoids hurting performance by pointlessly requiring a round-trip
                    // Note that there is currently no way for a node to request any single transactions we didn't send here -
                    // they must either disconnect and retry or request the full block.
                    // Thus, the protocol spec specified allows for us to provide duplicate txn here,
                    // however we MUST always provide at least what the remote peer needs
                    typedef std::pair<unsigned int, uint256> PairType;
                    for (PairType& pair : merkleBlock.vMatchedTxn)
                        connman->PushMessage(pfrom, msgMaker.Make(SERIALIZE_TRANSACTION_NO_WITNESS, NetMsgType::TX, *pblock->vtx[pair.first]));
                }
                // else
                    // no response
            }
            else if (inv.type == MSG_CMPCT_BLOCK)
            {
                // If a peer is asking for old blocks, we're almost guaranteed
                // they won't have a useful mempool to match against a compact block,
                // and we don't feel like constructing the object for them, so
                // instead we respond with the full, non-compact block.
                bool fPeerWantsWitness = State(pfrom->GetId())->fWantsCmpctWitness;
                int nSendFlags = fPeerWantsWitness ? 0 : SERIALIZE_TRANSACTION_NO_WITNESS;
                if (CanDirectFetch(consensusParams) && pindex->nHeight >= chainActive.Height() - MAX_CMPCTBLOCK_DEPTH) {
                    if ((fPeerWantsWitness || !fWitnessesPresentInARecentCompactBlock) && a_recent_compact_block && a_recent_compact_block->header.GetHash() == pindex->GetBlockHash()) {
                        connman->PushMessage(pfrom, msgMaker.Make(nSendFlags, NetMsgType::CMPCTBLOCK, *a_recent_compact_block));
                    } else {
                        CBlockHeaderAndShortTxIDs cmpctblock(*pblock, fPeerWantsWitness);
                        connman->PushMessage(pfrom, msgMaker.Make(nSendFlags, NetMsgType::CMPCTBLOCK, cmpctblock));
                    }
                } else {
                    connman->PushMessage(pfrom, msgMaker.Make(nSendFlags, NetMsgType::BLOCK, *pblock));
                }
            }
        }

        // Trigger the peer node to send a getblocks request for the next batch of inventory
        if (inv.hash == pfrom->hashContinue)
        {
            // Bypass PushInventory, this must send even if redundant,
            // and we want it right after the last block so they don't
            // wait for other stuff first.
            std::vector<CInv> vInv;
            vInv.push_back(CInv(MSG_BLOCK, chainActive.Tip()->GetBlockHash()));
            connman->PushMessage(pfrom, msgMaker.Make(NetMsgType::INV, vInv));
            pfrom->hashContinue.SetNull();
        }
    }
}

void static ProcessGetData(CNode* pfrom, const CChainParams& chainparams, CConnman* connman, const std::atomic<bool>& interruptMsgProc)
{
    AssertLockNotHeld(cs_main);

    std::deque<CInv>::iterator it = pfrom->vRecvGetData.begin();
    std::vector<CInv> vNotFound;
    const CNetMsgMaker msgMaker(pfrom->GetSendVersion());
    {
        LOCK(cs_main);

        while (it != pfrom->vRecvGetData.end() && (it->type == MSG_TX || it->type == MSG_WITNESS_TX)) {
            if (interruptMsgProc)
                return;
            // Don't bother if send buffer is too full to respond anyway
            if (pfrom->fPauseSend)
                break;

            const CInv &inv = *it;
            it++;

            // Send stream from relay memory
            bool push = false;
            auto mi = mapRelay.find(inv.hash);
            int nSendFlags = (inv.type == MSG_TX ? SERIALIZE_TRANSACTION_NO_WITNESS : 0);
            if (mi != mapRelay.end()) {
                connman->PushMessage(pfrom, msgMaker.Make(nSendFlags, NetMsgType::TX, *mi->second));
                push = true;
            } else if (pfrom->timeLastMempoolReq) {
                auto txinfo = mempool.info(inv.hash);
                // To protect privacy, do not answer getdata using the mempool when
                // that TX couldn't have been INVed in reply to a MEMPOOL request.
                if (txinfo.tx && txinfo.nTime <= pfrom->timeLastMempoolReq) {
                    connman->PushMessage(pfrom, msgMaker.Make(nSendFlags, NetMsgType::TX, *txinfo.tx));
                    push = true;
                }
            }
            if (!push) {
                vNotFound.push_back(inv);
            }
        }
    } // release cs_main

    if (it != pfrom->vRecvGetData.end() && !pfrom->fPauseSend) {
        const CInv &inv = *it;
        if (inv.type == MSG_BLOCK || inv.type == MSG_FILTERED_BLOCK || inv.type == MSG_CMPCT_BLOCK || inv.type == MSG_WITNESS_BLOCK) {
            it++;
            ProcessGetBlockData(pfrom, chainparams, inv, connman);
        }
    }

    pfrom->vRecvGetData.erase(pfrom->vRecvGetData.begin(), it);

    if (!vNotFound.empty()) {
        // Let the peer know that we didn't find what it asked for, so it doesn't
        // have to wait around forever. Currently only SPV clients actually care
        // about this message: it's needed when they are recursively walking the
        // dependencies of relevant unconfirmed transactions. SPV clients want to
        // do that because they want to know about (and store and rebroadcast and
        // risk analyze) the dependencies of transactions relevant to them, without
        // having to download the entire memory pool.
        connman->PushMessage(pfrom, msgMaker.Make(NetMsgType::NOTFOUND, vNotFound));
    }
}

<<<<<<< HEAD
// For simulations -- replicate the transaction processing done
// in the message processing off the network.
void ProcessTransaction(const CTransactionRef& ptx)
{
    const CTransaction &tx = *ptx;
    std::deque<COutPoint> vWorkQueue;
    std::vector<uint256> vEraseQueue;

    CInv inv(MSG_TX, tx.GetHash());
    LOCK(cs_main);

    bool fMissingInputs = false;
    CValidationState state;
    if (!AlreadyHave(inv) &&
        AcceptToMemoryPool(mempool, state, ptx, &fMissingInputs, nullptr /* plTxnReplaced */, false /* bypass_limits */, 0 /* nAbsurdFee */)) {
        mempool.check(pcoinsTip.get());
        for (unsigned int i = 0; i < tx.vout.size(); i++) {
            vWorkQueue.emplace_back(inv.hash, i);
        }

        LogPrint(BCLog::MEMPOOL, "AcceptToMemoryPool: accepted %s (poolsz %u txn, %u kB)\n",
                tx.GetHash().ToString(),
                mempool.size(), mempool.DynamicMemoryUsage() / 1000);

        // Recursively process any orphan transactions that depended on this one
        while (!vWorkQueue.empty()) {
            auto itByPrev = mapOrphanTransactionsByPrev.find(vWorkQueue.front());
            vWorkQueue.pop_front();
            if (itByPrev == mapOrphanTransactionsByPrev.end())
                continue;
            for (auto mi = itByPrev->second.begin();
                 mi != itByPrev->second.end();
                 ++mi)
            {
                const CTransactionRef& porphanTx = (*mi)->second.tx;
                const CTransaction& orphanTx = *porphanTx;
                const uint256& orphanHash = orphanTx.GetHash();
                bool fMissingInputs2 = false;
                // Use a dummy CValidationState so someone can't setup nodes to counter-DoS based on orphan
                // resolution (that is, feeding people an invalid transaction based on LegitTxX in order to get
                // anyone relaying LegitTxX banned)
                CValidationState stateDummy;

                if (AcceptToMemoryPool(mempool, stateDummy, porphanTx, &fMissingInputs2, nullptr /* lRemovedTxn */, false /* bypass_limits */, 0 /* nAbsurdFee */)) {
                    LogPrint(BCLog::MEMPOOL, "   accepted orphan tx %s\n", orphanHash.ToString());
                    for (unsigned int i = 0; i < orphanTx.vout.size(); i++) {
                        vWorkQueue.emplace_back(orphanHash, i);
                    }
                    vEraseQueue.push_back(orphanHash);
                }
                else if (!fMissingInputs2)
                {
                    int nDos = 0;
                    if (stateDummy.IsInvalid(nDos) && nDos > 0)
                    {
                        LogPrint(BCLog::MEMPOOL, "   invalid orphan tx %s\n", orphanHash.ToString());
                    }
                    // Has inputs but not accepted to mempool
                    // Probably non-standard or insufficient fee/priority
                    LogPrint(BCLog::MEMPOOL, "   removed orphan tx %s\n", orphanHash.ToString());
                    vEraseQueue.push_back(orphanHash);
                    if (!orphanTx.HasWitness() && !stateDummy.CorruptionPossible()) {
                        assert(recentRejects);
                        recentRejects->insert(orphanHash);
                    }
                }
                mempool.check(pcoinsTip.get());
            }
        }
        for (uint256 hash : vEraseQueue)
            EraseOrphanTx(hash);
    } else if (fMissingInputs) {
        bool fRejectedParents = false; // It may be the case that the orphans parents have all been rejected
        for (const CTxIn& txin : tx.vin) {
            if (recentRejects->contains(txin.prevout.hash)) {
                fRejectedParents = true;
                break;
            }
        }
        if (!fRejectedParents) {
            AddOrphanTx(ptx, 1234321); // hopefully a random unique value for the simulator to use
                                      // (note: there shouldn't be any CNode's in use in sim)
            unsigned int nMaxOrphanTx = (unsigned int)std::max((int64_t)0, gArgs.GetArg("-maxorphantx", DEFAULT_MAX_ORPHAN_TRANSACTIONS));
            unsigned int nEvicted = LimitOrphanTxSize(nMaxOrphanTx);
            if (nEvicted > 0)
                LogPrint(BCLog::MEMPOOL, "mapOrphan overflow, removed %u tx\n", nEvicted);
        } else {
            LogPrint(BCLog::MEMPOOL, "not keeping orphan with rejected parents %s\n",tx.GetHash().ToString());
            // We will continue to reject this tx since it has rejected
            // parents so avoid re-requesting it from other peers.
            recentRejects->insert(tx.GetHash());
        }
    } else {
        if (!tx.HasWitness() && !state.CorruptionPossible()) {
            // Do not use rejection cache for witness transactions or
            // witness-stripped transactions, as they can have been malleated.
            // See https://github.com/bitcoin/bitcoin/issues/8279 for details.
            assert(recentRejects);
            recentRejects->insert(tx.GetHash());
        }
    }
    int nDos = 0;
    if (state.IsInvalid(nDos))
    {
        LogPrint(BCLog::MEMPOOLREJ, "%s was not accepted: %s\n", tx.GetHash().ToString(),
                FormatStateMessage(state));
    }
}

uint32_t GetFetchFlags(CNode* pfrom) {
=======
static uint32_t GetFetchFlags(CNode* pfrom) EXCLUSIVE_LOCKS_REQUIRED(cs_main) {
>>>>>>> 1ef57a96
    uint32_t nFetchFlags = 0;
    if ((pfrom->GetLocalServices() & NODE_WITNESS) && State(pfrom->GetId())->fHaveWitness) {
        nFetchFlags |= MSG_WITNESS_FLAG;
    }
    return nFetchFlags;
}

inline void static SendBlockTransactions(const CBlock& block, const BlockTransactionsRequest& req, CNode* pfrom, CConnman* connman) {
    BlockTransactions resp(req);
    for (size_t i = 0; i < req.indexes.size(); i++) {
        if (req.indexes[i] >= block.vtx.size()) {
            LOCK(cs_main);
            Misbehaving(pfrom->GetId(), 100, strprintf("Peer %d sent us a getblocktxn with out-of-bounds tx indices", pfrom->GetId()));
            return;
        }
        resp.txn[i] = block.vtx[req.indexes[i]];
    }
    LOCK(cs_main);
    const CNetMsgMaker msgMaker(pfrom->GetSendVersion());
    int nSendFlags = State(pfrom->GetId())->fWantsCmpctWitness ? 0 : SERIALIZE_TRANSACTION_NO_WITNESS;
    connman->PushMessage(pfrom, msgMaker.Make(nSendFlags, NetMsgType::BLOCKTXN, resp));
}

bool static ProcessHeadersMessage(CNode *pfrom, CConnman *connman, const std::vector<CBlockHeader>& headers, const CChainParams& chainparams, bool punish_duplicate_invalid)
{
    const CNetMsgMaker msgMaker(pfrom->GetSendVersion());
    size_t nCount = headers.size();

    if (nCount == 0) {
        // Nothing interesting. Stop asking this peers for more headers.
        return true;
    }

    bool received_new_header = false;
    const CBlockIndex *pindexLast = nullptr;
    {
        LOCK(cs_main);
        CNodeState *nodestate = State(pfrom->GetId());

        // If this looks like it could be a block announcement (nCount <
        // MAX_BLOCKS_TO_ANNOUNCE), use special logic for handling headers that
        // don't connect:
        // - Send a getheaders message in response to try to connect the chain.
        // - The peer can send up to MAX_UNCONNECTING_HEADERS in a row that
        //   don't connect before giving DoS points
        // - Once a headers message is received that is valid and does connect,
        //   nUnconnectingHeaders gets reset back to 0.
        if (!LookupBlockIndex(headers[0].hashPrevBlock) && nCount < MAX_BLOCKS_TO_ANNOUNCE) {
            nodestate->nUnconnectingHeaders++;
            connman->PushMessage(pfrom, msgMaker.Make(NetMsgType::GETHEADERS, chainActive.GetLocator(pindexBestHeader), uint256()));
            LogPrint(BCLog::NET, "received header %s: missing prev block %s, sending getheaders (%d) to end (peer=%d, nUnconnectingHeaders=%d)\n",
                    headers[0].GetHash().ToString(),
                    headers[0].hashPrevBlock.ToString(),
                    pindexBestHeader->nHeight,
                    pfrom->GetId(), nodestate->nUnconnectingHeaders);
            // Set hashLastUnknownBlock for this peer, so that if we
            // eventually get the headers - even from a different peer -
            // we can use this peer to download.
            UpdateBlockAvailability(pfrom->GetId(), headers.back().GetHash());

            if (nodestate->nUnconnectingHeaders % MAX_UNCONNECTING_HEADERS == 0) {
                Misbehaving(pfrom->GetId(), 20);
            }
            return true;
        }

        uint256 hashLastBlock;
        for (const CBlockHeader& header : headers) {
            if (!hashLastBlock.IsNull() && header.hashPrevBlock != hashLastBlock) {
                Misbehaving(pfrom->GetId(), 20, "non-continuous headers sequence");
                return false;
            }
            hashLastBlock = header.GetHash();
        }

        // If we don't have the last header, then they'll have given us
        // something new (if these headers are valid).
        if (!LookupBlockIndex(hashLastBlock)) {
            received_new_header = true;
        }
    }

    CValidationState state;
    CBlockHeader first_invalid_header;
    if (!ProcessNewBlockHeaders(headers, state, chainparams, &pindexLast, &first_invalid_header)) {
        int nDoS;
        if (state.IsInvalid(nDoS)) {
            LOCK(cs_main);
            if (nDoS > 0) {
                Misbehaving(pfrom->GetId(), nDoS, "invalid header received");
            } else {
                LogPrint(BCLog::NET, "peer=%d: invalid header received\n", pfrom->GetId());
            }
            if (punish_duplicate_invalid && LookupBlockIndex(first_invalid_header.GetHash())) {
                // Goal: don't allow outbound peers to use up our outbound
                // connection slots if they are on incompatible chains.
                //
                // We ask the caller to set punish_invalid appropriately based
                // on the peer and the method of header delivery (compact
                // blocks are allowed to be invalid in some circumstances,
                // under BIP 152).
                // Here, we try to detect the narrow situation that we have a
                // valid block header (ie it was valid at the time the header
                // was received, and hence stored in mapBlockIndex) but know the
                // block is invalid, and that a peer has announced that same
                // block as being on its active chain.
                // Disconnect the peer in such a situation.
                //
                // Note: if the header that is invalid was not accepted to our
                // mapBlockIndex at all, that may also be grounds for
                // disconnecting the peer, as the chain they are on is likely
                // to be incompatible. However, there is a circumstance where
                // that does not hold: if the header's timestamp is more than
                // 2 hours ahead of our current time. In that case, the header
                // may become valid in the future, and we don't want to
                // disconnect a peer merely for serving us one too-far-ahead
                // block header, to prevent an attacker from splitting the
                // network by mining a block right at the 2 hour boundary.
                //
                // TODO: update the DoS logic (or, rather, rewrite the
                // DoS-interface between validation and net_processing) so that
                // the interface is cleaner, and so that we disconnect on all the
                // reasons that a peer's headers chain is incompatible
                // with ours (eg block->nVersion softforks, MTP violations,
                // etc), and not just the duplicate-invalid case.
                pfrom->fDisconnect = true;
            }
            return false;
        }
    }

    {
        LOCK(cs_main);
        CNodeState *nodestate = State(pfrom->GetId());
        if (nodestate->nUnconnectingHeaders > 0) {
            LogPrint(BCLog::NET, "peer=%d: resetting nUnconnectingHeaders (%d -> 0)\n", pfrom->GetId(), nodestate->nUnconnectingHeaders);
        }
        nodestate->nUnconnectingHeaders = 0;

        assert(pindexLast);
        UpdateBlockAvailability(pfrom->GetId(), pindexLast->GetBlockHash());

        // From here, pindexBestKnownBlock should be guaranteed to be non-null,
        // because it is set in UpdateBlockAvailability. Some nullptr checks
        // are still present, however, as belt-and-suspenders.

        if (received_new_header && pindexLast->nChainWork > chainActive.Tip()->nChainWork) {
            nodestate->m_last_block_announcement = GetTime();
        }

        if (nCount == MAX_HEADERS_RESULTS) {
            // Headers message had its maximum size; the peer may have more headers.
            // TODO: optimize: if pindexLast is an ancestor of chainActive.Tip or pindexBestHeader, continue
            // from there instead.
            LogPrint(BCLog::NET, "more getheaders (%d) to end to peer=%d (startheight:%d)\n", pindexLast->nHeight, pfrom->GetId(), pfrom->nStartingHeight);
            connman->PushMessage(pfrom, msgMaker.Make(NetMsgType::GETHEADERS, chainActive.GetLocator(pindexLast), uint256()));
        }

        bool fCanDirectFetch = CanDirectFetch(chainparams.GetConsensus());
        // If this set of headers is valid and ends in a block with at least as
        // much work as our tip, download as much as possible.
        if (fCanDirectFetch && pindexLast->IsValid(BLOCK_VALID_TREE) && chainActive.Tip()->nChainWork <= pindexLast->nChainWork) {
            std::vector<const CBlockIndex*> vToFetch;
            const CBlockIndex *pindexWalk = pindexLast;
            // Calculate all the blocks we'd need to switch to pindexLast, up to a limit.
            while (pindexWalk && !chainActive.Contains(pindexWalk) && vToFetch.size() <= MAX_BLOCKS_IN_TRANSIT_PER_PEER) {
                if (!(pindexWalk->nStatus & BLOCK_HAVE_DATA) &&
                        !mapBlocksInFlight.count(pindexWalk->GetBlockHash()) &&
                        (!IsWitnessEnabled(pindexWalk->pprev, chainparams.GetConsensus()) || State(pfrom->GetId())->fHaveWitness)) {
                    // We don't have this block, and it's not yet in flight.
                    vToFetch.push_back(pindexWalk);
                }
                pindexWalk = pindexWalk->pprev;
            }
            // If pindexWalk still isn't on our main chain, we're looking at a
            // very large reorg at a time we think we're close to caught up to
            // the main chain -- this shouldn't really happen.  Bail out on the
            // direct fetch and rely on parallel download instead.
            if (!chainActive.Contains(pindexWalk)) {
                LogPrint(BCLog::NET, "Large reorg, won't direct fetch to %s (%d)\n",
                        pindexLast->GetBlockHash().ToString(),
                        pindexLast->nHeight);
            } else {
                std::vector<CInv> vGetData;
                // Download as much as possible, from earliest to latest.
                for (const CBlockIndex *pindex : reverse_iterate(vToFetch)) {
                    if (nodestate->nBlocksInFlight >= MAX_BLOCKS_IN_TRANSIT_PER_PEER) {
                        // Can't download any more from this peer
                        break;
                    }
                    uint32_t nFetchFlags = GetFetchFlags(pfrom);
                    vGetData.push_back(CInv(MSG_BLOCK | nFetchFlags, pindex->GetBlockHash()));
                    MarkBlockAsInFlight(pfrom->GetId(), pindex->GetBlockHash(), pindex);
                    LogPrint(BCLog::NET, "Requesting block %s from  peer=%d\n",
                            pindex->GetBlockHash().ToString(), pfrom->GetId());
                }
                if (vGetData.size() > 1) {
                    LogPrint(BCLog::NET, "Downloading blocks toward %s (%d) via headers direct fetch\n",
                            pindexLast->GetBlockHash().ToString(), pindexLast->nHeight);
                }
                if (vGetData.size() > 0) {
                    if (nodestate->fSupportsDesiredCmpctVersion && vGetData.size() == 1 && mapBlocksInFlight.size() == 1 && pindexLast->pprev->IsValid(BLOCK_VALID_CHAIN)) {
                        // In any case, we want to download using a compact block, not a regular one
                        vGetData[0] = CInv(MSG_CMPCT_BLOCK, vGetData[0].hash);
                    }
                    connman->PushMessage(pfrom, msgMaker.Make(NetMsgType::GETDATA, vGetData));
                }
            }
        }
        // If we're in IBD, we want outbound peers that will serve us a useful
        // chain. Disconnect peers that are on chains with insufficient work.
        if (IsInitialBlockDownload() && nCount != MAX_HEADERS_RESULTS) {
            // When nCount < MAX_HEADERS_RESULTS, we know we have no more
            // headers to fetch from this peer.
            if (nodestate->pindexBestKnownBlock && nodestate->pindexBestKnownBlock->nChainWork < nMinimumChainWork) {
                // This peer has too little work on their headers chain to help
                // us sync -- disconnect if using an outbound slot (unless
                // whitelisted or addnode).
                // Note: We compare their tip to nMinimumChainWork (rather than
                // chainActive.Tip()) because we won't start block download
                // until we have a headers chain that has at least
                // nMinimumChainWork, even if a peer has a chain past our tip,
                // as an anti-DoS measure.
                if (IsOutboundDisconnectionCandidate(pfrom)) {
                    LogPrintf("Disconnecting outbound peer %d -- headers chain has insufficient work\n", pfrom->GetId());
                    pfrom->fDisconnect = true;
                }
            }
        }

        if (!pfrom->fDisconnect && IsOutboundDisconnectionCandidate(pfrom) && nodestate->pindexBestKnownBlock != nullptr) {
            // If this is an outbound peer, check to see if we should protect
            // it from the bad/lagging chain logic.
            if (g_outbound_peers_with_protect_from_disconnect < MAX_OUTBOUND_PEERS_TO_PROTECT_FROM_DISCONNECT && nodestate->pindexBestKnownBlock->nChainWork >= chainActive.Tip()->nChainWork && !nodestate->m_chain_sync.m_protect) {
                LogPrint(BCLog::NET, "Protecting outbound peer=%d from eviction\n", pfrom->GetId());
                nodestate->m_chain_sync.m_protect = true;
                ++g_outbound_peers_with_protect_from_disconnect;
            }
        }
    }

    return true;
}

bool static ProcessMessage(CNode* pfrom, const std::string& strCommand, CDataStream& vRecv, int64_t nTimeReceived, const CChainParams& chainparams, CConnman* connman, const std::atomic<bool>& interruptMsgProc, bool enable_bip61)
{
    LogPrint(BCLog::NET, "received: %s (%u bytes) peer=%d\n", SanitizeString(strCommand), vRecv.size(), pfrom->GetId());
    if (gArgs.IsArgSet("-dropmessagestest") && GetRand(gArgs.GetArg("-dropmessagestest", 0)) == 0)
    {
        LogPrintf("dropmessagestest DROPPING RECV MESSAGE\n");
        return true;
    }


    if (!(pfrom->GetLocalServices() & NODE_BLOOM) &&
              (strCommand == NetMsgType::FILTERLOAD ||
               strCommand == NetMsgType::FILTERADD))
    {
        if (pfrom->nVersion >= NO_BLOOM_VERSION) {
            LOCK(cs_main);
            Misbehaving(pfrom->GetId(), 100);
            return false;
        } else {
            pfrom->fDisconnect = true;
            return false;
        }
    }

    if (strCommand == NetMsgType::REJECT)
    {
        if (LogAcceptCategory(BCLog::NET)) {
            try {
                std::string strMsg; unsigned char ccode; std::string strReason;
                vRecv >> LIMITED_STRING(strMsg, CMessageHeader::COMMAND_SIZE) >> ccode >> LIMITED_STRING(strReason, MAX_REJECT_MESSAGE_LENGTH);

                std::ostringstream ss;
                ss << strMsg << " code " << itostr(ccode) << ": " << strReason;

                if (strMsg == NetMsgType::BLOCK || strMsg == NetMsgType::TX)
                {
                    uint256 hash;
                    vRecv >> hash;
                    ss << ": hash " << hash.ToString();
                }
                LogPrint(BCLog::NET, "Reject %s\n", SanitizeString(ss.str()));
            } catch (const std::ios_base::failure&) {
                // Avoid feedback loops by preventing reject messages from triggering a new reject message.
                LogPrint(BCLog::NET, "Unparseable reject message received\n");
            }
        }
        return true;
    }

    else if (strCommand == NetMsgType::VERSION)
    {
        // Each connection can only send one version message
        if (pfrom->nVersion != 0)
        {
            if (enable_bip61) {
                connman->PushMessage(pfrom, CNetMsgMaker(INIT_PROTO_VERSION).Make(NetMsgType::REJECT, strCommand, REJECT_DUPLICATE, std::string("Duplicate version message")));
            }
            LOCK(cs_main);
            Misbehaving(pfrom->GetId(), 1);
            return false;
        }

        int64_t nTime;
        CAddress addrMe;
        CAddress addrFrom;
        uint64_t nNonce = 1;
        uint64_t nServiceInt;
        ServiceFlags nServices;
        int nVersion;
        int nSendVersion;
        std::string strSubVer;
        std::string cleanSubVer;
        int nStartingHeight = -1;
        bool fRelay = true;

        vRecv >> nVersion >> nServiceInt >> nTime >> addrMe;
        nSendVersion = std::min(nVersion, PROTOCOL_VERSION);
        nServices = ServiceFlags(nServiceInt);
        if (!pfrom->fInbound)
        {
            connman->SetServices(pfrom->addr, nServices);
        }
        if (!pfrom->fInbound && !pfrom->fFeeler && !pfrom->m_manual_connection && !HasAllDesirableServiceFlags(nServices))
        {
            LogPrint(BCLog::NET, "peer=%d does not offer the expected services (%08x offered, %08x expected); disconnecting\n", pfrom->GetId(), nServices, GetDesirableServiceFlags(nServices));
            if (enable_bip61) {
                connman->PushMessage(pfrom, CNetMsgMaker(INIT_PROTO_VERSION).Make(NetMsgType::REJECT, strCommand, REJECT_NONSTANDARD,
                                   strprintf("Expected to offer services %08x", GetDesirableServiceFlags(nServices))));
            }
            pfrom->fDisconnect = true;
            return false;
        }

        if (nVersion < MIN_PEER_PROTO_VERSION)
        {
            // disconnect from peers older than this proto version
            LogPrint(BCLog::NET, "peer=%d using obsolete version %i; disconnecting\n", pfrom->GetId(), nVersion);
            if (enable_bip61) {
                connman->PushMessage(pfrom, CNetMsgMaker(INIT_PROTO_VERSION).Make(NetMsgType::REJECT, strCommand, REJECT_OBSOLETE,
                                   strprintf("Version must be %d or greater", MIN_PEER_PROTO_VERSION)));
            }
            pfrom->fDisconnect = true;
            return false;
        }

        if (nVersion == 10300)
            nVersion = 300;
        if (!vRecv.empty())
            vRecv >> addrFrom >> nNonce;
        if (!vRecv.empty()) {
            vRecv >> LIMITED_STRING(strSubVer, MAX_SUBVERSION_LENGTH);
            cleanSubVer = SanitizeString(strSubVer);
        }
        if (!vRecv.empty()) {
            vRecv >> nStartingHeight;
        }
        if (!vRecv.empty())
            vRecv >> fRelay;
        // Disconnect if we connected to ourself
        if (pfrom->fInbound && !connman->CheckIncomingNonce(nNonce))
        {
            LogPrintf("connected to self at %s, disconnecting\n", pfrom->addr.ToString());
            pfrom->fDisconnect = true;
            return true;
        }

        if (pfrom->fInbound && addrMe.IsRoutable())
        {
            SeenLocal(addrMe);
        }

        // Be shy and don't send version until we hear
        if (pfrom->fInbound)
            PushNodeVersion(pfrom, connman, GetAdjustedTime());

        connman->PushMessage(pfrom, CNetMsgMaker(INIT_PROTO_VERSION).Make(NetMsgType::VERACK));

        pfrom->nServices = nServices;
        pfrom->SetAddrLocal(addrMe);
        {
            LOCK(pfrom->cs_SubVer);
            pfrom->strSubVer = strSubVer;
            pfrom->cleanSubVer = cleanSubVer;
        }
        pfrom->nStartingHeight = nStartingHeight;

        // set nodes not relaying blocks and tx and not serving (parts) of the historical blockchain as "clients"
        pfrom->fClient = (!(nServices & NODE_NETWORK) && !(nServices & NODE_NETWORK_LIMITED));

        // set nodes not capable of serving the complete blockchain history as "limited nodes"
        pfrom->m_limited_node = (!(nServices & NODE_NETWORK) && (nServices & NODE_NETWORK_LIMITED));

        {
            LOCK(pfrom->cs_filter);
            pfrom->fRelayTxes = fRelay; // set to true after we get the first filter* message
        }

        // Change version
        pfrom->SetSendVersion(nSendVersion);
        pfrom->nVersion = nVersion;

        if((nServices & NODE_WITNESS))
        {
            LOCK(cs_main);
            State(pfrom->GetId())->fHaveWitness = true;
        }

        // Potentially mark this peer as a preferred download peer.
        {
        LOCK(cs_main);
        UpdatePreferredDownload(pfrom, State(pfrom->GetId()));
        }

        if (!pfrom->fInbound)
        {
            // Advertise our address
            if (fListen && !IsInitialBlockDownload())
            {
                CAddress addr = GetLocalAddress(&pfrom->addr, pfrom->GetLocalServices());
                FastRandomContext insecure_rand;
                if (addr.IsRoutable())
                {
                    LogPrint(BCLog::NET, "ProcessMessages: advertising address %s\n", addr.ToString());
                    pfrom->PushAddress(addr, insecure_rand);
                } else if (IsPeerAddrLocalGood(pfrom)) {
                    addr.SetIP(addrMe);
                    LogPrint(BCLog::NET, "ProcessMessages: advertising address %s\n", addr.ToString());
                    pfrom->PushAddress(addr, insecure_rand);
                }
            }

            // Get recent addresses
            if (pfrom->fOneShot || pfrom->nVersion >= CADDR_TIME_VERSION || connman->GetAddressCount() < 1000)
            {
                connman->PushMessage(pfrom, CNetMsgMaker(nSendVersion).Make(NetMsgType::GETADDR));
                pfrom->fGetAddr = true;
            }
            connman->MarkAddressGood(pfrom->addr);
        }

        std::string remoteAddr;
        if (fLogIPs)
            remoteAddr = ", peeraddr=" + pfrom->addr.ToString();

        LogPrint(BCLog::NET, "receive version message: %s: version %d, blocks=%d, us=%s, peer=%d%s\n",
                  cleanSubVer, pfrom->nVersion,
                  pfrom->nStartingHeight, addrMe.ToString(), pfrom->GetId(),
                  remoteAddr);

        int64_t nTimeOffset = nTime - GetTime();
        pfrom->nTimeOffset = nTimeOffset;
        AddTimeData(pfrom->addr, nTimeOffset);

        // If the peer is old enough to have the old alert system, send it the final alert.
        if (pfrom->nVersion <= 70012) {
            CDataStream finalAlert(ParseHex("60010000000000000000000000ffffff7f00000000ffffff7ffeffff7f01ffffff7f00000000ffffff7f00ffffff7f002f555247454e543a20416c657274206b657920636f6d70726f6d697365642c2075706772616465207265717569726564004630440220653febd6410f470f6bae11cad19c48413becb1ac2c17f908fd0fd53bdc3abd5202206d0e9c96fe88d4a0f01ed9dedae2b6f9e00da94cad0fecaae66ecf689bf71b50"), SER_NETWORK, PROTOCOL_VERSION);
            connman->PushMessage(pfrom, CNetMsgMaker(nSendVersion).Make("alert", finalAlert));
        }

        // Feeler connections exist only to verify if address is online.
        if (pfrom->fFeeler) {
            assert(pfrom->fInbound == false);
            pfrom->fDisconnect = true;
        }
        return true;
    }


    else if (pfrom->nVersion == 0)
    {
        // Must have a version message before anything else
        LOCK(cs_main);
        Misbehaving(pfrom->GetId(), 1);
        return false;
    }

    // At this point, the outgoing message serialization version can't change.
    const CNetMsgMaker msgMaker(pfrom->GetSendVersion());

    if (strCommand == NetMsgType::VERACK)
    {
        pfrom->SetRecvVersion(std::min(pfrom->nVersion.load(), PROTOCOL_VERSION));

        if (!pfrom->fInbound) {
            // Mark this node as currently connected, so we update its timestamp later.
            LOCK(cs_main);
            State(pfrom->GetId())->fCurrentlyConnected = true;
            LogPrintf("New outbound peer connected: version: %d, blocks=%d, peer=%d%s\n",
                      pfrom->nVersion.load(), pfrom->nStartingHeight, pfrom->GetId(),
                      (fLogIPs ? strprintf(", peeraddr=%s", pfrom->addr.ToString()) : ""));
        }

        if (pfrom->nVersion >= SENDHEADERS_VERSION) {
            // Tell our peer we prefer to receive headers rather than inv's
            // We send this to non-NODE NETWORK peers as well, because even
            // non-NODE NETWORK peers can announce blocks (such as pruning
            // nodes)
            connman->PushMessage(pfrom, msgMaker.Make(NetMsgType::SENDHEADERS));
        }
        if (pfrom->nVersion >= SHORT_IDS_BLOCKS_VERSION) {
            // Tell our peer we are willing to provide version 1 or 2 cmpctblocks
            // However, we do not request new block announcements using
            // cmpctblock messages.
            // We send this to non-NODE NETWORK peers as well, because
            // they may wish to request compact blocks from us
            bool fAnnounceUsingCMPCTBLOCK = false;
            uint64_t nCMPCTBLOCKVersion = 2;
            if (pfrom->GetLocalServices() & NODE_WITNESS)
                connman->PushMessage(pfrom, msgMaker.Make(NetMsgType::SENDCMPCT, fAnnounceUsingCMPCTBLOCK, nCMPCTBLOCKVersion));
            nCMPCTBLOCKVersion = 1;
            connman->PushMessage(pfrom, msgMaker.Make(NetMsgType::SENDCMPCT, fAnnounceUsingCMPCTBLOCK, nCMPCTBLOCKVersion));
        }
        pfrom->fSuccessfullyConnected = true;
    }

    else if (!pfrom->fSuccessfullyConnected)
    {
        // Must have a verack message before anything else
        LOCK(cs_main);
        Misbehaving(pfrom->GetId(), 1);
        return false;
    }

    else if (strCommand == NetMsgType::ADDR)
    {
        std::vector<CAddress> vAddr;
        vRecv >> vAddr;

        // Don't want addr from older versions unless seeding
        if (pfrom->nVersion < CADDR_TIME_VERSION && connman->GetAddressCount() > 1000)
            return true;
        if (vAddr.size() > 1000)
        {
            LOCK(cs_main);
            Misbehaving(pfrom->GetId(), 20, strprintf("message addr size() = %u", vAddr.size()));
            return false;
        }

        // Store the new addresses
        std::vector<CAddress> vAddrOk;
        int64_t nNow = GetAdjustedTime();
        int64_t nSince = nNow - 10 * 60;
        for (CAddress& addr : vAddr)
        {
            if (interruptMsgProc)
                return true;

            // We only bother storing full nodes, though this may include
            // things which we would not make an outbound connection to, in
            // part because we may make feeler connections to them.
            if (!MayHaveUsefulAddressDB(addr.nServices) && !HasAllDesirableServiceFlags(addr.nServices))
                continue;

            if (addr.nTime <= 100000000 || addr.nTime > nNow + 10 * 60)
                addr.nTime = nNow - 5 * 24 * 60 * 60;
            pfrom->AddAddressKnown(addr);
            bool fReachable = IsReachable(addr);
            if (addr.nTime > nSince && !pfrom->fGetAddr && vAddr.size() <= 10 && addr.IsRoutable())
            {
                // Relay to a limited number of other nodes
                RelayAddress(addr, fReachable, connman);
            }
            // Do not store addresses outside our network
            if (fReachable)
                vAddrOk.push_back(addr);
        }
        connman->AddNewAddresses(vAddrOk, pfrom->addr, 2 * 60 * 60);
        if (vAddr.size() < 1000)
            pfrom->fGetAddr = false;
        if (pfrom->fOneShot)
            pfrom->fDisconnect = true;
    }

    else if (strCommand == NetMsgType::SENDHEADERS)
    {
        LOCK(cs_main);
        State(pfrom->GetId())->fPreferHeaders = true;
    }

    else if (strCommand == NetMsgType::SENDCMPCT)
    {
        bool fAnnounceUsingCMPCTBLOCK = false;
        uint64_t nCMPCTBLOCKVersion = 0;
        vRecv >> fAnnounceUsingCMPCTBLOCK >> nCMPCTBLOCKVersion;
        if (nCMPCTBLOCKVersion == 1 || ((pfrom->GetLocalServices() & NODE_WITNESS) && nCMPCTBLOCKVersion == 2)) {
            LOCK(cs_main);
            // fProvidesHeaderAndIDs is used to "lock in" version of compact blocks we send (fWantsCmpctWitness)
            if (!State(pfrom->GetId())->fProvidesHeaderAndIDs) {
                State(pfrom->GetId())->fProvidesHeaderAndIDs = true;
                State(pfrom->GetId())->fWantsCmpctWitness = nCMPCTBLOCKVersion == 2;
            }
            if (State(pfrom->GetId())->fWantsCmpctWitness == (nCMPCTBLOCKVersion == 2)) // ignore later version announces
                State(pfrom->GetId())->fPreferHeaderAndIDs = fAnnounceUsingCMPCTBLOCK;
            if (!State(pfrom->GetId())->fSupportsDesiredCmpctVersion) {
                if (pfrom->GetLocalServices() & NODE_WITNESS)
                    State(pfrom->GetId())->fSupportsDesiredCmpctVersion = (nCMPCTBLOCKVersion == 2);
                else
                    State(pfrom->GetId())->fSupportsDesiredCmpctVersion = (nCMPCTBLOCKVersion == 1);
            }
        }
    }


    else if (strCommand == NetMsgType::INV)
    {
        std::vector<CInv> vInv;
        vRecv >> vInv;
        if (vInv.size() > MAX_INV_SZ)
        {
            LOCK(cs_main);
            Misbehaving(pfrom->GetId(), 20, strprintf("message inv size() = %u", vInv.size()));
            return false;
        }

        bool fBlocksOnly = !fRelayTxes;

        // Allow whitelisted peers to send data other than blocks in blocks only mode if whitelistrelay is true
        if (pfrom->fWhitelisted && gArgs.GetBoolArg("-whitelistrelay", DEFAULT_WHITELISTRELAY))
            fBlocksOnly = false;

        LOCK(cs_main);

        uint32_t nFetchFlags = GetFetchFlags(pfrom);

        for (CInv &inv : vInv)
        {
            if (interruptMsgProc)
                return true;

            bool fAlreadyHave = AlreadyHave(inv);
            LogPrint(BCLog::NET, "got inv: %s  %s peer=%d\n", inv.ToString(), fAlreadyHave ? "have" : "new", pfrom->GetId());

            if (inv.type == MSG_TX) {
                inv.type |= nFetchFlags;
            }

            if (inv.type == MSG_BLOCK) {
                UpdateBlockAvailability(pfrom->GetId(), inv.hash);
                if (!fAlreadyHave && !fImporting && !fReindex && !mapBlocksInFlight.count(inv.hash)) {
                    // We used to request the full block here, but since headers-announcements are now the
                    // primary method of announcement on the network, and since, in the case that a node
                    // fell back to inv we probably have a reorg which we should get the headers for first,
                    // we now only provide a getheaders response here. When we receive the headers, we will
                    // then ask for the blocks we need.
                    connman->PushMessage(pfrom, msgMaker.Make(NetMsgType::GETHEADERS, chainActive.GetLocator(pindexBestHeader), inv.hash));
                    LogPrint(BCLog::NET, "getheaders (%d) %s to peer=%d\n", pindexBestHeader->nHeight, inv.hash.ToString(), pfrom->GetId());
                }
            }
            else
            {
                pfrom->AddInventoryKnown(inv);
                if (fBlocksOnly) {
                    LogPrint(BCLog::NET, "transaction (%s) inv sent in violation of protocol peer=%d\n", inv.hash.ToString(), pfrom->GetId());
                } else if (!fAlreadyHave && !fImporting && !fReindex && !IsInitialBlockDownload()) {
                    pfrom->AskFor(inv);
                }
            }
        }
    }


    else if (strCommand == NetMsgType::GETDATA)
    {
        std::vector<CInv> vInv;
        vRecv >> vInv;
        if (vInv.size() > MAX_INV_SZ)
        {
            LOCK(cs_main);
            Misbehaving(pfrom->GetId(), 20, strprintf("message getdata size() = %u", vInv.size()));
            return false;
        }

        LogPrint(BCLog::NET, "received getdata (%u invsz) peer=%d\n", vInv.size(), pfrom->GetId());

        if (vInv.size() > 0) {
            LogPrint(BCLog::NET, "received getdata for: %s peer=%d\n", vInv[0].ToString(), pfrom->GetId());
        }

        pfrom->vRecvGetData.insert(pfrom->vRecvGetData.end(), vInv.begin(), vInv.end());
        ProcessGetData(pfrom, chainparams, connman, interruptMsgProc);
    }


    else if (strCommand == NetMsgType::GETBLOCKS)
    {
        CBlockLocator locator;
        uint256 hashStop;
        vRecv >> locator >> hashStop;

        // We might have announced the currently-being-connected tip using a
        // compact block, which resulted in the peer sending a getblocks
        // request, which we would otherwise respond to without the new block.
        // To avoid this situation we simply verify that we are on our best
        // known chain now. This is super overkill, but we handle it better
        // for getheaders requests, and there are no known nodes which support
        // compact blocks but still use getblocks to request blocks.
        {
            std::shared_ptr<const CBlock> a_recent_block;
            {
                LOCK(cs_most_recent_block);
                a_recent_block = most_recent_block;
            }
            CValidationState state;
            if (!ActivateBestChain(state, Params(), a_recent_block)) {
                LogPrint(BCLog::NET, "failed to activate chain (%s)\n", FormatStateMessage(state));
            }
        }

        LOCK(cs_main);

        // Find the last block the caller has in the main chain
        const CBlockIndex* pindex = FindForkInGlobalIndex(chainActive, locator);

        // Send the rest of the chain
        if (pindex)
            pindex = chainActive.Next(pindex);
        int nLimit = 500;
        LogPrint(BCLog::NET, "getblocks %d to %s limit %d from peer=%d\n", (pindex ? pindex->nHeight : -1), hashStop.IsNull() ? "end" : hashStop.ToString(), nLimit, pfrom->GetId());
        for (; pindex; pindex = chainActive.Next(pindex))
        {
            if (pindex->GetBlockHash() == hashStop)
            {
                LogPrint(BCLog::NET, "  getblocks stopping at %d %s\n", pindex->nHeight, pindex->GetBlockHash().ToString());
                break;
            }
            // If pruning, don't inv blocks unless we have on disk and are likely to still have
            // for some reasonable time window (1 hour) that block relay might require.
            const int nPrunedBlocksLikelyToHave = MIN_BLOCKS_TO_KEEP - 3600 / chainparams.GetConsensus().nPowTargetSpacing;
            if (fPruneMode && (!(pindex->nStatus & BLOCK_HAVE_DATA) || pindex->nHeight <= chainActive.Tip()->nHeight - nPrunedBlocksLikelyToHave))
            {
                LogPrint(BCLog::NET, " getblocks stopping, pruned or too old block at %d %s\n", pindex->nHeight, pindex->GetBlockHash().ToString());
                break;
            }
            pfrom->PushInventory(CInv(MSG_BLOCK, pindex->GetBlockHash()));
            if (--nLimit <= 0)
            {
                // When this block is requested, we'll send an inv that'll
                // trigger the peer to getblocks the next batch of inventory.
                LogPrint(BCLog::NET, "  getblocks stopping at limit %d %s\n", pindex->nHeight, pindex->GetBlockHash().ToString());
                pfrom->hashContinue = pindex->GetBlockHash();
                break;
            }
        }
    }


    else if (strCommand == NetMsgType::GETBLOCKTXN)
    {
        BlockTransactionsRequest req;
        vRecv >> req;

        std::shared_ptr<const CBlock> recent_block;
        {
            LOCK(cs_most_recent_block);
            if (most_recent_block_hash == req.blockhash)
                recent_block = most_recent_block;
            // Unlock cs_most_recent_block to avoid cs_main lock inversion
        }
        if (recent_block) {
            SendBlockTransactions(*recent_block, req, pfrom, connman);
            return true;
        }

        LOCK(cs_main);

        const CBlockIndex* pindex = LookupBlockIndex(req.blockhash);
        if (!pindex || !(pindex->nStatus & BLOCK_HAVE_DATA)) {
            LogPrint(BCLog::NET, "Peer %d sent us a getblocktxn for a block we don't have\n", pfrom->GetId());
            return true;
        }

        if (pindex->nHeight < chainActive.Height() - MAX_BLOCKTXN_DEPTH) {
            // If an older block is requested (should never happen in practice,
            // but can happen in tests) send a block response instead of a
            // blocktxn response. Sending a full block response instead of a
            // small blocktxn response is preferable in the case where a peer
            // might maliciously send lots of getblocktxn requests to trigger
            // expensive disk reads, because it will require the peer to
            // actually receive all the data read from disk over the network.
            LogPrint(BCLog::NET, "Peer %d sent us a getblocktxn for a block > %i deep\n", pfrom->GetId(), MAX_BLOCKTXN_DEPTH);
            CInv inv;
            inv.type = State(pfrom->GetId())->fWantsCmpctWitness ? MSG_WITNESS_BLOCK : MSG_BLOCK;
            inv.hash = req.blockhash;
            pfrom->vRecvGetData.push_back(inv);
            // The message processing loop will go around again (without pausing) and we'll respond then (without cs_main)
            return true;
        }

        CBlock block;
        bool ret = ReadBlockFromDisk(block, pindex, chainparams.GetConsensus());
        assert(ret);

        SendBlockTransactions(block, req, pfrom, connman);
    }


    else if (strCommand == NetMsgType::GETHEADERS)
    {
        CBlockLocator locator;
        uint256 hashStop;
        vRecv >> locator >> hashStop;

        LOCK(cs_main);
        if (IsInitialBlockDownload() && !pfrom->fWhitelisted) {
            LogPrint(BCLog::NET, "Ignoring getheaders from peer=%d because node is in initial block download\n", pfrom->GetId());
            return true;
        }

        CNodeState *nodestate = State(pfrom->GetId());
        const CBlockIndex* pindex = nullptr;
        if (locator.IsNull())
        {
            // If locator is null, return the hashStop block
            pindex = LookupBlockIndex(hashStop);
            if (!pindex) {
                return true;
            }

            if (!BlockRequestAllowed(pindex, chainparams.GetConsensus())) {
                LogPrint(BCLog::NET, "%s: ignoring request from peer=%i for old block header that isn't in the main chain\n", __func__, pfrom->GetId());
                return true;
            }
        }
        else
        {
            // Find the last block the caller has in the main chain
            pindex = FindForkInGlobalIndex(chainActive, locator);
            if (pindex)
                pindex = chainActive.Next(pindex);
        }

        // we must use CBlocks, as CBlockHeaders won't include the 0x00 nTx count at the end
        std::vector<CBlock> vHeaders;
        int nLimit = MAX_HEADERS_RESULTS;
        LogPrint(BCLog::NET, "getheaders %d to %s from peer=%d\n", (pindex ? pindex->nHeight : -1), hashStop.IsNull() ? "end" : hashStop.ToString(), pfrom->GetId());
        for (; pindex; pindex = chainActive.Next(pindex))
        {
            vHeaders.push_back(pindex->GetBlockHeader());
            if (--nLimit <= 0 || pindex->GetBlockHash() == hashStop)
                break;
        }
        // pindex can be nullptr either if we sent chainActive.Tip() OR
        // if our peer has chainActive.Tip() (and thus we are sending an empty
        // headers message). In both cases it's safe to update
        // pindexBestHeaderSent to be our tip.
        //
        // It is important that we simply reset the BestHeaderSent value here,
        // and not max(BestHeaderSent, newHeaderSent). We might have announced
        // the currently-being-connected tip using a compact block, which
        // resulted in the peer sending a headers request, which we respond to
        // without the new block. By resetting the BestHeaderSent, we ensure we
        // will re-announce the new block via headers (or compact blocks again)
        // in the SendMessages logic.
        nodestate->pindexBestHeaderSent = pindex ? pindex : chainActive.Tip();
        connman->PushMessage(pfrom, msgMaker.Make(NetMsgType::HEADERS, vHeaders));
    }


    else if (strCommand == NetMsgType::TX)
    {
        // Stop processing the transaction early if
        // We are in blocks only mode and peer is either not whitelisted or whitelistrelay is off
        if (!fRelayTxes && (!pfrom->fWhitelisted || !gArgs.GetBoolArg("-whitelistrelay", DEFAULT_WHITELISTRELAY)))
        {
            LogPrint(BCLog::NET, "transaction sent in violation of protocol peer=%d\n", pfrom->GetId());
            return true;
        }

        std::deque<COutPoint> vWorkQueue;
        std::vector<uint256> vEraseQueue;
        CTransactionRef ptx;
        vRecv >> ptx;
        const CTransaction& tx = *ptx;

        if (cclGlobals->dlog.get() != NULL) cclGlobals->dlog->OnNewTransaction(tx);

        CInv inv(MSG_TX, tx.GetHash());
        pfrom->AddInventoryKnown(inv);

        LOCK2(cs_main, g_cs_orphans);

        bool fMissingInputs = false;
        CValidationState state;

        pfrom->setAskFor.erase(inv.hash);
        mapAlreadyAskedFor.erase(inv.hash);

        std::list<CTransactionRef> lRemovedTxn;

        if (!AlreadyHave(inv) &&
            AcceptToMemoryPool(mempool, state, ptx, &fMissingInputs, &lRemovedTxn, false /* bypass_limits */, 0 /* nAbsurdFee */)) {
            mempool.check(pcoinsTip.get());
            RelayTransaction(tx, connman);
            for (unsigned int i = 0; i < tx.vout.size(); i++) {
                vWorkQueue.emplace_back(inv.hash, i);
            }

            pfrom->nLastTXTime = GetTime();

            LogPrint(BCLog::MEMPOOL, "AcceptToMemoryPool: peer=%d: accepted %s (poolsz %u txn, %u kB)\n",
                pfrom->GetId(),
                tx.GetHash().ToString(),
                mempool.size(), mempool.DynamicMemoryUsage() / 1000);

            // Recursively process any orphan transactions that depended on this one
            std::set<NodeId> setMisbehaving;
            while (!vWorkQueue.empty()) {
                auto itByPrev = mapOrphanTransactionsByPrev.find(vWorkQueue.front());
                vWorkQueue.pop_front();
                if (itByPrev == mapOrphanTransactionsByPrev.end())
                    continue;
                for (auto mi = itByPrev->second.begin();
                     mi != itByPrev->second.end();
                     ++mi)
                {
                    const CTransactionRef& porphanTx = (*mi)->second.tx;
                    const CTransaction& orphanTx = *porphanTx;
                    const uint256& orphanHash = orphanTx.GetHash();
                    NodeId fromPeer = (*mi)->second.fromPeer;
                    bool fMissingInputs2 = false;
                    // Use a dummy CValidationState so someone can't setup nodes to counter-DoS based on orphan
                    // resolution (that is, feeding people an invalid transaction based on LegitTxX in order to get
                    // anyone relaying LegitTxX banned)
                    CValidationState stateDummy;


                    if (setMisbehaving.count(fromPeer))
                        continue;
                    if (AcceptToMemoryPool(mempool, stateDummy, porphanTx, &fMissingInputs2, &lRemovedTxn, false /* bypass_limits */, 0 /* nAbsurdFee */)) {
                        LogPrint(BCLog::MEMPOOL, "   accepted orphan tx %s\n", orphanHash.ToString());
                        RelayTransaction(orphanTx, connman);
                        for (unsigned int i = 0; i < orphanTx.vout.size(); i++) {
                            vWorkQueue.emplace_back(orphanHash, i);
                        }
                        vEraseQueue.push_back(orphanHash);
                    }
                    else if (!fMissingInputs2)
                    {
                        int nDos = 0;
                        if (stateDummy.IsInvalid(nDos) && nDos > 0)
                        {
                            // Punish peer that gave us an invalid orphan tx
                            Misbehaving(fromPeer, nDos);
                            setMisbehaving.insert(fromPeer);
                            LogPrint(BCLog::MEMPOOL, "   invalid orphan tx %s\n", orphanHash.ToString());
                        }
                        // Has inputs but not accepted to mempool
                        // Probably non-standard or insufficient fee
                        LogPrint(BCLog::MEMPOOL, "   removed orphan tx %s\n", orphanHash.ToString());
                        vEraseQueue.push_back(orphanHash);
                        if (!orphanTx.HasWitness() && !stateDummy.CorruptionPossible()) {
                            // Do not use rejection cache for witness transactions or
                            // witness-stripped transactions, as they can have been malleated.
                            // See https://github.com/bitcoin/bitcoin/issues/8279 for details.
                            assert(recentRejects);
                            recentRejects->insert(orphanHash);
                        }
                    }
                    mempool.check(pcoinsTip.get());
                }
            }

            for (uint256 hash : vEraseQueue)
                EraseOrphanTx(hash);
        }
        else if (fMissingInputs)
        {
            bool fRejectedParents = false; // It may be the case that the orphans parents have all been rejected
            for (const CTxIn& txin : tx.vin) {
                if (recentRejects->contains(txin.prevout.hash)) {
                    fRejectedParents = true;
                    break;
                }
            }
            if (!fRejectedParents) {
                uint32_t nFetchFlags = GetFetchFlags(pfrom);
                for (const CTxIn& txin : tx.vin) {
                    CInv _inv(MSG_TX | nFetchFlags, txin.prevout.hash);
                    pfrom->AddInventoryKnown(_inv);
                    if (!AlreadyHave(_inv)) pfrom->AskFor(_inv);
                }
                AddOrphanTx(ptx, pfrom->GetId());

                // DoS prevention: do not allow mapOrphanTransactions to grow unbounded
                unsigned int nMaxOrphanTx = (unsigned int)std::max((int64_t)0, gArgs.GetArg("-maxorphantx", DEFAULT_MAX_ORPHAN_TRANSACTIONS));
                unsigned int nEvicted = LimitOrphanTxSize(nMaxOrphanTx);
                if (nEvicted > 0) {
                    LogPrint(BCLog::MEMPOOL, "mapOrphan overflow, removed %u tx\n", nEvicted);
                }
            } else {
                LogPrint(BCLog::MEMPOOL, "not keeping orphan with rejected parents %s\n",tx.GetHash().ToString());
                // We will continue to reject this tx since it has rejected
                // parents so avoid re-requesting it from other peers.
                recentRejects->insert(tx.GetHash());
            }
        } else {
            if (!tx.HasWitness() && !state.CorruptionPossible()) {
                // Do not use rejection cache for witness transactions or
                // witness-stripped transactions, as they can have been malleated.
                // See https://github.com/bitcoin/bitcoin/issues/8279 for details.
                assert(recentRejects);
                recentRejects->insert(tx.GetHash());
                if (RecursiveDynamicUsage(*ptx) < 100000) {
                    AddToCompactExtraTransactions(ptx);
                }
            } else if (tx.HasWitness() && RecursiveDynamicUsage(*ptx) < 100000) {
                AddToCompactExtraTransactions(ptx);
            }

            if (pfrom->fWhitelisted && gArgs.GetBoolArg("-whitelistforcerelay", DEFAULT_WHITELISTFORCERELAY)) {
                // Always relay transactions received from whitelisted peers, even
                // if they were already in the mempool or rejected from it due
                // to policy, allowing the node to function as a gateway for
                // nodes hidden behind it.
                //
                // Never relay transactions that we would assign a non-zero DoS
                // score for, as we expect peers to do the same with us in that
                // case.
                int nDoS = 0;
                if (!state.IsInvalid(nDoS) || nDoS == 0) {
                    LogPrintf("Force relaying tx %s from whitelisted peer=%d\n", tx.GetHash().ToString(), pfrom->GetId());
                    RelayTransaction(tx, connman);
                } else {
                    LogPrintf("Not relaying invalid transaction %s from whitelisted peer=%d (%s)\n", tx.GetHash().ToString(), pfrom->GetId(), FormatStateMessage(state));
                }
            }
        }

        for (const CTransactionRef& removedTx : lRemovedTxn)
            AddToCompactExtraTransactions(removedTx);

        int nDoS = 0;
        if (state.IsInvalid(nDoS))
        {
            LogPrint(BCLog::MEMPOOLREJ, "%s from peer=%d was not accepted: %s\n", tx.GetHash().ToString(),
                pfrom->GetId(),
                FormatStateMessage(state));
            if (enable_bip61 && state.GetRejectCode() > 0 && state.GetRejectCode() < REJECT_INTERNAL) { // Never send AcceptToMemoryPool's internal codes over P2P
                connman->PushMessage(pfrom, msgMaker.Make(NetMsgType::REJECT, strCommand, (unsigned char)state.GetRejectCode(),
                                   state.GetRejectReason().substr(0, MAX_REJECT_MESSAGE_LENGTH), inv.hash));
            }
            if (nDoS > 0) {
                Misbehaving(pfrom->GetId(), nDoS);
            }
        }
    }


    else if (strCommand == NetMsgType::CMPCTBLOCK && !fImporting && !fReindex) // Ignore blocks received while importing
    {
        CBlockHeaderAndShortTxIDs cmpctblock;
        vRecv >> cmpctblock;

        if (cclGlobals->dlog.get() != NULL) cclGlobals->dlog->OnNewCompactBlock(cmpctblock);

        bool received_new_header = false;

        {
        LOCK(cs_main);

        if (!LookupBlockIndex(cmpctblock.header.hashPrevBlock)) {
            // Doesn't connect (or is genesis), instead of DoSing in AcceptBlockHeader, request deeper headers
            if (!IsInitialBlockDownload())
                connman->PushMessage(pfrom, msgMaker.Make(NetMsgType::GETHEADERS, chainActive.GetLocator(pindexBestHeader), uint256()));
            return true;
        }

        if (!LookupBlockIndex(cmpctblock.header.GetHash())) {
            received_new_header = true;
        }
        }

        const CBlockIndex *pindex = nullptr;
        CValidationState state;
        if (!ProcessNewBlockHeaders({cmpctblock.header}, state, chainparams, &pindex)) {
            int nDoS;
            if (state.IsInvalid(nDoS)) {
                if (nDoS > 0) {
                    LOCK(cs_main);
                    Misbehaving(pfrom->GetId(), nDoS, strprintf("Peer %d sent us invalid header via cmpctblock\n", pfrom->GetId()));
                } else {
                    LogPrint(BCLog::NET, "Peer %d sent us invalid header via cmpctblock\n", pfrom->GetId());
                }
                return true;
            }
        }

        // When we succeed in decoding a block's txids from a cmpctblock
        // message we typically jump to the BLOCKTXN handling code, with a
        // dummy (empty) BLOCKTXN message, to re-use the logic there in
        // completing processing of the putative block (without cs_main).
        bool fProcessBLOCKTXN = false;
        CDataStream blockTxnMsg(SER_NETWORK, PROTOCOL_VERSION);

        // If we end up treating this as a plain headers message, call that as well
        // without cs_main.
        bool fRevertToHeaderProcessing = false;

        // Keep a CBlock for "optimistic" compactblock reconstructions (see
        // below)
        std::shared_ptr<CBlock> pblock = std::make_shared<CBlock>();
        bool fBlockReconstructed = false;

        {
        LOCK2(cs_main, g_cs_orphans);
        // If AcceptBlockHeader returned true, it set pindex
        assert(pindex);
        UpdateBlockAvailability(pfrom->GetId(), pindex->GetBlockHash());

        CNodeState *nodestate = State(pfrom->GetId());

        // If this was a new header with more work than our tip, update the
        // peer's last block announcement time
        if (received_new_header && pindex->nChainWork > chainActive.Tip()->nChainWork) {
            nodestate->m_last_block_announcement = GetTime();
        }

        std::map<uint256, std::pair<NodeId, std::list<QueuedBlock>::iterator> >::iterator blockInFlightIt = mapBlocksInFlight.find(pindex->GetBlockHash());
        bool fAlreadyInFlight = blockInFlightIt != mapBlocksInFlight.end();

        if (pindex->nStatus & BLOCK_HAVE_DATA) // Nothing to do here
            return true;

        if (pindex->nChainWork <= chainActive.Tip()->nChainWork || // We know something better
                pindex->nTx != 0) { // We had this block at some point, but pruned it
            if (fAlreadyInFlight) {
                // We requested this block for some reason, but our mempool will probably be useless
                // so we just grab the block via normal getdata
                std::vector<CInv> vInv(1);
                vInv[0] = CInv(MSG_BLOCK | GetFetchFlags(pfrom), cmpctblock.header.GetHash());
                connman->PushMessage(pfrom, msgMaker.Make(NetMsgType::GETDATA, vInv));
            }
            return true;
        }

        // If we're not close to tip yet, give up and let parallel block fetch work its magic
        if (!fAlreadyInFlight && !CanDirectFetch(chainparams.GetConsensus()))
            return true;

        if (IsWitnessEnabled(pindex->pprev, chainparams.GetConsensus()) && !nodestate->fSupportsDesiredCmpctVersion) {
            // Don't bother trying to process compact blocks from v1 peers
            // after segwit activates.
            return true;
        }

        // We want to be a bit conservative just to be extra careful about DoS
        // possibilities in compact block processing...
        if (pindex->nHeight <= chainActive.Height() + 2) {
            if ((!fAlreadyInFlight && nodestate->nBlocksInFlight < MAX_BLOCKS_IN_TRANSIT_PER_PEER) ||
                 (fAlreadyInFlight && blockInFlightIt->second.first == pfrom->GetId())) {
                std::list<QueuedBlock>::iterator* queuedBlockIt = nullptr;
                if (!MarkBlockAsInFlight(pfrom->GetId(), pindex->GetBlockHash(), pindex, &queuedBlockIt)) {
                    if (!(*queuedBlockIt)->partialBlock)
                        (*queuedBlockIt)->partialBlock.reset(new PartiallyDownloadedBlock(&mempool));
                    else {
                        // The block was already in flight using compact blocks from the same peer
                        LogPrint(BCLog::NET, "Peer sent us compact block we were already syncing!\n");
                        return true;
                    }
                }

                PartiallyDownloadedBlock& partialBlock = *(*queuedBlockIt)->partialBlock;
                ReadStatus status = partialBlock.InitData(cmpctblock, vExtraTxnForCompact);
                if (status == READ_STATUS_INVALID) {
                    MarkBlockAsReceived(pindex->GetBlockHash()); // Reset in-flight state in case of whitelist
                    Misbehaving(pfrom->GetId(), 100, strprintf("Peer %d sent us invalid compact block\n", pfrom->GetId()));
                    return true;
                } else if (status == READ_STATUS_FAILED) {
                    // Duplicate txindexes, the block is now in-flight, so just request it
                    std::vector<CInv> vInv(1);
                    vInv[0] = CInv(MSG_BLOCK | GetFetchFlags(pfrom), cmpctblock.header.GetHash());
                    connman->PushMessage(pfrom, msgMaker.Make(NetMsgType::GETDATA, vInv));
                    return true;
                }

                BlockTransactionsRequest req;
                for (size_t i = 0; i < cmpctblock.BlockTxCount(); i++) {
                    if (!partialBlock.IsTxAvailable(i))
                        req.indexes.push_back(i);
                }
                if (req.indexes.empty()) {
                    // Dirty hack to jump to BLOCKTXN code (TODO: move message handling into their own functions)
                    BlockTransactions txn;
                    txn.blockhash = cmpctblock.header.GetHash();
                    blockTxnMsg << txn;
                    fProcessBLOCKTXN = true;
                } else {
                    req.blockhash = pindex->GetBlockHash();
                    connman->PushMessage(pfrom, msgMaker.Make(NetMsgType::GETBLOCKTXN, req));
                }
            } else {
                // This block is either already in flight from a different
                // peer, or this peer has too many blocks outstanding to
                // download from.
                // Optimistically try to reconstruct anyway since we might be
                // able to without any round trips.
                PartiallyDownloadedBlock tempBlock(&mempool);
                ReadStatus status = tempBlock.InitData(cmpctblock, vExtraTxnForCompact);
                if (status != READ_STATUS_OK) {
                    // TODO: don't ignore failures
                    return true;
                }
                std::vector<CTransactionRef> dummy;
                status = tempBlock.FillBlock(*pblock, dummy);
                if (status == READ_STATUS_OK) {
                    fBlockReconstructed = true;
                }
            }
        } else {
            if (fAlreadyInFlight) {
                // We requested this block, but its far into the future, so our
                // mempool will probably be useless - request the block normally
                std::vector<CInv> vInv(1);
                vInv[0] = CInv(MSG_BLOCK | GetFetchFlags(pfrom), cmpctblock.header.GetHash());
                connman->PushMessage(pfrom, msgMaker.Make(NetMsgType::GETDATA, vInv));
                return true;
            } else {
                // If this was an announce-cmpctblock, we want the same treatment as a header message
                fRevertToHeaderProcessing = true;
            }
        }
        } // cs_main

        if (fProcessBLOCKTXN)
            return ProcessMessage(pfrom, NetMsgType::BLOCKTXN, blockTxnMsg, nTimeReceived, chainparams, connman, interruptMsgProc, enable_bip61);

        if (fRevertToHeaderProcessing) {
            // Headers received from HB compact block peers are permitted to be
            // relayed before full validation (see BIP 152), so we don't want to disconnect
            // the peer if the header turns out to be for an invalid block.
            // Note that if a peer tries to build on an invalid chain, that
            // will be detected and the peer will be banned.
            return ProcessHeadersMessage(pfrom, connman, {cmpctblock.header}, chainparams, /*punish_duplicate_invalid=*/false);
        }

        if (fBlockReconstructed) {
            // If we got here, we were able to optimistically reconstruct a
            // block that is in flight from some other peer.
            {
                LOCK(cs_main);
                mapBlockSource.emplace(pblock->GetHash(), std::make_pair(pfrom->GetId(), false));
            }
            bool fNewBlock = false;
            // Setting fForceProcessing to true means that we bypass some of
            // our anti-DoS protections in AcceptBlock, which filters
            // unrequested blocks that might be trying to waste our resources
            // (eg disk space). Because we only try to reconstruct blocks when
            // we're close to caught up (via the CanDirectFetch() requirement
            // above, combined with the behavior of not requesting blocks until
            // we have a chain with at least nMinimumChainWork), and we ignore
            // compact blocks with less work than our tip, it is safe to treat
            // reconstructed compact blocks as having been requested.
            ProcessNewBlock(chainparams, pblock, /*fForceProcessing=*/true, &fNewBlock);
            if (fNewBlock) {
                pfrom->nLastBlockTime = GetTime();
            } else {
                LOCK(cs_main);
                mapBlockSource.erase(pblock->GetHash());
            }
            LOCK(cs_main); // hold cs_main for CBlockIndex::IsValid()
            if (pindex->IsValid(BLOCK_VALID_TRANSACTIONS)) {
                // Clear download state for this block, which is in
                // process from some other peer.  We do this after calling
                // ProcessNewBlock so that a malleated cmpctblock announcement
                // can't be used to interfere with block relay.
                MarkBlockAsReceived(pblock->GetHash());
            }
        }

    }

    else if (strCommand == NetMsgType::BLOCKTXN && !fImporting && !fReindex) // Ignore blocks received while importing
    {
        BlockTransactions resp;
        vRecv >> resp;

        if (cclGlobals->dlog.get() != NULL) cclGlobals->dlog->OnNewBlockTransactions(resp);

        std::shared_ptr<CBlock> pblock = std::make_shared<CBlock>();
        bool fBlockRead = false;
        {
            LOCK(cs_main);

            std::map<uint256, std::pair<NodeId, std::list<QueuedBlock>::iterator> >::iterator it = mapBlocksInFlight.find(resp.blockhash);
            if (it == mapBlocksInFlight.end() || !it->second.second->partialBlock ||
                    it->second.first != pfrom->GetId()) {
                LogPrint(BCLog::NET, "Peer %d sent us block transactions for block we weren't expecting\n", pfrom->GetId());
                return true;
            }

            PartiallyDownloadedBlock& partialBlock = *it->second.second->partialBlock;
            ReadStatus status = partialBlock.FillBlock(*pblock, resp.txn);
            if (status == READ_STATUS_INVALID) {
                MarkBlockAsReceived(resp.blockhash); // Reset in-flight state in case of whitelist
                Misbehaving(pfrom->GetId(), 100, strprintf("Peer %d sent us invalid compact block/non-matching block transactions\n", pfrom->GetId()));
                return true;
            } else if (status == READ_STATUS_FAILED) {
                // Might have collided, fall back to getdata now :(
                std::vector<CInv> invs;
                invs.push_back(CInv(MSG_BLOCK | GetFetchFlags(pfrom), resp.blockhash));
                connman->PushMessage(pfrom, msgMaker.Make(NetMsgType::GETDATA, invs));
            } else {
                // Block is either okay, or possibly we received
                // READ_STATUS_CHECKBLOCK_FAILED.
                // Note that CheckBlock can only fail for one of a few reasons:
                // 1. bad-proof-of-work (impossible here, because we've already
                //    accepted the header)
                // 2. merkleroot doesn't match the transactions given (already
                //    caught in FillBlock with READ_STATUS_FAILED, so
                //    impossible here)
                // 3. the block is otherwise invalid (eg invalid coinbase,
                //    block is too big, too many legacy sigops, etc).
                // So if CheckBlock failed, #3 is the only possibility.
                // Under BIP 152, we don't DoS-ban unless proof of work is
                // invalid (we don't require all the stateless checks to have
                // been run).  This is handled below, so just treat this as
                // though the block was successfully read, and rely on the
                // handling in ProcessNewBlock to ensure the block index is
                // updated, reject messages go out, etc.
                MarkBlockAsReceived(resp.blockhash); // it is now an empty pointer
                fBlockRead = true;
                if (cclGlobals->dlog.get() != NULL) cclGlobals->dlog->OnNewBlock(*pblock);
                // mapBlockSource is only used for sending reject messages and DoS scores,
                // so the race between here and cs_main in ProcessNewBlock is fine.
                // BIP 152 permits peers to relay compact blocks after validating
                // the header only; we should not punish peers if the block turns
                // out to be invalid.
                mapBlockSource.emplace(resp.blockhash, std::make_pair(pfrom->GetId(), false));
            }
        } // Don't hold cs_main when we call into ProcessNewBlock
        if (fBlockRead) {
            bool fNewBlock = false;
            // Since we requested this block (it was in mapBlocksInFlight), force it to be processed,
            // even if it would not be a candidate for new tip (missing previous block, chain not long enough, etc)
            // This bypasses some anti-DoS logic in AcceptBlock (eg to prevent
            // disk-space attacks), but this should be safe due to the
            // protections in the compact block handler -- see related comment
            // in compact block optimistic reconstruction handling.
            ProcessNewBlock(chainparams, pblock, /*fForceProcessing=*/true, &fNewBlock);
            if (fNewBlock) {
                pfrom->nLastBlockTime = GetTime();
            } else {
                LOCK(cs_main);
                mapBlockSource.erase(pblock->GetHash());
            }
        }
    }


    else if (strCommand == NetMsgType::HEADERS && !fImporting && !fReindex) // Ignore headers received while importing
    {
        std::vector<CBlockHeader> headers;

        // Bypass the normal CBlock deserialization, as we don't want to risk deserializing 2000 full blocks.
        unsigned int nCount = ReadCompactSize(vRecv);
        if (nCount > MAX_HEADERS_RESULTS) {
            LOCK(cs_main);
            Misbehaving(pfrom->GetId(), 20, strprintf("headers message size = %u", nCount));
            return false;
        }
        headers.resize(nCount);
        for (unsigned int n = 0; n < nCount; n++) {
            vRecv >> headers[n];
            ReadCompactSize(vRecv); // ignore tx count; assume it is 0.
        }

        if (cclGlobals->dlog.get() != NULL) cclGlobals->dlog->OnNewHeaders(headers);

        // Headers received via a HEADERS message should be valid, and reflect
        // the chain the peer is on. If we receive a known-invalid header,
        // disconnect the peer if it is using one of our outbound connection
        // slots.
        bool should_punish = !pfrom->fInbound && !pfrom->m_manual_connection;
        return ProcessHeadersMessage(pfrom, connman, headers, chainparams, should_punish);
    }

    else if (strCommand == NetMsgType::BLOCK && !fImporting && !fReindex) // Ignore blocks received while importing
    {
        std::shared_ptr<CBlock> pblock = std::make_shared<CBlock>();
        vRecv >> *pblock;

        if (cclGlobals->dlog.get() != NULL) cclGlobals->dlog->OnNewBlock(*pblock);

        LogPrint(BCLog::NET, "received block %s peer=%d\n", pblock->GetHash().ToString(), pfrom->GetId());

        bool forceProcessing = false;
        const uint256 hash(pblock->GetHash());
        {
            LOCK(cs_main);
            // Also always process if we requested the block explicitly, as we may
            // need it even though it is not a candidate for a new best tip.
            forceProcessing |= MarkBlockAsReceived(hash);
            // mapBlockSource is only used for sending reject messages and DoS scores,
            // so the race between here and cs_main in ProcessNewBlock is fine.
            mapBlockSource.emplace(hash, std::make_pair(pfrom->GetId(), true));
        }
        bool fNewBlock = false;
        ProcessNewBlock(chainparams, pblock, forceProcessing, &fNewBlock);
        if (fNewBlock) {
            pfrom->nLastBlockTime = GetTime();
        } else {
            LOCK(cs_main);
            mapBlockSource.erase(pblock->GetHash());
        }
    }


    else if (strCommand == NetMsgType::GETADDR)
    {
        // This asymmetric behavior for inbound and outbound connections was introduced
        // to prevent a fingerprinting attack: an attacker can send specific fake addresses
        // to users' AddrMan and later request them by sending getaddr messages.
        // Making nodes which are behind NAT and can only make outgoing connections ignore
        // the getaddr message mitigates the attack.
        if (!pfrom->fInbound) {
            LogPrint(BCLog::NET, "Ignoring \"getaddr\" from outbound connection. peer=%d\n", pfrom->GetId());
            return true;
        }

        // Only send one GetAddr response per connection to reduce resource waste
        //  and discourage addr stamping of INV announcements.
        if (pfrom->fSentAddr) {
            LogPrint(BCLog::NET, "Ignoring repeated \"getaddr\". peer=%d\n", pfrom->GetId());
            return true;
        }
        pfrom->fSentAddr = true;

        pfrom->vAddrToSend.clear();
        std::vector<CAddress> vAddr = connman->GetAddresses();
        FastRandomContext insecure_rand;
        for (const CAddress &addr : vAddr)
            pfrom->PushAddress(addr, insecure_rand);
    }


    else if (strCommand == NetMsgType::MEMPOOL)
    {
        if (!(pfrom->GetLocalServices() & NODE_BLOOM) && !pfrom->fWhitelisted)
        {
            LogPrint(BCLog::NET, "mempool request with bloom filters disabled, disconnect peer=%d\n", pfrom->GetId());
            pfrom->fDisconnect = true;
            return true;
        }

        if (connman->OutboundTargetReached(false) && !pfrom->fWhitelisted)
        {
            LogPrint(BCLog::NET, "mempool request with bandwidth limit reached, disconnect peer=%d\n", pfrom->GetId());
            pfrom->fDisconnect = true;
            return true;
        }

        LOCK(pfrom->cs_inventory);
        pfrom->fSendMempool = true;
    }


    else if (strCommand == NetMsgType::PING)
    {
        if (pfrom->nVersion > BIP0031_VERSION)
        {
            uint64_t nonce = 0;
            vRecv >> nonce;
            // Echo the message back with the nonce. This allows for two useful features:
            //
            // 1) A remote node can quickly check if the connection is operational
            // 2) Remote nodes can measure the latency of the network thread. If this node
            //    is overloaded it won't respond to pings quickly and the remote node can
            //    avoid sending us more work, like chain download requests.
            //
            // The nonce stops the remote getting confused between different pings: without
            // it, if the remote node sends a ping once per second and this node takes 5
            // seconds to respond to each, the 5th ping the remote sends would appear to
            // return very quickly.
            connman->PushMessage(pfrom, msgMaker.Make(NetMsgType::PONG, nonce));
        }
    }


    else if (strCommand == NetMsgType::PONG)
    {
        int64_t pingUsecEnd = nTimeReceived;
        uint64_t nonce = 0;
        size_t nAvail = vRecv.in_avail();
        bool bPingFinished = false;
        std::string sProblem;

        if (nAvail >= sizeof(nonce)) {
            vRecv >> nonce;

            // Only process pong message if there is an outstanding ping (old ping without nonce should never pong)
            if (pfrom->nPingNonceSent != 0) {
                if (nonce == pfrom->nPingNonceSent) {
                    // Matching pong received, this ping is no longer outstanding
                    bPingFinished = true;
                    int64_t pingUsecTime = pingUsecEnd - pfrom->nPingUsecStart;
                    if (pingUsecTime > 0) {
                        // Successful ping time measurement, replace previous
                        pfrom->nPingUsecTime = pingUsecTime;
                        pfrom->nMinPingUsecTime = std::min(pfrom->nMinPingUsecTime.load(), pingUsecTime);
                    } else {
                        // This should never happen
                        sProblem = "Timing mishap";
                    }
                } else {
                    // Nonce mismatches are normal when pings are overlapping
                    sProblem = "Nonce mismatch";
                    if (nonce == 0) {
                        // This is most likely a bug in another implementation somewhere; cancel this ping
                        bPingFinished = true;
                        sProblem = "Nonce zero";
                    }
                }
            } else {
                sProblem = "Unsolicited pong without ping";
            }
        } else {
            // This is most likely a bug in another implementation somewhere; cancel this ping
            bPingFinished = true;
            sProblem = "Short payload";
        }

        if (!(sProblem.empty())) {
            LogPrint(BCLog::NET, "pong peer=%d: %s, %x expected, %x received, %u bytes\n",
                pfrom->GetId(),
                sProblem,
                pfrom->nPingNonceSent,
                nonce,
                nAvail);
        }
        if (bPingFinished) {
            pfrom->nPingNonceSent = 0;
        }
    }


    else if (strCommand == NetMsgType::FILTERLOAD)
    {
        CBloomFilter filter;
        vRecv >> filter;

        if (!filter.IsWithinSizeConstraints())
        {
            // There is no excuse for sending a too-large filter
            LOCK(cs_main);
            Misbehaving(pfrom->GetId(), 100);
        }
        else
        {
            LOCK(pfrom->cs_filter);
            pfrom->pfilter.reset(new CBloomFilter(filter));
            pfrom->pfilter->UpdateEmptyFull();
            pfrom->fRelayTxes = true;
        }
    }


    else if (strCommand == NetMsgType::FILTERADD)
    {
        std::vector<unsigned char> vData;
        vRecv >> vData;

        // Nodes must NEVER send a data item > 520 bytes (the max size for a script data object,
        // and thus, the maximum size any matched object can have) in a filteradd message
        bool bad = false;
        if (vData.size() > MAX_SCRIPT_ELEMENT_SIZE) {
            bad = true;
        } else {
            LOCK(pfrom->cs_filter);
            if (pfrom->pfilter) {
                pfrom->pfilter->insert(vData);
            } else {
                bad = true;
            }
        }
        if (bad) {
            LOCK(cs_main);
            Misbehaving(pfrom->GetId(), 100);
        }
    }


    else if (strCommand == NetMsgType::FILTERCLEAR)
    {
        LOCK(pfrom->cs_filter);
        if (pfrom->GetLocalServices() & NODE_BLOOM) {
            pfrom->pfilter.reset(new CBloomFilter());
        }
        pfrom->fRelayTxes = true;
    }

    else if (strCommand == NetMsgType::FEEFILTER) {
        CAmount newFeeFilter = 0;
        vRecv >> newFeeFilter;
        if (MoneyRange(newFeeFilter)) {
            {
                LOCK(pfrom->cs_feeFilter);
                pfrom->minFeeFilter = newFeeFilter;
            }
            LogPrint(BCLog::NET, "received: feefilter of %s from peer=%d\n", CFeeRate(newFeeFilter).ToString(), pfrom->GetId());
        }
    }

    else if (strCommand == NetMsgType::NOTFOUND) {
        // We do not care about the NOTFOUND message, but logging an Unknown Command
        // message would be undesirable as we transmit it ourselves.
    }

    else {
        // Ignore unknown commands for extensibility
        LogPrint(BCLog::NET, "Unknown command \"%s\" from peer=%d\n", SanitizeString(strCommand), pfrom->GetId());
    }



    return true;
}

static bool SendRejectsAndCheckIfBanned(CNode* pnode, CConnman* connman, bool enable_bip61)
{
    AssertLockHeld(cs_main);
    CNodeState &state = *State(pnode->GetId());

    if (enable_bip61) {
        for (const CBlockReject& reject : state.rejects) {
            connman->PushMessage(pnode, CNetMsgMaker(INIT_PROTO_VERSION).Make(NetMsgType::REJECT, std::string(NetMsgType::BLOCK), reject.chRejectCode, reject.strRejectReason, reject.hashBlock));
        }
    }
    state.rejects.clear();

    if (state.fShouldBan) {
        state.fShouldBan = false;
        if (pnode->fWhitelisted)
            LogPrintf("Warning: not punishing whitelisted peer %s!\n", pnode->addr.ToString());
        else if (pnode->m_manual_connection)
            LogPrintf("Warning: not punishing manually-connected peer %s!\n", pnode->addr.ToString());
        else {
            pnode->fDisconnect = true;
            if (pnode->addr.IsLocal())
                LogPrintf("Warning: not banning local peer %s!\n", pnode->addr.ToString());
            else
            {
                connman->Ban(pnode->addr, BanReasonNodeMisbehaving);
            }
        }
        return true;
    }
    return false;
}

bool PeerLogicValidation::ProcessMessages(CNode* pfrom, std::atomic<bool>& interruptMsgProc)
{
    const CChainParams& chainparams = Params();
    //
    // Message format
    //  (4) message start
    //  (12) command
    //  (4) size
    //  (4) checksum
    //  (x) data
    //
    bool fMoreWork = false;

    if (!pfrom->vRecvGetData.empty())
        ProcessGetData(pfrom, chainparams, connman, interruptMsgProc);

    if (pfrom->fDisconnect)
        return false;

    // this maintains the order of responses
    if (!pfrom->vRecvGetData.empty()) return true;

    // Don't bother if send buffer is too full to respond anyway
    if (pfrom->fPauseSend)
        return false;

    std::list<CNetMessage> msgs;
    {
        LOCK(pfrom->cs_vProcessMsg);
        if (pfrom->vProcessMsg.empty())
            return false;
        // Just take one message
        msgs.splice(msgs.begin(), pfrom->vProcessMsg, pfrom->vProcessMsg.begin());
        pfrom->nProcessQueueSize -= msgs.front().vRecv.size() + CMessageHeader::HEADER_SIZE;
        pfrom->fPauseRecv = pfrom->nProcessQueueSize > connman->GetReceiveFloodSize();
        fMoreWork = !pfrom->vProcessMsg.empty();
    }
    CNetMessage& msg(msgs.front());

    msg.SetVersion(pfrom->GetRecvVersion());
    // Scan for message start
    if (memcmp(msg.hdr.pchMessageStart, chainparams.MessageStart(), CMessageHeader::MESSAGE_START_SIZE) != 0) {
        LogPrint(BCLog::NET, "PROCESSMESSAGE: INVALID MESSAGESTART %s peer=%d\n", SanitizeString(msg.hdr.GetCommand()), pfrom->GetId());
        pfrom->fDisconnect = true;
        return false;
    }

    // Read header
    CMessageHeader& hdr = msg.hdr;
    if (!hdr.IsValid(chainparams.MessageStart()))
    {
        LogPrint(BCLog::NET, "PROCESSMESSAGE: ERRORS IN HEADER %s peer=%d\n", SanitizeString(hdr.GetCommand()), pfrom->GetId());
        return fMoreWork;
    }
    std::string strCommand = hdr.GetCommand();

    // Message size
    unsigned int nMessageSize = hdr.nMessageSize;

    // Checksum
    CDataStream& vRecv = msg.vRecv;
    const uint256& hash = msg.GetMessageHash();
    if (memcmp(hash.begin(), hdr.pchChecksum, CMessageHeader::CHECKSUM_SIZE) != 0)
    {
        LogPrint(BCLog::NET, "%s(%s, %u bytes): CHECKSUM ERROR expected %s was %s\n", __func__,
           SanitizeString(strCommand), nMessageSize,
           HexStr(hash.begin(), hash.begin()+CMessageHeader::CHECKSUM_SIZE),
           HexStr(hdr.pchChecksum, hdr.pchChecksum+CMessageHeader::CHECKSUM_SIZE));
        return fMoreWork;
    }

    // Process message
    bool fRet = false;
    try
    {
        fRet = ProcessMessage(pfrom, strCommand, vRecv, msg.nTime, chainparams, connman, interruptMsgProc, m_enable_bip61);
        if (interruptMsgProc)
            return false;
        if (!pfrom->vRecvGetData.empty())
            fMoreWork = true;
    }
    catch (const std::ios_base::failure& e)
    {
        if (m_enable_bip61) {
            connman->PushMessage(pfrom, CNetMsgMaker(INIT_PROTO_VERSION).Make(NetMsgType::REJECT, strCommand, REJECT_MALFORMED, std::string("error parsing message")));
        }
        if (strstr(e.what(), "end of data"))
        {
            // Allow exceptions from under-length message on vRecv
            LogPrint(BCLog::NET, "%s(%s, %u bytes): Exception '%s' caught, normally caused by a message being shorter than its stated length\n", __func__, SanitizeString(strCommand), nMessageSize, e.what());
        }
        else if (strstr(e.what(), "size too large"))
        {
            // Allow exceptions from over-long size
            LogPrint(BCLog::NET, "%s(%s, %u bytes): Exception '%s' caught\n", __func__, SanitizeString(strCommand), nMessageSize, e.what());
        }
        else if (strstr(e.what(), "non-canonical ReadCompactSize()"))
        {
            // Allow exceptions from non-canonical encoding
            LogPrint(BCLog::NET, "%s(%s, %u bytes): Exception '%s' caught\n", __func__, SanitizeString(strCommand), nMessageSize, e.what());
        }
        else
        {
            PrintExceptionContinue(&e, "ProcessMessages()");
        }
    }
    catch (const std::exception& e) {
        PrintExceptionContinue(&e, "ProcessMessages()");
    } catch (...) {
        PrintExceptionContinue(nullptr, "ProcessMessages()");
    }

    if (!fRet) {
        LogPrint(BCLog::NET, "%s(%s, %u bytes) FAILED peer=%d\n", __func__, SanitizeString(strCommand), nMessageSize, pfrom->GetId());
    }

    LOCK(cs_main);
    SendRejectsAndCheckIfBanned(pfrom, connman, m_enable_bip61);

    return fMoreWork;
}

void PeerLogicValidation::ConsiderEviction(CNode *pto, int64_t time_in_seconds)
{
    AssertLockHeld(cs_main);

    CNodeState &state = *State(pto->GetId());
    const CNetMsgMaker msgMaker(pto->GetSendVersion());

    if (!state.m_chain_sync.m_protect && IsOutboundDisconnectionCandidate(pto) && state.fSyncStarted) {
        // This is an outbound peer subject to disconnection if they don't
        // announce a block with as much work as the current tip within
        // CHAIN_SYNC_TIMEOUT + HEADERS_RESPONSE_TIME seconds (note: if
        // their chain has more work than ours, we should sync to it,
        // unless it's invalid, in which case we should find that out and
        // disconnect from them elsewhere).
        if (state.pindexBestKnownBlock != nullptr && state.pindexBestKnownBlock->nChainWork >= chainActive.Tip()->nChainWork) {
            if (state.m_chain_sync.m_timeout != 0) {
                state.m_chain_sync.m_timeout = 0;
                state.m_chain_sync.m_work_header = nullptr;
                state.m_chain_sync.m_sent_getheaders = false;
            }
        } else if (state.m_chain_sync.m_timeout == 0 || (state.m_chain_sync.m_work_header != nullptr && state.pindexBestKnownBlock != nullptr && state.pindexBestKnownBlock->nChainWork >= state.m_chain_sync.m_work_header->nChainWork)) {
            // Our best block known by this peer is behind our tip, and we're either noticing
            // that for the first time, OR this peer was able to catch up to some earlier point
            // where we checked against our tip.
            // Either way, set a new timeout based on current tip.
            state.m_chain_sync.m_timeout = time_in_seconds + CHAIN_SYNC_TIMEOUT;
            state.m_chain_sync.m_work_header = chainActive.Tip();
            state.m_chain_sync.m_sent_getheaders = false;
        } else if (state.m_chain_sync.m_timeout > 0 && time_in_seconds > state.m_chain_sync.m_timeout) {
            // No evidence yet that our peer has synced to a chain with work equal to that
            // of our tip, when we first detected it was behind. Send a single getheaders
            // message to give the peer a chance to update us.
            if (state.m_chain_sync.m_sent_getheaders) {
                // They've run out of time to catch up!
                LogPrintf("Disconnecting outbound peer %d for old chain, best known block = %s\n", pto->GetId(), state.pindexBestKnownBlock != nullptr ? state.pindexBestKnownBlock->GetBlockHash().ToString() : "<none>");
                pto->fDisconnect = true;
            } else {
                assert(state.m_chain_sync.m_work_header);
                LogPrint(BCLog::NET, "sending getheaders to outbound peer=%d to verify chain work (current best known block:%s, benchmark blockhash: %s)\n", pto->GetId(), state.pindexBestKnownBlock != nullptr ? state.pindexBestKnownBlock->GetBlockHash().ToString() : "<none>", state.m_chain_sync.m_work_header->GetBlockHash().ToString());
                connman->PushMessage(pto, msgMaker.Make(NetMsgType::GETHEADERS, chainActive.GetLocator(state.m_chain_sync.m_work_header->pprev), uint256()));
                state.m_chain_sync.m_sent_getheaders = true;
                constexpr int64_t HEADERS_RESPONSE_TIME = 120; // 2 minutes
                // Bump the timeout to allow a response, which could clear the timeout
                // (if the response shows the peer has synced), reset the timeout (if
                // the peer syncs to the required work but not to our tip), or result
                // in disconnect (if we advance to the timeout and pindexBestKnownBlock
                // has not sufficiently progressed)
                state.m_chain_sync.m_timeout = time_in_seconds + HEADERS_RESPONSE_TIME;
            }
        }
    }
}

void PeerLogicValidation::EvictExtraOutboundPeers(int64_t time_in_seconds)
{
    // Check whether we have too many outbound peers
    int extra_peers = connman->GetExtraOutboundCount();
    if (extra_peers > 0) {
        // If we have more outbound peers than we target, disconnect one.
        // Pick the outbound peer that least recently announced
        // us a new block, with ties broken by choosing the more recent
        // connection (higher node id)
        NodeId worst_peer = -1;
        int64_t oldest_block_announcement = std::numeric_limits<int64_t>::max();

        LOCK(cs_main);

        connman->ForEachNode([&](CNode* pnode) {
            AssertLockHeld(cs_main);

            // Ignore non-outbound peers, or nodes marked for disconnect already
            if (!IsOutboundDisconnectionCandidate(pnode) || pnode->fDisconnect) return;
            CNodeState *state = State(pnode->GetId());
            if (state == nullptr) return; // shouldn't be possible, but just in case
            // Don't evict our protected peers
            if (state->m_chain_sync.m_protect) return;
            if (state->m_last_block_announcement < oldest_block_announcement || (state->m_last_block_announcement == oldest_block_announcement && pnode->GetId() > worst_peer)) {
                worst_peer = pnode->GetId();
                oldest_block_announcement = state->m_last_block_announcement;
            }
        });
        if (worst_peer != -1) {
            bool disconnected = connman->ForNode(worst_peer, [&](CNode *pnode) {
                AssertLockHeld(cs_main);

                // Only disconnect a peer that has been connected to us for
                // some reasonable fraction of our check-frequency, to give
                // it time for new information to have arrived.
                // Also don't disconnect any peer we're trying to download a
                // block from.
                CNodeState &state = *State(pnode->GetId());
                if (time_in_seconds - pnode->nTimeConnected > MINIMUM_CONNECT_TIME && state.nBlocksInFlight == 0) {
                    LogPrint(BCLog::NET, "disconnecting extra outbound peer=%d (last block announcement received at time %d)\n", pnode->GetId(), oldest_block_announcement);
                    pnode->fDisconnect = true;
                    return true;
                } else {
                    LogPrint(BCLog::NET, "keeping outbound peer=%d chosen for eviction (connect time: %d, blocks_in_flight: %d)\n", pnode->GetId(), pnode->nTimeConnected, state.nBlocksInFlight);
                    return false;
                }
            });
            if (disconnected) {
                // If we disconnected an extra peer, that means we successfully
                // connected to at least one peer after the last time we
                // detected a stale tip. Don't try any more extra peers until
                // we next detect a stale tip, to limit the load we put on the
                // network from these extra connections.
                connman->SetTryNewOutboundPeer(false);
            }
        }
    }
}

void PeerLogicValidation::CheckForStaleTipAndEvictPeers(const Consensus::Params &consensusParams)
{
    if (connman == nullptr) return;

    int64_t time_in_seconds = GetTime();

    EvictExtraOutboundPeers(time_in_seconds);

    if (time_in_seconds > m_stale_tip_check_time) {
        LOCK(cs_main);
        // Check whether our tip is stale, and if so, allow using an extra
        // outbound peer
        if (TipMayBeStale(consensusParams)) {
            LogPrintf("Potential stale tip detected, will try using extra outbound peer (last tip update: %d seconds ago)\n", time_in_seconds - g_last_tip_update);
            connman->SetTryNewOutboundPeer(true);
        } else if (connman->GetTryNewOutboundPeer()) {
            connman->SetTryNewOutboundPeer(false);
        }
        m_stale_tip_check_time = time_in_seconds + STALE_CHECK_INTERVAL;
    }
}

namespace {
class CompareInvMempoolOrder
{
    CTxMemPool *mp;
public:
    explicit CompareInvMempoolOrder(CTxMemPool *_mempool)
    {
        mp = _mempool;
    }

    bool operator()(std::set<uint256>::iterator a, std::set<uint256>::iterator b)
    {
        /* As std::make_heap produces a max-heap, we want the entries with the
         * fewest ancestors/highest fee to sort later. */
        return mp->CompareDepthAndScore(*b, *a);
    }
};
}

bool PeerLogicValidation::SendMessages(CNode* pto)
{
    const Consensus::Params& consensusParams = Params().GetConsensus();
    {
        // Don't send anything until the version handshake is complete
        if (!pto->fSuccessfullyConnected || pto->fDisconnect)
            return true;

        // If we get here, the outgoing message serialization version is set and can't change.
        const CNetMsgMaker msgMaker(pto->GetSendVersion());

        //
        // Message: ping
        //
        bool pingSend = false;
        if (pto->fPingQueued) {
            // RPC ping request by user
            pingSend = true;
        }
        if (pto->nPingNonceSent == 0 && pto->nPingUsecStart + PING_INTERVAL * 1000000 < GetTimeMicros()) {
            // Ping automatically sent as a latency probe & keepalive.
            pingSend = true;
        }
        if (pingSend) {
            uint64_t nonce = 0;
            while (nonce == 0) {
                GetRandBytes((unsigned char*)&nonce, sizeof(nonce));
            }
            pto->fPingQueued = false;
            pto->nPingUsecStart = GetTimeMicros();
            if (pto->nVersion > BIP0031_VERSION) {
                pto->nPingNonceSent = nonce;
                connman->PushMessage(pto, msgMaker.Make(NetMsgType::PING, nonce));
            } else {
                // Peer is too old to support ping command with nonce, pong will never arrive.
                pto->nPingNonceSent = 0;
                connman->PushMessage(pto, msgMaker.Make(NetMsgType::PING));
            }
        }

        TRY_LOCK(cs_main, lockMain); // Acquire cs_main for IsInitialBlockDownload() and CNodeState()
        if (!lockMain)
            return true;

        if (SendRejectsAndCheckIfBanned(pto, connman, m_enable_bip61))
            return true;
        CNodeState &state = *State(pto->GetId());

        // Address refresh broadcast
        int64_t nNow = GetTimeMicros();
        if (!IsInitialBlockDownload() && pto->nNextLocalAddrSend < nNow) {
            AdvertiseLocal(pto);
            pto->nNextLocalAddrSend = PoissonNextSend(nNow, AVG_LOCAL_ADDRESS_BROADCAST_INTERVAL);
        }

        //
        // Message: addr
        //
        if (pto->nNextAddrSend < nNow) {
            pto->nNextAddrSend = PoissonNextSend(nNow, AVG_ADDRESS_BROADCAST_INTERVAL);
            std::vector<CAddress> vAddr;
            vAddr.reserve(pto->vAddrToSend.size());
            for (const CAddress& addr : pto->vAddrToSend)
            {
                if (!pto->addrKnown.contains(addr.GetKey()))
                {
                    pto->addrKnown.insert(addr.GetKey());
                    vAddr.push_back(addr);
                    // receiver rejects addr messages larger than 1000
                    if (vAddr.size() >= 1000)
                    {
                        connman->PushMessage(pto, msgMaker.Make(NetMsgType::ADDR, vAddr));
                        vAddr.clear();
                    }
                }
            }
            pto->vAddrToSend.clear();
            if (!vAddr.empty())
                connman->PushMessage(pto, msgMaker.Make(NetMsgType::ADDR, vAddr));
            // we only send the big addr message once
            if (pto->vAddrToSend.capacity() > 40)
                pto->vAddrToSend.shrink_to_fit();
        }

        // Start block sync
        if (pindexBestHeader == nullptr)
            pindexBestHeader = chainActive.Tip();
        bool fFetch = state.fPreferredDownload || (nPreferredDownload == 0 && !pto->fClient && !pto->fOneShot); // Download if this is a nice peer, or we have no nice peers and this one might do.
        if (!state.fSyncStarted && !pto->fClient && !fImporting && !fReindex) {
            // Only actively request headers from a single peer, unless we're close to today.
            if ((nSyncStarted == 0 && fFetch) || pindexBestHeader->GetBlockTime() > GetAdjustedTime() - 24 * 60 * 60) {
                state.fSyncStarted = true;
                state.nHeadersSyncTimeout = GetTimeMicros() + HEADERS_DOWNLOAD_TIMEOUT_BASE + HEADERS_DOWNLOAD_TIMEOUT_PER_HEADER * (GetAdjustedTime() - pindexBestHeader->GetBlockTime())/(consensusParams.nPowTargetSpacing);
                nSyncStarted++;
                const CBlockIndex *pindexStart = pindexBestHeader;
                /* If possible, start at the block preceding the currently
                   best known header.  This ensures that we always get a
                   non-empty list of headers back as long as the peer
                   is up-to-date.  With a non-empty response, we can initialise
                   the peer's known best block.  This wouldn't be possible
                   if we requested starting at pindexBestHeader and
                   got back an empty response.  */
                if (pindexStart->pprev)
                    pindexStart = pindexStart->pprev;
                LogPrint(BCLog::NET, "initial getheaders (%d) to peer=%d (startheight:%d)\n", pindexStart->nHeight, pto->GetId(), pto->nStartingHeight);
                connman->PushMessage(pto, msgMaker.Make(NetMsgType::GETHEADERS, chainActive.GetLocator(pindexStart), uint256()));
            }
        }

        // Resend wallet transactions that haven't gotten in a block yet
        // Except during reindex, importing and IBD, when old wallet
        // transactions become unconfirmed and spams other nodes.
        if (!fReindex && !fImporting && !IsInitialBlockDownload())
        {
            GetMainSignals().Broadcast(nTimeBestReceived, connman);
        }

        //
        // Try sending block announcements via headers
        //
        {
            // If we have less than MAX_BLOCKS_TO_ANNOUNCE in our
            // list of block hashes we're relaying, and our peer wants
            // headers announcements, then find the first header
            // not yet known to our peer but would connect, and send.
            // If no header would connect, or if we have too many
            // blocks, or if the peer doesn't want headers, just
            // add all to the inv queue.
            LOCK(pto->cs_inventory);
            std::vector<CBlock> vHeaders;
            bool fRevertToInv = ((!state.fPreferHeaders &&
                                 (!state.fPreferHeaderAndIDs || pto->vBlockHashesToAnnounce.size() > 1)) ||
                                pto->vBlockHashesToAnnounce.size() > MAX_BLOCKS_TO_ANNOUNCE);
            const CBlockIndex *pBestIndex = nullptr; // last header queued for delivery
            ProcessBlockAvailability(pto->GetId()); // ensure pindexBestKnownBlock is up-to-date

            if (!fRevertToInv) {
                bool fFoundStartingHeader = false;
                // Try to find first header that our peer doesn't have, and
                // then send all headers past that one.  If we come across any
                // headers that aren't on chainActive, give up.
                for (const uint256 &hash : pto->vBlockHashesToAnnounce) {
                    const CBlockIndex* pindex = LookupBlockIndex(hash);
                    assert(pindex);
                    if (chainActive[pindex->nHeight] != pindex) {
                        // Bail out if we reorged away from this block
                        fRevertToInv = true;
                        break;
                    }
                    if (pBestIndex != nullptr && pindex->pprev != pBestIndex) {
                        // This means that the list of blocks to announce don't
                        // connect to each other.
                        // This shouldn't really be possible to hit during
                        // regular operation (because reorgs should take us to
                        // a chain that has some block not on the prior chain,
                        // which should be caught by the prior check), but one
                        // way this could happen is by using invalidateblock /
                        // reconsiderblock repeatedly on the tip, causing it to
                        // be added multiple times to vBlockHashesToAnnounce.
                        // Robustly deal with this rare situation by reverting
                        // to an inv.
                        fRevertToInv = true;
                        break;
                    }
                    pBestIndex = pindex;
                    if (fFoundStartingHeader) {
                        // add this to the headers message
                        vHeaders.push_back(pindex->GetBlockHeader());
                    } else if (PeerHasHeader(&state, pindex)) {
                        continue; // keep looking for the first new block
                    } else if (pindex->pprev == nullptr || PeerHasHeader(&state, pindex->pprev)) {
                        // Peer doesn't have this header but they do have the prior one.
                        // Start sending headers.
                        fFoundStartingHeader = true;
                        vHeaders.push_back(pindex->GetBlockHeader());
                    } else {
                        // Peer doesn't have this header or the prior one -- nothing will
                        // connect, so bail out.
                        fRevertToInv = true;
                        break;
                    }
                }
            }
            if (!fRevertToInv && !vHeaders.empty()) {
                if (vHeaders.size() == 1 && state.fPreferHeaderAndIDs) {
                    // We only send up to 1 block as header-and-ids, as otherwise
                    // probably means we're doing an initial-ish-sync or they're slow
                    LogPrint(BCLog::NET, "%s sending header-and-ids %s to peer=%d\n", __func__,
                            vHeaders.front().GetHash().ToString(), pto->GetId());

                    int nSendFlags = state.fWantsCmpctWitness ? 0 : SERIALIZE_TRANSACTION_NO_WITNESS;

                    bool fGotBlockFromCache = false;
                    {
                        LOCK(cs_most_recent_block);
                        if (most_recent_block_hash == pBestIndex->GetBlockHash()) {
                            if (state.fWantsCmpctWitness || !fWitnessesPresentInMostRecentCompactBlock)
                                connman->PushMessage(pto, msgMaker.Make(nSendFlags, NetMsgType::CMPCTBLOCK, *most_recent_compact_block));
                            else {
                                CBlockHeaderAndShortTxIDs cmpctblock(*most_recent_block, state.fWantsCmpctWitness);
                                connman->PushMessage(pto, msgMaker.Make(nSendFlags, NetMsgType::CMPCTBLOCK, cmpctblock));
                            }
                            fGotBlockFromCache = true;
                        }
                    }
                    if (!fGotBlockFromCache) {
                        CBlock block;
                        bool ret = ReadBlockFromDisk(block, pBestIndex, consensusParams);
                        assert(ret);
                        CBlockHeaderAndShortTxIDs cmpctblock(block, state.fWantsCmpctWitness);
                        connman->PushMessage(pto, msgMaker.Make(nSendFlags, NetMsgType::CMPCTBLOCK, cmpctblock));
                    }
                    state.pindexBestHeaderSent = pBestIndex;
                } else if (state.fPreferHeaders) {
                    if (vHeaders.size() > 1) {
                        LogPrint(BCLog::NET, "%s: %u headers, range (%s, %s), to peer=%d\n", __func__,
                                vHeaders.size(),
                                vHeaders.front().GetHash().ToString(),
                                vHeaders.back().GetHash().ToString(), pto->GetId());
                    } else {
                        LogPrint(BCLog::NET, "%s: sending header %s to peer=%d\n", __func__,
                                vHeaders.front().GetHash().ToString(), pto->GetId());
                    }
                    connman->PushMessage(pto, msgMaker.Make(NetMsgType::HEADERS, vHeaders));
                    state.pindexBestHeaderSent = pBestIndex;
                } else
                    fRevertToInv = true;
            }
            if (fRevertToInv) {
                // If falling back to using an inv, just try to inv the tip.
                // The last entry in vBlockHashesToAnnounce was our tip at some point
                // in the past.
                if (!pto->vBlockHashesToAnnounce.empty()) {
                    const uint256 &hashToAnnounce = pto->vBlockHashesToAnnounce.back();
                    const CBlockIndex* pindex = LookupBlockIndex(hashToAnnounce);
                    assert(pindex);

                    // Warn if we're announcing a block that is not on the main chain.
                    // This should be very rare and could be optimized out.
                    // Just log for now.
                    if (chainActive[pindex->nHeight] != pindex) {
                        LogPrint(BCLog::NET, "Announcing block %s not on main chain (tip=%s)\n",
                            hashToAnnounce.ToString(), chainActive.Tip()->GetBlockHash().ToString());
                    }

                    // If the peer's chain has this block, don't inv it back.
                    if (!PeerHasHeader(&state, pindex)) {
                        pto->PushInventory(CInv(MSG_BLOCK, hashToAnnounce));
                        LogPrint(BCLog::NET, "%s: sending inv peer=%d hash=%s\n", __func__,
                            pto->GetId(), hashToAnnounce.ToString());
                    }
                }
            }
            pto->vBlockHashesToAnnounce.clear();
        }

        //
        // Message: inventory
        //
        std::vector<CInv> vInv;
        {
            LOCK(pto->cs_inventory);
            vInv.reserve(std::max<size_t>(pto->vInventoryBlockToSend.size(), INVENTORY_BROADCAST_MAX));

            // Add blocks
            for (const uint256& hash : pto->vInventoryBlockToSend) {
                vInv.push_back(CInv(MSG_BLOCK, hash));
                if (vInv.size() == MAX_INV_SZ) {
                    connman->PushMessage(pto, msgMaker.Make(NetMsgType::INV, vInv));
                    vInv.clear();
                }
            }
            pto->vInventoryBlockToSend.clear();

            // Check whether periodic sends should happen
            bool fSendTrickle = pto->fWhitelisted;
            if (pto->nNextInvSend < nNow) {
                fSendTrickle = true;
                if (pto->fInbound) {
                    pto->nNextInvSend = connman->PoissonNextSendInbound(nNow, INVENTORY_BROADCAST_INTERVAL);
                } else {
                    // Use half the delay for outbound peers, as there is less privacy concern for them.
                    pto->nNextInvSend = PoissonNextSend(nNow, INVENTORY_BROADCAST_INTERVAL >> 1);
                }
            }

            // Time to send but the peer has requested we not relay transactions.
            if (fSendTrickle) {
                LOCK(pto->cs_filter);
                if (!pto->fRelayTxes) pto->setInventoryTxToSend.clear();
            }

            // Respond to BIP35 mempool requests
            if (fSendTrickle && pto->fSendMempool) {
                auto vtxinfo = mempool.infoAll();
                pto->fSendMempool = false;
                CAmount filterrate = 0;
                {
                    LOCK(pto->cs_feeFilter);
                    filterrate = pto->minFeeFilter;
                }

                LOCK(pto->cs_filter);

                for (const auto& txinfo : vtxinfo) {
                    const uint256& hash = txinfo.tx->GetHash();
                    CInv inv(MSG_TX, hash);
                    pto->setInventoryTxToSend.erase(hash);
                    if (filterrate) {
                        if (txinfo.feeRate.GetFeePerK() < filterrate)
                            continue;
                    }
                    if (pto->pfilter) {
                        if (!pto->pfilter->IsRelevantAndUpdate(*txinfo.tx)) continue;
                    }
                    pto->filterInventoryKnown.insert(hash);
                    vInv.push_back(inv);
                    if (vInv.size() == MAX_INV_SZ) {
                        connman->PushMessage(pto, msgMaker.Make(NetMsgType::INV, vInv));
                        vInv.clear();
                    }
                }
                pto->timeLastMempoolReq = GetTime();
            }

            // Determine transactions to relay
            if (fSendTrickle) {
                // Produce a vector with all candidates for sending
                std::vector<std::set<uint256>::iterator> vInvTx;
                vInvTx.reserve(pto->setInventoryTxToSend.size());
                for (std::set<uint256>::iterator it = pto->setInventoryTxToSend.begin(); it != pto->setInventoryTxToSend.end(); it++) {
                    vInvTx.push_back(it);
                }
                CAmount filterrate = 0;
                {
                    LOCK(pto->cs_feeFilter);
                    filterrate = pto->minFeeFilter;
                }
                // Topologically and fee-rate sort the inventory we send for privacy and priority reasons.
                // A heap is used so that not all items need sorting if only a few are being sent.
                CompareInvMempoolOrder compareInvMempoolOrder(&mempool);
                std::make_heap(vInvTx.begin(), vInvTx.end(), compareInvMempoolOrder);
                // No reason to drain out at many times the network's capacity,
                // especially since we have many peers and some will draw much shorter delays.
                unsigned int nRelayedTransactions = 0;
                LOCK(pto->cs_filter);
                while (!vInvTx.empty() && nRelayedTransactions < INVENTORY_BROADCAST_MAX) {
                    // Fetch the top element from the heap
                    std::pop_heap(vInvTx.begin(), vInvTx.end(), compareInvMempoolOrder);
                    std::set<uint256>::iterator it = vInvTx.back();
                    vInvTx.pop_back();
                    uint256 hash = *it;
                    // Remove it from the to-be-sent set
                    pto->setInventoryTxToSend.erase(it);
                    // Check if not in the filter already
                    if (pto->filterInventoryKnown.contains(hash)) {
                        continue;
                    }
                    // Not in the mempool anymore? don't bother sending it.
                    auto txinfo = mempool.info(hash);
                    if (!txinfo.tx) {
                        continue;
                    }
                    if (filterrate && txinfo.feeRate.GetFeePerK() < filterrate) {
                        continue;
                    }
                    if (pto->pfilter && !pto->pfilter->IsRelevantAndUpdate(*txinfo.tx)) continue;
                    // Send
                    vInv.push_back(CInv(MSG_TX, hash));
                    nRelayedTransactions++;
                    {
                        // Expire old relay messages
                        while (!vRelayExpiration.empty() && vRelayExpiration.front().first < nNow)
                        {
                            mapRelay.erase(vRelayExpiration.front().second);
                            vRelayExpiration.pop_front();
                        }

                        auto ret = mapRelay.insert(std::make_pair(hash, std::move(txinfo.tx)));
                        if (ret.second) {
                            vRelayExpiration.push_back(std::make_pair(nNow + 15 * 60 * 1000000, ret.first));
                        }
                    }
                    if (vInv.size() == MAX_INV_SZ) {
                        connman->PushMessage(pto, msgMaker.Make(NetMsgType::INV, vInv));
                        vInv.clear();
                    }
                    pto->filterInventoryKnown.insert(hash);
                }
            }
        }
        if (!vInv.empty())
            connman->PushMessage(pto, msgMaker.Make(NetMsgType::INV, vInv));

        // Detect whether we're stalling
        nNow = GetTimeMicros();
        if (state.nStallingSince && state.nStallingSince < nNow - 1000000 * BLOCK_STALLING_TIMEOUT) {
            // Stalling only triggers when the block download window cannot move. During normal steady state,
            // the download window should be much larger than the to-be-downloaded set of blocks, so disconnection
            // should only happen during initial block download.
            LogPrintf("Peer=%d is stalling block download, disconnecting\n", pto->GetId());
            pto->fDisconnect = true;
            return true;
        }
        // In case there is a block that has been in flight from this peer for 2 + 0.5 * N times the block interval
        // (with N the number of peers from which we're downloading validated blocks), disconnect due to timeout.
        // We compensate for other peers to prevent killing off peers due to our own downstream link
        // being saturated. We only count validated in-flight blocks so peers can't advertise non-existing block hashes
        // to unreasonably increase our timeout.
        if (state.vBlocksInFlight.size() > 0) {
            QueuedBlock &queuedBlock = state.vBlocksInFlight.front();
            int nOtherPeersWithValidatedDownloads = nPeersWithValidatedDownloads - (state.nBlocksInFlightValidHeaders > 0);
            if (nNow > state.nDownloadingSince + consensusParams.nPowTargetSpacing * (BLOCK_DOWNLOAD_TIMEOUT_BASE + BLOCK_DOWNLOAD_TIMEOUT_PER_PEER * nOtherPeersWithValidatedDownloads)) {
                LogPrintf("Timeout downloading block %s from peer=%d, disconnecting\n", queuedBlock.hash.ToString(), pto->GetId());
                pto->fDisconnect = true;
                return true;
            }
        }
        // Check for headers sync timeouts
        if (state.fSyncStarted && state.nHeadersSyncTimeout < std::numeric_limits<int64_t>::max()) {
            // Detect whether this is a stalling initial-headers-sync peer
            if (pindexBestHeader->GetBlockTime() <= GetAdjustedTime() - 24*60*60) {
                if (nNow > state.nHeadersSyncTimeout && nSyncStarted == 1 && (nPreferredDownload - state.fPreferredDownload >= 1)) {
                    // Disconnect a (non-whitelisted) peer if it is our only sync peer,
                    // and we have others we could be using instead.
                    // Note: If all our peers are inbound, then we won't
                    // disconnect our sync peer for stalling; we have bigger
                    // problems if we can't get any outbound peers.
                    if (!pto->fWhitelisted) {
                        LogPrintf("Timeout downloading headers from peer=%d, disconnecting\n", pto->GetId());
                        pto->fDisconnect = true;
                        return true;
                    } else {
                        LogPrintf("Timeout downloading headers from whitelisted peer=%d, not disconnecting\n", pto->GetId());
                        // Reset the headers sync state so that we have a
                        // chance to try downloading from a different peer.
                        // Note: this will also result in at least one more
                        // getheaders message to be sent to
                        // this peer (eventually).
                        state.fSyncStarted = false;
                        nSyncStarted--;
                        state.nHeadersSyncTimeout = 0;
                    }
                }
            } else {
                // After we've caught up once, reset the timeout so we can't trigger
                // disconnect later.
                state.nHeadersSyncTimeout = std::numeric_limits<int64_t>::max();
            }
        }

        // Check that outbound peers have reasonable chains
        // GetTime() is used by this anti-DoS logic so we can test this using mocktime
        ConsiderEviction(pto, GetTime());

        //
        // Message: getdata (blocks)
        //
        std::vector<CInv> vGetData;
        if (!pto->fClient && ((fFetch && !pto->m_limited_node) || !IsInitialBlockDownload()) && state.nBlocksInFlight < MAX_BLOCKS_IN_TRANSIT_PER_PEER) {
            std::vector<const CBlockIndex*> vToDownload;
            NodeId staller = -1;
            FindNextBlocksToDownload(pto->GetId(), MAX_BLOCKS_IN_TRANSIT_PER_PEER - state.nBlocksInFlight, vToDownload, staller, consensusParams);
            for (const CBlockIndex *pindex : vToDownload) {
                uint32_t nFetchFlags = GetFetchFlags(pto);
                vGetData.push_back(CInv(MSG_BLOCK | nFetchFlags, pindex->GetBlockHash()));
                MarkBlockAsInFlight(pto->GetId(), pindex->GetBlockHash(), pindex);
                LogPrint(BCLog::NET, "Requesting block %s (%d) peer=%d\n", pindex->GetBlockHash().ToString(),
                    pindex->nHeight, pto->GetId());
            }
            if (state.nBlocksInFlight == 0 && staller != -1) {
                if (State(staller)->nStallingSince == 0) {
                    State(staller)->nStallingSince = nNow;
                    LogPrint(BCLog::NET, "Stall started peer=%d\n", staller);
                }
            }
        }

        //
        // Message: getdata (non-blocks)
        //
        while (!pto->mapAskFor.empty() && (*pto->mapAskFor.begin()).first <= nNow)
        {
            const CInv& inv = (*pto->mapAskFor.begin()).second;
            if (!AlreadyHave(inv))
            {
                LogPrint(BCLog::NET, "Requesting %s peer=%d\n", inv.ToString(), pto->GetId());
                vGetData.push_back(inv);
                if (vGetData.size() >= 1000)
                {
                    connman->PushMessage(pto, msgMaker.Make(NetMsgType::GETDATA, vGetData));
                    vGetData.clear();
                }
            } else {
                //If we're not going to ask, don't expect a response.
                pto->setAskFor.erase(inv.hash);
            }
            pto->mapAskFor.erase(pto->mapAskFor.begin());
        }
        if (!vGetData.empty())
            connman->PushMessage(pto, msgMaker.Make(NetMsgType::GETDATA, vGetData));

        //
        // Message: feefilter
        //
        // We don't want white listed peers to filter txs to us if we have -whitelistforcerelay
        if (pto->nVersion >= FEEFILTER_VERSION && gArgs.GetBoolArg("-feefilter", DEFAULT_FEEFILTER) &&
            !(pto->fWhitelisted && gArgs.GetBoolArg("-whitelistforcerelay", DEFAULT_WHITELISTFORCERELAY))) {
            CAmount currentFilter = mempool.GetMinFee(gArgs.GetArg("-maxmempool", DEFAULT_MAX_MEMPOOL_SIZE) * 1000000).GetFeePerK();
            int64_t timeNow = GetTimeMicros();
            if (timeNow > pto->nextSendTimeFeeFilter) {
                static CFeeRate default_feerate(DEFAULT_MIN_RELAY_TX_FEE);
                static FeeFilterRounder filterRounder(default_feerate);
                CAmount filterToSend = filterRounder.round(currentFilter);
                // We always have a fee filter of at least minRelayTxFee
                filterToSend = std::max(filterToSend, ::minRelayTxFee.GetFeePerK());
                if (filterToSend != pto->lastSentFeeFilter) {
                    connman->PushMessage(pto, msgMaker.Make(NetMsgType::FEEFILTER, filterToSend));
                    pto->lastSentFeeFilter = filterToSend;
                }
                pto->nextSendTimeFeeFilter = PoissonNextSend(timeNow, AVG_FEEFILTER_BROADCAST_INTERVAL);
            }
            // If the fee filter has changed substantially and it's still more than MAX_FEEFILTER_CHANGE_DELAY
            // until scheduled broadcast, then move the broadcast to within MAX_FEEFILTER_CHANGE_DELAY.
            else if (timeNow + MAX_FEEFILTER_CHANGE_DELAY * 1000000 < pto->nextSendTimeFeeFilter &&
                     (currentFilter < 3 * pto->lastSentFeeFilter / 4 || currentFilter > 4 * pto->lastSentFeeFilter / 3)) {
                pto->nextSendTimeFeeFilter = timeNow + GetRandInt(MAX_FEEFILTER_CHANGE_DELAY) * 1000000;
            }
        }
    }
    return true;
}

class CNetProcessingCleanup
{
public:
    CNetProcessingCleanup() {}
    ~CNetProcessingCleanup() {
        // orphan transactions
        mapOrphanTransactions.clear();
        mapOrphanTransactionsByPrev.clear();
    }
} instance_of_cnetprocessingcleanup;<|MERGE_RESOLUTION|>--- conflicted
+++ resolved
@@ -1328,7 +1328,6 @@
     }
 }
 
-<<<<<<< HEAD
 // For simulations -- replicate the transaction processing done
 // in the message processing off the network.
 void ProcessTransaction(const CTransactionRef& ptx)
@@ -1438,10 +1437,7 @@
     }
 }
 
-uint32_t GetFetchFlags(CNode* pfrom) {
-=======
 static uint32_t GetFetchFlags(CNode* pfrom) EXCLUSIVE_LOCKS_REQUIRED(cs_main) {
->>>>>>> 1ef57a96
     uint32_t nFetchFlags = 0;
     if ((pfrom->GetLocalServices() & NODE_WITNESS) && State(pfrom->GetId())->fHaveWitness) {
         nFetchFlags |= MSG_WITNESS_FLAG;
