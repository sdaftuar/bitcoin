--- conflicted
+++ resolved
@@ -29,12 +29,9 @@
 #include <util.h>
 #include <utilmoneystr.h>
 #include <utilstrencodings.h>
-
-<<<<<<< HEAD
+#include <memory>
+
 #include "ccl/cclglobals.h"
-=======
-#include <memory>
->>>>>>> 2b54155a
 
 #if defined(NDEBUG)
 # error "Bitcoin cannot be compiled without assertions."
