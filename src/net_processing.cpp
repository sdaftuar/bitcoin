--- conflicted
+++ resolved
@@ -1233,7 +1233,7 @@
     CValidationState state;
     if (!AlreadyHave(inv) &&
         AcceptToMemoryPool(mempool, state, ptx, &fMissingInputs, nullptr /* plTxnReplaced */, false /* bypass_limits */, 0 /* nAbsurdFee */)) {
-        mempool.check(pcoinsTip);
+        mempool.check(pcoinsTip.get());
         for (unsigned int i = 0; i < tx.vout.size(); i++) {
             vWorkQueue.emplace_back(inv.hash, i);
         }
@@ -1284,7 +1284,7 @@
                         recentRejects->insert(orphanHash);
                     }
                 }
-                mempool.check(pcoinsTip);
+                mempool.check(pcoinsTip.get());
             }
         }
         for (uint256 hash : vEraseQueue)
@@ -2379,11 +2379,9 @@
         CBlockHeaderAndShortTxIDs cmpctblock;
         vRecv >> cmpctblock;
 
-<<<<<<< HEAD
         if (cclGlobals->dlog.get() != NULL) cclGlobals->dlog->OnNewCompactBlock(cmpctblock);
-=======
+
         bool received_new_header = false;
->>>>>>> 7fbf3c63
 
         {
         LOCK(cs_main);
