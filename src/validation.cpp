--- conflicted
+++ resolved
@@ -4390,11 +4390,6 @@
                 if (state.IsValid()) {
                     ++count;
                 } else {
-<<<<<<< HEAD
-                    LogPrint(BCLog::MEMPOOLREJ, "%s was not accepted: %s\n", tx->GetHash().ToString(),
-                            FormatStateMessage(state));
-                    ++failed;
-=======
                     // mempool may contain the transaction already, e.g. from
                     // wallet(s) having loaded it while we were processing
                     // mempool transactions; consider these as valid, instead of
@@ -4402,9 +4397,10 @@
                     if (mempool.exists(tx->GetHash())) {
                         ++already_there;
                     } else {
+                        LogPrint(BCLog::MEMPOOLREJ, "%s was not accepted: %s\n", tx->GetHash().ToString(),
+                                FormatStateMessage(state));
                         ++failed;
                     }
->>>>>>> 1b8c8845
                 }
             } else {
                 ++expired;
@@ -4481,11 +4477,7 @@
     if (pindex == nullptr)
         return 0.0;
 
-<<<<<<< HEAD
     int64_t nNow = GetTime();
-=======
-    int64_t nNow = time(nullptr);
->>>>>>> 1b8c8845
 
     double fTxTotal;
 
