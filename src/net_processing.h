--- conflicted
+++ resolved
@@ -8,15 +8,10 @@
 
 #include <net.h>
 #include <validationinterface.h>
-<<<<<<< HEAD
-#include <primitives/transaction.h>
-#include "consensus/params.h"
-=======
 #include <consensus/params.h>
 #include <sync.h>
 
 extern CCriticalSection cs_main;
->>>>>>> ae32806e
 
 /** Default for -maxorphantx, maximum number of orphan transactions kept in memory */
 static const unsigned int DEFAULT_MAX_ORPHAN_TRANSACTIONS = 100;
