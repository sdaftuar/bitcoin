// Copyright (c) 2010 Satoshi Nakamoto
// Copyright (c) 2009-2015 The Bitcoin Core developers
// Distributed under the MIT software license, see the accompanying
// file COPYING or http://www.opensource.org/licenses/mit-license.php.

#include "base58.h"
#include "chain.h"
#include "coins.h"
#include "consensus/validation.h"
#include "core_io.h"
#include "init.h"
#include "keystore.h"
#include "main.h"
#include "merkleblock.h"
#include "net.h"
#include "policy/policy.h"
#include "primitives/transaction.h"
#include "rpc/server.h"
#include "script/script.h"
#include "script/script_error.h"
#include "script/sign.h"
#include "script/standard.h"
#include "txmempool.h"
#include "uint256.h"
#include "utilstrencodings.h"
#ifdef ENABLE_WALLET
#include "wallet/wallet.h"
#endif

#include <stdint.h>

#include <boost/assign/list_of.hpp>

#include <univalue.h>

using namespace std;

void ScriptPubKeyToJSON(const CScript& scriptPubKey, UniValue& out, bool fIncludeHex)
{
    txnouttype type;
    vector<CTxDestination> addresses;
    int nRequired;

    out.push_back(Pair("asm", ScriptToAsmStr(scriptPubKey)));
    if (fIncludeHex)
        out.push_back(Pair("hex", HexStr(scriptPubKey.begin(), scriptPubKey.end())));

    if (!ExtractDestinations(scriptPubKey, type, addresses, nRequired)) {
        out.push_back(Pair("type", GetTxnOutputType(type)));
        return;
    }

    out.push_back(Pair("reqSigs", nRequired));
    out.push_back(Pair("type", GetTxnOutputType(type)));

    UniValue a(UniValue::VARR);
    BOOST_FOREACH(const CTxDestination& addr, addresses)
        a.push_back(CBitcoinAddress(addr).ToString());
    out.push_back(Pair("addresses", a));
}

void TxToJSON(const CTransaction& tx, const uint256 hashBlock, UniValue& entry)
{
    entry.push_back(Pair("txid", tx.GetHash().GetHex()));
    entry.push_back(Pair("hash", tx.GetWitnessHash().GetHex()));
    entry.push_back(Pair("size", (int)::GetSerializeSize(tx, SER_NETWORK, PROTOCOL_VERSION)));
    entry.push_back(Pair("vsize", (int)::GetVirtualTransactionSize(tx)));
    entry.push_back(Pair("version", tx.nVersion));
    entry.push_back(Pair("locktime", (int64_t)tx.nLockTime));

    UniValue vin(UniValue::VARR);
    for (unsigned int i = 0; i < tx.vin.size(); i++) {
        const CTxIn& txin = tx.vin[i];
        UniValue in(UniValue::VOBJ);
        if (tx.IsCoinBase())
            in.push_back(Pair("coinbase", HexStr(txin.scriptSig.begin(), txin.scriptSig.end())));
        else {
            in.push_back(Pair("txid", txin.prevout.hash.GetHex()));
            in.push_back(Pair("vout", (int64_t)txin.prevout.n));
            UniValue o(UniValue::VOBJ);
            o.push_back(Pair("asm", ScriptToAsmStr(txin.scriptSig, true)));
            o.push_back(Pair("hex", HexStr(txin.scriptSig.begin(), txin.scriptSig.end())));
            in.push_back(Pair("scriptSig", o));
        }
        if (!tx.wit.IsNull()) {
            if (!tx.wit.vtxinwit[i].IsNull()) {
                UniValue txinwitness(UniValue::VARR);
                for (unsigned int j = 0; j < tx.wit.vtxinwit[i].scriptWitness.stack.size(); j++) {
                    std::vector<unsigned char> item = tx.wit.vtxinwit[i].scriptWitness.stack[j];
                    txinwitness.push_back(HexStr(item.begin(), item.end()));
                }
                in.push_back(Pair("txinwitness", txinwitness));
            }

        }
        in.push_back(Pair("sequence", (int64_t)txin.nSequence));
        vin.push_back(in);
    }
    entry.push_back(Pair("vin", vin));
    UniValue vout(UniValue::VARR);
    for (unsigned int i = 0; i < tx.vout.size(); i++) {
        const CTxOut& txout = tx.vout[i];
        UniValue out(UniValue::VOBJ);
        out.push_back(Pair("value", ValueFromAmount(txout.nValue)));
        out.push_back(Pair("n", (int64_t)i));
        UniValue o(UniValue::VOBJ);
        ScriptPubKeyToJSON(txout.scriptPubKey, o, true);
        out.push_back(Pair("scriptPubKey", o));
        vout.push_back(out);
    }
    entry.push_back(Pair("vout", vout));

    if (!hashBlock.IsNull()) {
        entry.push_back(Pair("blockhash", hashBlock.GetHex()));
        BlockMap::iterator mi = mapBlockIndex.find(hashBlock);
        if (mi != mapBlockIndex.end() && (*mi).second) {
            CBlockIndex* pindex = (*mi).second;
            if (chainActive.Contains(pindex)) {
                entry.push_back(Pair("confirmations", 1 + chainActive.Height() - pindex->nHeight));
                entry.push_back(Pair("time", pindex->GetBlockTime()));
                entry.push_back(Pair("blocktime", pindex->GetBlockTime()));
            }
            else
                entry.push_back(Pair("confirmations", 0));
        }
    }
}

UniValue getrawtransaction(const UniValue& params, bool fHelp)
{
    if (fHelp || params.size() < 1 || params.size() > 2)
        throw runtime_error(
            "getrawtransaction \"txid\" ( verbose )\n"
            "\nNOTE: By default this function only works sometimes. This is when the tx is in the mempool\n"
            "or there is an unspent output in the utxo for this transaction. To make it always work,\n"
            "you need to maintain a transaction index, using the -txindex command line option.\n"
            "\nReturn the raw transaction data.\n"
            "\nIf verbose=0, returns a string that is serialized, hex-encoded data for 'txid'.\n"
            "If verbose is non-zero, returns an Object with information about 'txid'.\n"

            "\nArguments:\n"
            "1. \"txid\"      (string, required) The transaction id\n"
            "2. verbose       (numeric, optional, default=0) If 0, return a string, other return a json object\n"

            "\nResult (if verbose is not set or set to 0):\n"
            "\"data\"      (string) The serialized, hex-encoded data for 'txid'\n"

            "\nResult (if verbose > 0):\n"
            "{\n"
            "  \"hex\" : \"data\",       (string) The serialized, hex-encoded data for 'txid'\n"
            "  \"txid\" : \"id\",        (string) The transaction id (same as provided)\n"
            "  \"hash\" : \"id\",        (string) The transaction hash (differs from txid for witness transactions)\n"
            "  \"size\" : n,             (numeric) The serialized transaction size\n"
            "  \"vsize\" : n,            (numeric) The virtual transaction size (differs from size for witness transactions)\n"
            "  \"version\" : n,          (numeric) The version\n"
            "  \"locktime\" : ttt,       (numeric) The lock time\n"
            "  \"vin\" : [               (array of json objects)\n"
            "     {\n"
            "       \"txid\": \"id\",    (string) The transaction id\n"
            "       \"vout\": n,         (numeric) \n"
            "       \"scriptSig\": {     (json object) The script\n"
            "         \"asm\": \"asm\",  (string) asm\n"
            "         \"hex\": \"hex\"   (string) hex\n"
            "       },\n"
            "       \"sequence\": n      (numeric) The script sequence number\n"
            "       \"txinwitness\": [\"hex\", ...] (array of string) hex-encoded witness data (if any)\n"
            "     }\n"
            "     ,...\n"
            "  ],\n"
            "  \"vout\" : [              (array of json objects)\n"
            "     {\n"
            "       \"value\" : x.xxx,            (numeric) The value in " + CURRENCY_UNIT + "\n"
            "       \"n\" : n,                    (numeric) index\n"
            "       \"scriptPubKey\" : {          (json object)\n"
            "         \"asm\" : \"asm\",          (string) the asm\n"
            "         \"hex\" : \"hex\",          (string) the hex\n"
            "         \"reqSigs\" : n,            (numeric) The required sigs\n"
            "         \"type\" : \"pubkeyhash\",  (string) The type, eg 'pubkeyhash'\n"
            "         \"addresses\" : [           (json array of string)\n"
            "           \"bitcoinaddress\"        (string) bitcoin address\n"
            "           ,...\n"
            "         ]\n"
            "       }\n"
            "     }\n"
            "     ,...\n"
            "  ],\n"
            "  \"blockhash\" : \"hash\",   (string) the block hash\n"
            "  \"confirmations\" : n,      (numeric) The confirmations\n"
            "  \"time\" : ttt,             (numeric) The transaction time in seconds since epoch (Jan 1 1970 GMT)\n"
            "  \"blocktime\" : ttt         (numeric) The block time in seconds since epoch (Jan 1 1970 GMT)\n"
            "}\n"

            "\nExamples:\n"
            + HelpExampleCli("getrawtransaction", "\"mytxid\"")
            + HelpExampleCli("getrawtransaction", "\"mytxid\" 1")
            + HelpExampleRpc("getrawtransaction", "\"mytxid\", 1")
        );

    LOCK(cs_main);

    uint256 hash = ParseHashV(params[0], "parameter 1");

    bool fVerbose = false;
    if (params.size() > 1)
        fVerbose = (params[1].get_int() != 0);

    CTransaction tx;
    uint256 hashBlock;
    if (!GetTransaction(hash, tx, Params().GetConsensus(), hashBlock, true))
        throw JSONRPCError(RPC_INVALID_ADDRESS_OR_KEY, "No information available about transaction");

    string strHex = EncodeHexTx(tx);

    if (!fVerbose)
        return strHex;

    UniValue result(UniValue::VOBJ);
    result.push_back(Pair("hex", strHex));
    TxToJSON(tx, hashBlock, result);
    return result;
}

UniValue gettxoutproof(const UniValue& params, bool fHelp)
{
    if (fHelp || (params.size() != 1 && params.size() != 2))
        throw runtime_error(
            "gettxoutproof [\"txid\",...] ( blockhash )\n"
            "\nReturns a hex-encoded proof that \"txid\" was included in a block.\n"
            "\nNOTE: By default this function only works sometimes. This is when there is an\n"
            "unspent output in the utxo for this transaction. To make it always work,\n"
            "you need to maintain a transaction index, using the -txindex command line option or\n"
            "specify the block in which the transaction is included manually (by blockhash).\n"
            "\nReturn the raw transaction data.\n"
            "\nArguments:\n"
            "1. \"txids\"       (string) A json array of txids to filter\n"
            "    [\n"
            "      \"txid\"     (string) A transaction hash\n"
            "      ,...\n"
            "    ]\n"
            "2. \"block hash\"  (string, optional) If specified, looks for txid in the block with this hash\n"
            "\nResult:\n"
            "\"data\"           (string) A string that is a serialized, hex-encoded data for the proof.\n"
        );

    set<uint256> setTxids;
    uint256 oneTxid;
    UniValue txids = params[0].get_array();
    for (unsigned int idx = 0; idx < txids.size(); idx++) {
        const UniValue& txid = txids[idx];
        if (txid.get_str().length() != 64 || !IsHex(txid.get_str()))
            throw JSONRPCError(RPC_INVALID_PARAMETER, string("Invalid txid ")+txid.get_str());
        uint256 hash(uint256S(txid.get_str()));
        if (setTxids.count(hash))
            throw JSONRPCError(RPC_INVALID_PARAMETER, string("Invalid parameter, duplicated txid: ")+txid.get_str());
       setTxids.insert(hash);
       oneTxid = hash;
    }

    LOCK(cs_main);

    CBlockIndex* pblockindex = NULL;

    uint256 hashBlock;
    if (params.size() > 1)
    {
        hashBlock = uint256S(params[1].get_str());
        if (!mapBlockIndex.count(hashBlock))
            throw JSONRPCError(RPC_INVALID_ADDRESS_OR_KEY, "Block not found");
        pblockindex = mapBlockIndex[hashBlock];
    } else {
        CCoins coins;
        if (pcoinsTip->GetCoins(oneTxid, coins) && coins.nHeight > 0 && coins.nHeight <= chainActive.Height())
            pblockindex = chainActive[coins.nHeight];
    }

    if (pblockindex == NULL)
    {
        CTransaction tx;
        if (!GetTransaction(oneTxid, tx, Params().GetConsensus(), hashBlock, false) || hashBlock.IsNull())
            throw JSONRPCError(RPC_INVALID_ADDRESS_OR_KEY, "Transaction not yet in block");
        if (!mapBlockIndex.count(hashBlock))
            throw JSONRPCError(RPC_INTERNAL_ERROR, "Transaction index corrupt");
        pblockindex = mapBlockIndex[hashBlock];
    }

    CBlock block;
    if(!ReadBlockFromDisk(block, pblockindex, Params().GetConsensus()))
        throw JSONRPCError(RPC_INTERNAL_ERROR, "Can't read block from disk");

    unsigned int ntxFound = 0;
    BOOST_FOREACH(const CTransaction&tx, block.vtx)
        if (setTxids.count(tx.GetHash()))
            ntxFound++;
    if (ntxFound != setTxids.size())
        throw JSONRPCError(RPC_INVALID_ADDRESS_OR_KEY, "(Not all) transactions not found in specified block");

    CDataStream ssMB(SER_NETWORK, PROTOCOL_VERSION | SERIALIZE_TRANSACTION_NO_WITNESS);
    CMerkleBlock mb(block, setTxids);
    ssMB << mb;
    std::string strHex = HexStr(ssMB.begin(), ssMB.end());
    return strHex;
}

UniValue verifytxoutproof(const UniValue& params, bool fHelp)
{
    if (fHelp || params.size() != 1)
        throw runtime_error(
            "verifytxoutproof \"proof\"\n"
            "\nVerifies that a proof points to a transaction in a block, returning the transaction it commits to\n"
            "and throwing an RPC error if the block is not in our best chain\n"
            "\nArguments:\n"
            "1. \"proof\"    (string, required) The hex-encoded proof generated by gettxoutproof\n"
            "\nResult:\n"
            "[\"txid\"]      (array, strings) The txid(s) which the proof commits to, or empty array if the proof is invalid\n"
        );

    CDataStream ssMB(ParseHexV(params[0], "proof"), SER_NETWORK, PROTOCOL_VERSION | SERIALIZE_TRANSACTION_NO_WITNESS);
    CMerkleBlock merkleBlock;
    ssMB >> merkleBlock;

    UniValue res(UniValue::VARR);

    vector<uint256> vMatch;
    vector<unsigned int> vIndex;
    if (merkleBlock.txn.ExtractMatches(vMatch, vIndex) != merkleBlock.header.hashMerkleRoot)
        return res;

    LOCK(cs_main);

    if (!mapBlockIndex.count(merkleBlock.header.GetHash()) || !chainActive.Contains(mapBlockIndex[merkleBlock.header.GetHash()]))
        throw JSONRPCError(RPC_INVALID_ADDRESS_OR_KEY, "Block not found in chain");

    BOOST_FOREACH(const uint256& hash, vMatch)
        res.push_back(hash.GetHex());
    return res;
}

UniValue createrawtransaction(const UniValue& params, bool fHelp)
{
    if (fHelp || params.size() < 2 || params.size() > 3)
        throw runtime_error(
            "createrawtransaction [{\"txid\":\"id\",\"vout\":n},...] {\"address\":amount,\"data\":\"hex\",...} ( locktime )\n"
            "\nCreate a transaction spending the given inputs and creating new outputs.\n"
            "Outputs can be addresses or data.\n"
            "Returns hex-encoded raw transaction.\n"
            "Note that the transaction's inputs are not signed, and\n"
            "it is not stored in the wallet or transmitted to the network.\n"

            "\nArguments:\n"
            "1. \"transactions\"        (string, required) A json array of json objects\n"
            "     [\n"
            "       {\n"
            "         \"txid\":\"id\",    (string, required) The transaction id\n"
            "         \"vout\":n        (numeric, required) The output number\n"
            "         \"sequence\":n    (numeric, optional) The sequence number\n"
            "       }\n"
            "       ,...\n"
            "     ]\n"
            "2. \"outputs\"             (string, required) a json object with outputs\n"
            "    {\n"
            "      \"address\": x.xxx   (numeric or string, required) The key is the bitcoin address, the numeric value (can be string) is the " + CURRENCY_UNIT + " amount\n"
            "      \"data\": \"hex\",     (string, required) The key is \"data\", the value is hex encoded data\n"
            "      ...\n"
            "    }\n"
            "3. locktime                (numeric, optional, default=0) Raw locktime. Non-0 value also locktime-activates inputs\n"
            "\nResult:\n"
            "\"transaction\"            (string) hex string of the transaction\n"

            "\nExamples\n"
            + HelpExampleCli("createrawtransaction", "\"[{\\\"txid\\\":\\\"myid\\\",\\\"vout\\\":0}]\" \"{\\\"address\\\":0.01}\"")
            + HelpExampleCli("createrawtransaction", "\"[{\\\"txid\\\":\\\"myid\\\",\\\"vout\\\":0}]\" \"{\\\"data\\\":\\\"00010203\\\"}\"")
            + HelpExampleRpc("createrawtransaction", "\"[{\\\"txid\\\":\\\"myid\\\",\\\"vout\\\":0}]\", \"{\\\"address\\\":0.01}\"")
            + HelpExampleRpc("createrawtransaction", "\"[{\\\"txid\\\":\\\"myid\\\",\\\"vout\\\":0}]\", \"{\\\"data\\\":\\\"00010203\\\"}\"")
        );

    RPCTypeCheck(params, boost::assign::list_of(UniValue::VARR)(UniValue::VOBJ)(UniValue::VNUM), true);
    if (params[0].isNull() || params[1].isNull())
        throw JSONRPCError(RPC_INVALID_PARAMETER, "Invalid parameter, arguments 1 and 2 must be non-null");

    UniValue inputs = params[0].get_array();
    UniValue sendTo = params[1].get_obj();

    CMutableTransaction rawTx;

    if (params.size() > 2 && !params[2].isNull()) {
        int64_t nLockTime = params[2].get_int64();
        if (nLockTime < 0 || nLockTime > std::numeric_limits<uint32_t>::max())
            throw JSONRPCError(RPC_INVALID_PARAMETER, "Invalid parameter, locktime out of range");
        rawTx.nLockTime = nLockTime;
    }

    for (unsigned int idx = 0; idx < inputs.size(); idx++) {
        const UniValue& input = inputs[idx];
        const UniValue& o = input.get_obj();

        uint256 txid = ParseHashO(o, "txid");

        const UniValue& vout_v = find_value(o, "vout");
        if (!vout_v.isNum())
            throw JSONRPCError(RPC_INVALID_PARAMETER, "Invalid parameter, missing vout key");
        int nOutput = vout_v.get_int();
        if (nOutput < 0)
            throw JSONRPCError(RPC_INVALID_PARAMETER, "Invalid parameter, vout must be positive");

        uint32_t nSequence = (rawTx.nLockTime ? std::numeric_limits<uint32_t>::max() - 1 : std::numeric_limits<uint32_t>::max());

        // set the sequence number if passed in the parameters object
        const UniValue& sequenceObj = find_value(o, "sequence");
        if (sequenceObj.isNum())
            nSequence = sequenceObj.get_int();

        CTxIn in(COutPoint(txid, nOutput), CScript(), nSequence);

        rawTx.vin.push_back(in);
    }

    set<CBitcoinAddress> setAddress;
    vector<string> addrList = sendTo.getKeys();
    BOOST_FOREACH(const string& name_, addrList) {

        if (name_ == "data") {
            std::vector<unsigned char> data = ParseHexV(sendTo[name_].getValStr(),"Data");

            CTxOut out(0, CScript() << OP_RETURN << data);
            rawTx.vout.push_back(out);
        } else {
            CBitcoinAddress address(name_);
            if (!address.IsValid())
                throw JSONRPCError(RPC_INVALID_ADDRESS_OR_KEY, string("Invalid Bitcoin address: ")+name_);

            if (setAddress.count(address))
                throw JSONRPCError(RPC_INVALID_PARAMETER, string("Invalid parameter, duplicated address: ")+name_);
            setAddress.insert(address);

            CScript scriptPubKey = GetScriptForDestination(address.Get());
            CAmount nAmount = AmountFromValue(sendTo[name_]);

            CTxOut out(nAmount, scriptPubKey);
            rawTx.vout.push_back(out);
        }
    }

    return EncodeHexTx(rawTx);
}

UniValue decoderawtransaction(const UniValue& params, bool fHelp)
{
    if (fHelp || params.size() != 1)
        throw runtime_error(
            "decoderawtransaction \"hexstring\"\n"
            "\nReturn a JSON object representing the serialized, hex-encoded transaction.\n"

            "\nArguments:\n"
            "1. \"hex\"      (string, required) The transaction hex string\n"

            "\nResult:\n"
            "{\n"
            "  \"txid\" : \"id\",        (string) The transaction id\n"
            "  \"hash\" : \"id\",        (string) The transaction hash (differs from txid for witness transactions)\n"
            "  \"size\" : n,             (numeric) The transaction size\n"
            "  \"vsize\" : n,            (numeric) The virtual transaction size (differs from size for witness transactions)\n"
            "  \"version\" : n,          (numeric) The version\n"
            "  \"locktime\" : ttt,       (numeric) The lock time\n"
            "  \"vin\" : [               (array of json objects)\n"
            "     {\n"
            "       \"txid\": \"id\",    (string) The transaction id\n"
            "       \"vout\": n,         (numeric) The output number\n"
            "       \"scriptSig\": {     (json object) The script\n"
            "         \"asm\": \"asm\",  (string) asm\n"
            "         \"hex\": \"hex\"   (string) hex\n"
            "       },\n"
            "       \"txinwitness\": [\"hex\", ...] (array of string) hex-encoded witness data (if any)\n"
            "       \"sequence\": n     (numeric) The script sequence number\n"
            "     }\n"
            "     ,...\n"
            "  ],\n"
            "  \"vout\" : [             (array of json objects)\n"
            "     {\n"
            "       \"value\" : x.xxx,            (numeric) The value in " + CURRENCY_UNIT + "\n"
            "       \"n\" : n,                    (numeric) index\n"
            "       \"scriptPubKey\" : {          (json object)\n"
            "         \"asm\" : \"asm\",          (string) the asm\n"
            "         \"hex\" : \"hex\",          (string) the hex\n"
            "         \"reqSigs\" : n,            (numeric) The required sigs\n"
            "         \"type\" : \"pubkeyhash\",  (string) The type, eg 'pubkeyhash'\n"
            "         \"addresses\" : [           (json array of string)\n"
            "           \"12tvKAXCxZjSmdNbao16dKXC8tRWfcF5oc\"   (string) bitcoin address\n"
            "           ,...\n"
            "         ]\n"
            "       }\n"
            "     }\n"
            "     ,...\n"
            "  ],\n"
            "}\n"

            "\nExamples:\n"
            + HelpExampleCli("decoderawtransaction", "\"hexstring\"")
            + HelpExampleRpc("decoderawtransaction", "\"hexstring\"")
        );

    LOCK(cs_main);
    RPCTypeCheck(params, boost::assign::list_of(UniValue::VSTR));

    CTransaction tx;

    if (!DecodeHexTx(tx, params[0].get_str(), true))
        throw JSONRPCError(RPC_DESERIALIZATION_ERROR, "TX decode failed");

    UniValue result(UniValue::VOBJ);
    TxToJSON(tx, uint256(), result);

    return result;
}

UniValue decodescript(const UniValue& params, bool fHelp)
{
    if (fHelp || params.size() != 1)
        throw runtime_error(
            "decodescript \"hex\"\n"
            "\nDecode a hex-encoded script.\n"
            "\nArguments:\n"
            "1. \"hex\"     (string) the hex encoded script\n"
            "\nResult:\n"
            "{\n"
            "  \"asm\":\"asm\",   (string) Script public key\n"
            "  \"hex\":\"hex\",   (string) hex encoded public key\n"
            "  \"type\":\"type\", (string) The output type\n"
            "  \"reqSigs\": n,    (numeric) The required signatures\n"
            "  \"addresses\": [   (json array of string)\n"
            "     \"address\"     (string) bitcoin address\n"
            "     ,...\n"
            "  ],\n"
            "  \"p2sh\",\"address\" (string) script address\n"
            "}\n"
            "\nExamples:\n"
            + HelpExampleCli("decodescript", "\"hexstring\"")
            + HelpExampleRpc("decodescript", "\"hexstring\"")
        );

    RPCTypeCheck(params, boost::assign::list_of(UniValue::VSTR));

    UniValue r(UniValue::VOBJ);
    CScript script;
    if (params[0].get_str().size() > 0){
        vector<unsigned char> scriptData(ParseHexV(params[0], "argument"));
        script = CScript(scriptData.begin(), scriptData.end());
    } else {
        // Empty scripts are valid
    }
    ScriptPubKeyToJSON(script, r, false);

    r.push_back(Pair("p2sh", CBitcoinAddress(CScriptID(script)).ToString()));
    return r;
}

/** Pushes a JSON object for script verification or signing errors to vErrorsRet. */
static void TxInErrorToJSON(const CTxIn& txin, UniValue& vErrorsRet, const std::string& strMessage)
{
    UniValue entry(UniValue::VOBJ);
    entry.push_back(Pair("txid", txin.prevout.hash.ToString()));
    entry.push_back(Pair("vout", (uint64_t)txin.prevout.n));
    entry.push_back(Pair("scriptSig", HexStr(txin.scriptSig.begin(), txin.scriptSig.end())));
    entry.push_back(Pair("sequence", (uint64_t)txin.nSequence));
    entry.push_back(Pair("error", strMessage));
    vErrorsRet.push_back(entry);
}

UniValue signrawtransaction(const UniValue& params, bool fHelp)
{
    if (fHelp || params.size() < 1 || params.size() > 4)
        throw runtime_error(
            "signrawtransaction \"hexstring\" ( [{\"txid\":\"id\",\"vout\":n,\"scriptPubKey\":\"hex\",\"redeemScript\":\"hex\"},...] [\"privatekey1\",...] sighashtype )\n"
            "\nSign inputs for raw transaction (serialized, hex-encoded).\n"
            "The second optional argument (may be null) is an array of previous transaction outputs that\n"
            "this transaction depends on but may not yet be in the block chain.\n"
            "The third optional argument (may be null) is an array of base58-encoded private\n"
            "keys that, if given, will be the only keys used to sign the transaction.\n"
#ifdef ENABLE_WALLET
            + HelpRequiringPassphrase() + "\n"
#endif

            "\nArguments:\n"
            "1. \"hexstring\"     (string, required) The transaction hex string\n"
            "2. \"prevtxs\"       (string, optional) An json array of previous dependent transaction outputs\n"
            "     [               (json array of json objects, or 'null' if none provided)\n"
            "       {\n"
            "         \"txid\":\"id\",             (string, required) The transaction id\n"
            "         \"vout\":n,                  (numeric, required) The output number\n"
            "         \"scriptPubKey\": \"hex\",   (string, required) script key\n"
            "         \"redeemScript\": \"hex\",   (string, required for P2SH or P2WSH) redeem script\n"
            "         \"amount\": value            (numeric, required) The amount spent\n"
            "       }\n"
            "       ,...\n"
            "    ]\n"
            "3. \"privatekeys\"     (string, optional) A json array of base58-encoded private keys for signing\n"
            "    [                  (json array of strings, or 'null' if none provided)\n"
            "      \"privatekey\"   (string) private key in base58-encoding\n"
            "      ,...\n"
            "    ]\n"
            "4. \"sighashtype\"     (string, optional, default=ALL) The signature hash type. Must be one of\n"
            "       \"ALL\"\n"
            "       \"NONE\"\n"
            "       \"SINGLE\"\n"
            "       \"ALL|ANYONECANPAY\"\n"
            "       \"NONE|ANYONECANPAY\"\n"
            "       \"SINGLE|ANYONECANPAY\"\n"

            "\nResult:\n"
            "{\n"
            "  \"hex\" : \"value\",           (string) The hex-encoded raw transaction with signature(s)\n"
            "  \"complete\" : true|false,   (boolean) If the transaction has a complete set of signatures\n"
            "  \"errors\" : [                 (json array of objects) Script verification errors (if there are any)\n"
            "    {\n"
            "      \"txid\" : \"hash\",           (string) The hash of the referenced, previous transaction\n"
            "      \"vout\" : n,                (numeric) The index of the output to spent and used as input\n"
            "      \"scriptSig\" : \"hex\",       (string) The hex-encoded signature script\n"
            "      \"sequence\" : n,            (numeric) Script sequence number\n"
            "      \"error\" : \"text\"           (string) Verification or signing error related to the input\n"
            "    }\n"
            "    ,...\n"
            "  ]\n"
            "}\n"

            "\nExamples:\n"
            + HelpExampleCli("signrawtransaction", "\"myhex\"")
            + HelpExampleRpc("signrawtransaction", "\"myhex\"")
        );

#ifdef ENABLE_WALLET
    LOCK2(cs_main, pwalletMain ? &pwalletMain->cs_wallet : NULL);
#else
    LOCK(cs_main);
#endif
    RPCTypeCheck(params, boost::assign::list_of(UniValue::VSTR)(UniValue::VARR)(UniValue::VARR)(UniValue::VSTR), true);

    vector<unsigned char> txData(ParseHexV(params[0], "argument 1"));
    CDataStream ssData(txData, SER_NETWORK, PROTOCOL_VERSION);
    vector<CMutableTransaction> txVariants;
    while (!ssData.empty()) {
        try {
            CMutableTransaction tx;
            ssData >> tx;
            txVariants.push_back(tx);
        }
        catch (const std::exception&) {
            throw JSONRPCError(RPC_DESERIALIZATION_ERROR, "TX decode failed");
        }
    }

    if (txVariants.empty())
        throw JSONRPCError(RPC_DESERIALIZATION_ERROR, "Missing transaction");

    // mergedTx will end up with all the signatures; it
    // starts as a clone of the rawtx:
    CMutableTransaction mergedTx(txVariants[0]);

    // Fetch previous transactions (inputs):
    CCoinsView viewDummy;
    CCoinsViewCache view(&viewDummy);
    {
        LOCK(mempool.cs);
        CCoinsViewCache &viewChain = *pcoinsTip;
        CCoinsViewMemPool viewMempool(&viewChain, mempool);
        view.SetBackend(viewMempool); // temporarily switch cache backend to db+mempool view

        BOOST_FOREACH(const CTxIn& txin, mergedTx.vin) {
            const uint256& prevHash = txin.prevout.hash;
            CCoins coins;
            view.AccessCoins(prevHash); // this is certainly allowed to fail
        }

        view.SetBackend(viewDummy); // switch back to avoid locking mempool for too long
    }

    bool fGivenKeys = false;
    CBasicKeyStore tempKeystore;
    if (params.size() > 2 && !params[2].isNull()) {
        fGivenKeys = true;
        UniValue keys = params[2].get_array();
        for (unsigned int idx = 0; idx < keys.size(); idx++) {
            UniValue k = keys[idx];
            CBitcoinSecret vchSecret;
            bool fGood = vchSecret.SetString(k.get_str());
            if (!fGood)
                throw JSONRPCError(RPC_INVALID_ADDRESS_OR_KEY, "Invalid private key");
            CKey key = vchSecret.GetKey();
            if (!key.IsValid())
                throw JSONRPCError(RPC_INVALID_ADDRESS_OR_KEY, "Private key outside allowed range");
            tempKeystore.AddKey(key);
        }
    }
#ifdef ENABLE_WALLET
    else if (pwalletMain)
        EnsureWalletIsUnlocked();
#endif

    // Add previous txouts given in the RPC call:
    if (params.size() > 1 && !params[1].isNull()) {
        UniValue prevTxs = params[1].get_array();
        for (unsigned int idx = 0; idx < prevTxs.size(); idx++) {
            const UniValue& p = prevTxs[idx];
            if (!p.isObject())
                throw JSONRPCError(RPC_DESERIALIZATION_ERROR, "expected object with {\"txid'\",\"vout\",\"scriptPubKey\"}");

            UniValue prevOut = p.get_obj();

            RPCTypeCheckObj(prevOut,
                {
                    {"txid", UniValueType(UniValue::VSTR)},
                    {"vout", UniValueType(UniValue::VNUM)},
                    {"scriptPubKey", UniValueType(UniValue::VSTR)},
                });

            uint256 txid = ParseHashO(prevOut, "txid");

            int nOut = find_value(prevOut, "vout").get_int();
            if (nOut < 0)
                throw JSONRPCError(RPC_DESERIALIZATION_ERROR, "vout must be positive");

            vector<unsigned char> pkData(ParseHexO(prevOut, "scriptPubKey"));
            CScript scriptPubKey(pkData.begin(), pkData.end());

            {
                CCoinsModifier coins = view.ModifyCoins(txid);
                if (coins->IsAvailable(nOut) && coins->vout[nOut].scriptPubKey != scriptPubKey) {
                    string err("Previous output scriptPubKey mismatch:\n");
                    err = err + ScriptToAsmStr(coins->vout[nOut].scriptPubKey) + "\nvs:\n"+
                        ScriptToAsmStr(scriptPubKey);
                    throw JSONRPCError(RPC_DESERIALIZATION_ERROR, err);
                }
                if ((unsigned int)nOut >= coins->vout.size())
                    coins->vout.resize(nOut+1);
                coins->vout[nOut].scriptPubKey = scriptPubKey;
                coins->vout[nOut].nValue = 0;
                if (prevOut.exists("amount")) {
                    coins->vout[nOut].nValue = AmountFromValue(find_value(prevOut, "amount"));
                }
            }

            // if redeemScript given and not using the local wallet (private keys
            // given), add redeemScript to the tempKeystore so it can be signed:
<<<<<<< HEAD
            if (fGivenKeys && (scriptPubKey.IsPayToScriptHash() || scriptPubKey.IsPayToWitnessScriptHash())) {
                RPCTypeCheckObj(prevOut, boost::assign::map_list_of("txid", UniValue::VSTR)("vout", UniValue::VNUM)("scriptPubKey", UniValue::VSTR)("redeemScript",UniValue::VSTR));
=======
            if (fGivenKeys && scriptPubKey.IsPayToScriptHash()) {
                RPCTypeCheckObj(prevOut,
                    {
                        {"txid", UniValueType(UniValue::VSTR)},
                        {"vout", UniValueType(UniValue::VNUM)},
                        {"scriptPubKey", UniValueType(UniValue::VSTR)},
                        {"redeemScript", UniValueType(UniValue::VSTR)},
                    });
>>>>>>> be9711e5
                UniValue v = find_value(prevOut, "redeemScript");
                if (!v.isNull()) {
                    vector<unsigned char> rsData(ParseHexV(v, "redeemScript"));
                    CScript redeemScript(rsData.begin(), rsData.end());
                    tempKeystore.AddCScript(redeemScript);
                }
            }
        }
    }

#ifdef ENABLE_WALLET
    const CKeyStore& keystore = ((fGivenKeys || !pwalletMain) ? tempKeystore : *pwalletMain);
#else
    const CKeyStore& keystore = tempKeystore;
#endif

    int nHashType = SIGHASH_ALL;
    if (params.size() > 3 && !params[3].isNull()) {
        static map<string, int> mapSigHashValues =
            boost::assign::map_list_of
            (string("ALL"), int(SIGHASH_ALL))
            (string("ALL|ANYONECANPAY"), int(SIGHASH_ALL|SIGHASH_ANYONECANPAY))
            (string("NONE"), int(SIGHASH_NONE))
            (string("NONE|ANYONECANPAY"), int(SIGHASH_NONE|SIGHASH_ANYONECANPAY))
            (string("SINGLE"), int(SIGHASH_SINGLE))
            (string("SINGLE|ANYONECANPAY"), int(SIGHASH_SINGLE|SIGHASH_ANYONECANPAY))
            ;
        string strHashType = params[3].get_str();
        if (mapSigHashValues.count(strHashType))
            nHashType = mapSigHashValues[strHashType];
        else
            throw JSONRPCError(RPC_INVALID_PARAMETER, "Invalid sighash param");
    }

    bool fHashSingle = ((nHashType & ~SIGHASH_ANYONECANPAY) == SIGHASH_SINGLE);

    // Script verification errors
    UniValue vErrors(UniValue::VARR);

    // Use CTransaction for the constant parts of the
    // transaction to avoid rehashing.
    const CTransaction txConst(mergedTx);
    // Sign what we can:
    for (unsigned int i = 0; i < mergedTx.vin.size(); i++) {
        CTxIn& txin = mergedTx.vin[i];
        const CCoins* coins = view.AccessCoins(txin.prevout.hash);
        if (coins == NULL || !coins->IsAvailable(txin.prevout.n)) {
            TxInErrorToJSON(txin, vErrors, "Input not found or already spent");
            continue;
        }
        const CScript& prevPubKey = coins->vout[txin.prevout.n].scriptPubKey;
        const CAmount& amount = coins->vout[txin.prevout.n].nValue;

        SignatureData sigdata;
        // Only sign SIGHASH_SINGLE if there's a corresponding output:
        if (!fHashSingle || (i < mergedTx.vout.size()))
            ProduceSignature(MutableTransactionSignatureCreator(&keystore, &mergedTx, i, amount, nHashType), prevPubKey, sigdata);

        // ... and merge in other signatures:
        BOOST_FOREACH(const CMutableTransaction& txv, txVariants) {
<<<<<<< HEAD
            sigdata = CombineSignatures(prevPubKey, MutableTransactionSignatureChecker(&mergedTx, i, amount), sigdata, DataFromTransaction(txv, i));
=======
            txin.scriptSig = CombineSignatures(prevPubKey, txConst, i, txin.scriptSig, txv.vin[i].scriptSig);
>>>>>>> be9711e5
        }

        UpdateTransaction(mergedTx, i, sigdata);

        ScriptError serror = SCRIPT_ERR_OK;
<<<<<<< HEAD
        if (!VerifyScript(txin.scriptSig, prevPubKey, mergedTx.wit.vtxinwit.size() > i ? &mergedTx.wit.vtxinwit[i].scriptWitness : NULL, STANDARD_SCRIPT_VERIFY_FLAGS, MutableTransactionSignatureChecker(&mergedTx, i, amount), &serror)) {
=======
        if (!VerifyScript(txin.scriptSig, prevPubKey, STANDARD_SCRIPT_VERIFY_FLAGS, TransactionSignatureChecker(&txConst, i), &serror)) {
>>>>>>> be9711e5
            TxInErrorToJSON(txin, vErrors, ScriptErrorString(serror));
        }
    }
    bool fComplete = vErrors.empty();

    UniValue result(UniValue::VOBJ);
    result.push_back(Pair("hex", EncodeHexTx(mergedTx)));
    result.push_back(Pair("complete", fComplete));
    if (!vErrors.empty()) {
        result.push_back(Pair("errors", vErrors));
    }

    return result;
}

UniValue sendrawtransaction(const UniValue& params, bool fHelp)
{
    if (fHelp || params.size() < 1 || params.size() > 2)
        throw runtime_error(
            "sendrawtransaction \"hexstring\" ( allowhighfees )\n"
            "\nSubmits raw transaction (serialized, hex-encoded) to local node and network.\n"
            "\nAlso see createrawtransaction and signrawtransaction calls.\n"
            "\nArguments:\n"
            "1. \"hexstring\"    (string, required) The hex string of the raw transaction)\n"
            "2. allowhighfees    (boolean, optional, default=false) Allow high fees\n"
            "\nResult:\n"
            "\"hex\"             (string) The transaction hash in hex\n"
            "\nExamples:\n"
            "\nCreate a transaction\n"
            + HelpExampleCli("createrawtransaction", "\"[{\\\"txid\\\" : \\\"mytxid\\\",\\\"vout\\\":0}]\" \"{\\\"myaddress\\\":0.01}\"") +
            "Sign the transaction, and get back the hex\n"
            + HelpExampleCli("signrawtransaction", "\"myhex\"") +
            "\nSend the transaction (signed hex)\n"
            + HelpExampleCli("sendrawtransaction", "\"signedhex\"") +
            "\nAs a json rpc call\n"
            + HelpExampleRpc("sendrawtransaction", "\"signedhex\"")
        );

    LOCK(cs_main);
    RPCTypeCheck(params, boost::assign::list_of(UniValue::VSTR)(UniValue::VBOOL));

    // parse hex string from parameter
    CTransaction tx;
    if (!DecodeHexTx(tx, params[0].get_str()))
        throw JSONRPCError(RPC_DESERIALIZATION_ERROR, "TX decode failed");
    uint256 hashTx = tx.GetHash();

    CAmount nMaxRawTxFee = maxTxFee;
    if (params.size() > 1 && params[1].get_bool())
        nMaxRawTxFee = 0;

    CCoinsViewCache &view = *pcoinsTip;
    const CCoins* existingCoins = view.AccessCoins(hashTx);
    bool fHaveMempool = mempool.exists(hashTx);
    bool fHaveChain = existingCoins && existingCoins->nHeight < 1000000000;
    if (!fHaveMempool && !fHaveChain) {
        // push to local node and sync with wallets
        CValidationState state;
        bool fMissingInputs;
        if (!AcceptToMemoryPool(mempool, state, tx, false, &fMissingInputs, false, nMaxRawTxFee)) {
            if (state.IsInvalid()) {
                throw JSONRPCError(RPC_TRANSACTION_REJECTED, strprintf("%i: %s", state.GetRejectCode(), state.GetRejectReason()));
            } else {
                if (fMissingInputs) {
                    throw JSONRPCError(RPC_TRANSACTION_ERROR, "Missing inputs");
                }
                throw JSONRPCError(RPC_TRANSACTION_ERROR, state.GetRejectReason());
            }
        }
    } else if (fHaveChain) {
        throw JSONRPCError(RPC_TRANSACTION_ALREADY_IN_CHAIN, "transaction already in block chain");
    }
    RelayTransaction(tx);

    return hashTx.GetHex();
}

static const CRPCCommand commands[] =
{ //  category              name                      actor (function)         okSafeMode
  //  --------------------- ------------------------  -----------------------  ----------
    { "rawtransactions",    "getrawtransaction",      &getrawtransaction,      true  },
    { "rawtransactions",    "createrawtransaction",   &createrawtransaction,   true  },
    { "rawtransactions",    "decoderawtransaction",   &decoderawtransaction,   true  },
    { "rawtransactions",    "decodescript",           &decodescript,           true  },
    { "rawtransactions",    "sendrawtransaction",     &sendrawtransaction,     false },
    { "rawtransactions",    "signrawtransaction",     &signrawtransaction,     false }, /* uses wallet if enabled */

    { "blockchain",         "gettxoutproof",          &gettxoutproof,          true  },
    { "blockchain",         "verifytxoutproof",       &verifytxoutproof,       true  },
};

void RegisterRawTransactionRPCCommands(CRPCTable &tableRPC)
{
    for (unsigned int vcidx = 0; vcidx < ARRAYLEN(commands); vcidx++)
        tableRPC.appendCommand(commands[vcidx].name, &commands[vcidx]);
}<|MERGE_RESOLUTION|>--- conflicted
+++ resolved
@@ -739,11 +739,7 @@
 
             // if redeemScript given and not using the local wallet (private keys
             // given), add redeemScript to the tempKeystore so it can be signed:
-<<<<<<< HEAD
             if (fGivenKeys && (scriptPubKey.IsPayToScriptHash() || scriptPubKey.IsPayToWitnessScriptHash())) {
-                RPCTypeCheckObj(prevOut, boost::assign::map_list_of("txid", UniValue::VSTR)("vout", UniValue::VNUM)("scriptPubKey", UniValue::VSTR)("redeemScript",UniValue::VSTR));
-=======
-            if (fGivenKeys && scriptPubKey.IsPayToScriptHash()) {
                 RPCTypeCheckObj(prevOut,
                     {
                         {"txid", UniValueType(UniValue::VSTR)},
@@ -751,7 +747,6 @@
                         {"scriptPubKey", UniValueType(UniValue::VSTR)},
                         {"redeemScript", UniValueType(UniValue::VSTR)},
                     });
->>>>>>> be9711e5
                 UniValue v = find_value(prevOut, "redeemScript");
                 if (!v.isNull()) {
                     vector<unsigned char> rsData(ParseHexV(v, "redeemScript"));
@@ -812,21 +807,13 @@
 
         // ... and merge in other signatures:
         BOOST_FOREACH(const CMutableTransaction& txv, txVariants) {
-<<<<<<< HEAD
-            sigdata = CombineSignatures(prevPubKey, MutableTransactionSignatureChecker(&mergedTx, i, amount), sigdata, DataFromTransaction(txv, i));
-=======
-            txin.scriptSig = CombineSignatures(prevPubKey, txConst, i, txin.scriptSig, txv.vin[i].scriptSig);
->>>>>>> be9711e5
+            sigdata = CombineSignatures(prevPubKey, TransactionSignatureChecker(&txConst, i, amount), sigdata, DataFromTransaction(txv, i));
         }
 
         UpdateTransaction(mergedTx, i, sigdata);
 
         ScriptError serror = SCRIPT_ERR_OK;
-<<<<<<< HEAD
-        if (!VerifyScript(txin.scriptSig, prevPubKey, mergedTx.wit.vtxinwit.size() > i ? &mergedTx.wit.vtxinwit[i].scriptWitness : NULL, STANDARD_SCRIPT_VERIFY_FLAGS, MutableTransactionSignatureChecker(&mergedTx, i, amount), &serror)) {
-=======
-        if (!VerifyScript(txin.scriptSig, prevPubKey, STANDARD_SCRIPT_VERIFY_FLAGS, TransactionSignatureChecker(&txConst, i), &serror)) {
->>>>>>> be9711e5
+        if (!VerifyScript(txin.scriptSig, prevPubKey, mergedTx.wit.vtxinwit.size() > i ? &mergedTx.wit.vtxinwit[i].scriptWitness : NULL, STANDARD_SCRIPT_VERIFY_FLAGS, TransactionSignatureChecker(&txConst, i, amount), &serror)) {
             TxInErrorToJSON(txin, vErrors, ScriptErrorString(serror));
         }
     }
