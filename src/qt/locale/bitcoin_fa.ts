<?xml version="1.0" ?><!DOCTYPE TS><TS language="fa" version="2.0">
<defaultcodec>UTF-8</defaultcodec>
<context>
    <name>AboutDialog</name>
    <message>
        <location filename="../forms/aboutdialog.ui" line="+14"/>
        <source>About Bitcoin</source>
        <translation>در مورد Bitcoin</translation>
    </message>
    <message>
        <location line="+39"/>
        <source>&lt;b&gt;Bitcoin&lt;/b&gt; version</source>
        <translation>نسخه Bitcoin</translation>
    </message>
    <message>
        <location line="+41"/>
        <source>Copyright © 2009-2012 The Bitcoin developers</source>
        <translation>حق مولف © 2009-2012 توسعه دهندگان bitcoin</translation>
    </message>
    <message>
        <location line="+13"/>
        <source>
This is experimental software.

Distributed under the MIT/X11 software license, see the accompanying file COPYING or http://www.opensource.org/licenses/mit-license.php.

This product includes software developed by the OpenSSL Project for use in the OpenSSL Toolkit (http://www.openssl.org/) and cryptographic software written by Eric Young (eay@cryptsoft.com) and UPnP software written by Thomas Bernard.</source>
        <translation>⏎ ⏎ این نسخه نرم افزار آزمایشی است⏎ ⏎ نرم افزار تحت لیسانس MIT/X11 منتشر شده است. به فایل coping یا آدرس http://www.opensource.org/licenses/mit-license.php. مراجعه شود⏎ ⏎ این محصول شامل نرم افزاری است که با OpenSSL برای استفاده از OpenSSL Toolkit (http://www.openssl.org/) و نرم افزار نوشته شده توسط اریک یانگ (eay@cryptsoft.com ) و UPnP توسط توماس برنارد طراحی شده است.</translation>
    </message>
</context>
<context>
    <name>AddressBookPage</name>
    <message>
        <location filename="../forms/addressbookpage.ui" line="+14"/>
        <source>Address Book</source>
        <translation>فهرست آدرس</translation>
    </message>
    <message>
        <location line="+22"/>
        <source>Double-click to edit address or label</source>
        <translation>برای ویرایش آدرس یا بر چسب دو بار کلیک کنید</translation>
    </message>
    <message>
        <location line="+27"/>
        <source>Create a new address</source>
        <translation>آدرس جدید ایجاد کنید</translation>
    </message>
    <message>
        <location line="+14"/>
        <source>Copy the currently selected address to the system clipboard</source>
        <translation>آدرس انتخاب شده در سیستم تخته رسم گیره دار کپی کنید</translation>
    </message>
    <message>
        <location line="-11"/>
        <source>&amp;New Address</source>
        <translation>آدرس جدید</translation>
    </message>
    <message>
        <location line="-46"/>
        <source>These are your Bitcoin addresses for receiving payments. You may want to give a different one to each sender so you can keep track of who is paying you.</source>
        <translation>این آدرسها، آدرسهای bitcoin شما برای دریافت وجوه هستند. شما ممکن است آدرسهای متفاوت را به هر گیرنده اختصاص دهید که بتوانید مواردی که پرداخت می کنید را پیگیری نمایید</translation>
    </message>
    <message>
        <location line="+60"/>
        <source>&amp;Copy Address</source>
        <translation>کپی آدرس</translation>
    </message>
    <message>
        <location line="+11"/>
        <source>Show &amp;QR Code</source>
        <translation>نمایش &amp;کد QR</translation>
    </message>
    <message>
        <location line="+11"/>
        <source>Sign a message to prove you own a Bitcoin address</source>
        <translation>پیام را برای اثبات آدرس Bitcoin خود امضا کنید</translation>
    </message>
    <message>
        <location line="+3"/>
        <source>&amp;Sign Message</source>
        <translation>&amp;امضای پیام</translation>
    </message>
    <message>
        <location line="+11"/>
        <source>Verify a message to ensure it was signed with a specified Bitcoin address</source>
        <translation>یک پیام را برای حصول اطمینان از ورود به سیستم با آدرس bitcoin مشخص، شناسایی کنید</translation>
    </message>
    <message>
        <location line="+3"/>
        <source>&amp;Verify Message</source>
        <translation>شناسایی پیام</translation>
    </message>
    <message>
        <location line="+11"/>
        <source>Delete the currently selected address from the list. Only sending addresses can be deleted.</source>
        <translation>آدرس انتخاب شده از لیست حذف کنید. فقط آدرسهای ارسال شده می شود حذف کرد</translation>
    </message>
    <message>
        <location line="+3"/>
        <source>&amp;Delete</source>
        <translation>حذف</translation>
    </message>
    <message>
        <location filename="../addressbookpage.cpp" line="+65"/>
        <source>Copy &amp;Label</source>
        <translation>کپی و برچسب گذاری</translation>
    </message>
    <message>
        <location line="+2"/>
        <source>&amp;Edit</source>
        <translation>ویرایش</translation>
    </message>
    <message>
        <location line="+250"/>
        <source>Export Address Book Data</source>
        <translation>آدرس انتخاب شده در سیستم تخته رسم گیره دار کپی کنید</translation>
    </message>
    <message>
        <location line="+1"/>
        <source>Comma separated file (*.csv)</source>
        <translation>Comma separated file (*.csv)</translation>
    </message>
    <message>
        <location line="+13"/>
        <source>Error exporting</source>
        <translation>خطای صدور</translation>
    </message>
    <message>
        <location line="+0"/>
        <source>Could not write to file %1.</source>
        <translation>تا فایل %1 نمی شود نوشت</translation>
    </message>
</context>
<context>
    <name>AddressTableModel</name>
    <message>
        <location filename="../addresstablemodel.cpp" line="+142"/>
        <source>Label</source>
        <translation>بر چسب</translation>
    </message>
    <message>
        <location line="+0"/>
        <source>Address</source>
        <translation>آدرس</translation>
    </message>
    <message>
        <location line="+36"/>
        <source>(no label)</source>
        <translation>بدون برچسب</translation>
    </message>
</context>
<context>
    <name>AskPassphraseDialog</name>
    <message>
        <location filename="../forms/askpassphrasedialog.ui" line="+26"/>
        <source>Passphrase Dialog</source>
        <translation>دیالوگ Passphrase </translation>
    </message>
    <message>
        <location line="+21"/>
        <source>Enter passphrase</source>
        <translation>وارد عبارت عبور</translation>
    </message>
    <message>
        <location line="+14"/>
        <source>New passphrase</source>
        <translation>عبارت عبور نو</translation>
    </message>
    <message>
        <location line="+14"/>
        <source>Repeat new passphrase</source>
        <translation>تکرار عبارت عبور نو</translation>
    </message>
    <message>
        <location filename="../askpassphrasedialog.cpp" line="+33"/>
        <source>Enter the new passphrase to the wallet.&lt;br/&gt;Please use a passphrase of &lt;b&gt;10 or more random characters&lt;/b&gt;, or &lt;b&gt;eight or more words&lt;/b&gt;.</source>
        <translation>وارد کنید..&amp;lt;br/&amp;gt عبارت عبور نو در پنجره   
 10 یا بیشتر کاراکتورهای تصادفی استفاده کنید &amp;lt;b&amp;gt لطفا عبارت عبور</translation>
    </message>
    <message>
        <location line="+1"/>
        <source>Encrypt wallet</source>
        <translation>رمز بندی پنجره</translation>
    </message>
    <message>
        <location line="+3"/>
        <source>This operation needs your wallet passphrase to unlock the wallet.</source>
        <translation>این عملیت نیاز  عبارت عبور پنجره شما دارد برای رمز گشایی آن</translation>
    </message>
    <message>
        <location line="+5"/>
        <source>Unlock wallet</source>
        <translation>تکرار عبارت عبور نو</translation>
    </message>
    <message>
        <location line="+3"/>
        <source>This operation needs your wallet passphrase to decrypt the wallet.</source>
        <translation>این عملیت نیاز عبارت عبور شما دارد برای رمز بندی آن</translation>
    </message>
    <message>
        <location line="+5"/>
        <source>Decrypt wallet</source>
        <translation>رمز بندی پنجره</translation>
    </message>
    <message>
        <location line="+3"/>
        <source>Change passphrase</source>
        <translation>تغییر عبارت عبور</translation>
    </message>
    <message>
        <location line="+1"/>
        <source>Enter the old and new passphrase to the wallet.</source>
        <translation>عبارت عبور نو و قدیم در پنجره وارد کنید</translation>
    </message>
    <message>
        <location line="+46"/>
        <source>Confirm wallet encryption</source>
        <translation>تایید رمز گذاری</translation>
    </message>
    <message>
        <location line="+1"/>
        <source>Warning: If you encrypt your wallet and lose your passphrase, you will &lt;b&gt;LOSE ALL OF YOUR BITCOINS&lt;/b&gt;!</source>
        <translation>هشدار: اگر wallet رمزگذاری شود و شما passphrase را گم کنید شما همه اطلاعات bitcoin را از دست خواهید داد.</translation>
    </message>
    <message>
        <location line="+0"/>
        <source>Are you sure you wish to encrypt your wallet?</source>
        <translation>آیا اطمینان دارید که می خواهید wallet رمزگذاری شود؟</translation>
    </message>
    <message>
        <location line="+106"/>
        <location line="+24"/>
        <source>Warning: The Caps Lock key is on!</source>
        <translation>هشدار: Caps lock key روشن است</translation>
    </message>
    <message>
        <location line="-121"/>
        <location line="+49"/>
        <source>Wallet encrypted</source>
        <translation>تغییر عبارت عبور</translation>
    </message>
    <message>
        <location line="-48"/>
        <source>Bitcoin will close now to finish the encryption process. Remember that encrypting your wallet cannot fully protect your bitcoins from being stolen by malware infecting your computer.</source>
        <translation>Biticon هم اکنون بسته می‌شود تا فرایند رمزگذاری را تمام کند. به خاطر داشته باشید که رمزگذاری کیف پولتان نمی‌تواند به طور کامل بیتیکون‌های شما را در برابر دزدیده شدن توسط بدافزارهایی که رایانه شما را آلوده می‌کنند، محافظت نماید.</translation>
    </message>
    <message>
        <location line="+5"/>
        <location line="+7"/>
        <location line="+42"/>
        <location line="+6"/>
        <source>Wallet encryption failed</source>
        <translation>عبارت عبور نو و قدیم در پنجره وارد کنید</translation>
    </message>
    <message>
        <location line="-54"/>
        <source>Wallet encryption failed due to an internal error. Your wallet was not encrypted.</source>
        <translation>تنا موفق رمز بندی پنجره ناشی از خطای داخل شد. پنجره شما مرز بندی نشده است</translation>
    </message>
    <message>
        <location line="+7"/>
        <location line="+48"/>
        <source>The supplied passphrases do not match.</source>
        <translation>عبارت عبور عرضه تطابق نشد</translation>
    </message>
    <message>
        <location line="-37"/>
        <source>Wallet unlock failed</source>
        <translation>نجره رمز گذار شد</translation>
    </message>
    <message>
        <location line="+1"/>
        <location line="+11"/>
        <location line="+19"/>
        <source>The passphrase entered for the wallet decryption was incorrect.</source>
        <translation>اموفق رمز بندی پنجر</translation>
    </message>
    <message>
        <location line="-20"/>
        <source>Wallet decryption failed</source>
        <translation>ناموفق رمز بندی پنجره</translation>
    </message>
    <message>
        <location line="+14"/>
        <source>Wallet passphrase was successfully changed.</source>
        <translation>wallet passphrase با موفقیت تغییر یافت</translation>
    </message>
</context>
<context>
    <name>BitcoinGUI</name>
    <message>
        <location filename="../bitcoingui.cpp" line="+228"/>
        <source>Sign &amp;message...</source>
        <translation>امضا و پیام</translation>
    </message>
    <message>
        <location line="+295"/>
        <source>Synchronizing with network...</source>
        <translation>همگام سازی با شبکه ...</translation>
    </message>
    <message>
        <location line="-325"/>
        <source>&amp;Overview</source>
        <translation>بررسی اجمالی</translation>
    </message>
    <message>
        <location line="+1"/>
        <source>Show general overview of wallet</source>
        <translation>نمای کلی پنجره نشان بده</translation>
    </message>
    <message>
        <location line="+5"/>
        <source>&amp;Transactions</source>
        <translation>&amp;معاملات</translation>
    </message>
    <message>
        <location line="+1"/>
        <source>Browse transaction history</source>
        <translation>نمایش تاریخ معاملات</translation>
    </message>
    <message>
        <location line="+5"/>
        <source>&amp;Address Book</source>
        <translation>دفتر آدرس</translation>
    </message>
    <message>
        <location line="+1"/>
        <source>Edit the list of stored addresses and labels</source>
        <translation>ویرایش لیست آدرسها و بر چسب های ذخیره ای</translation>
    </message>
    <message>
        <location line="+5"/>
        <source>&amp;Receive coins</source>
        <translation>در یافت سکه</translation>
    </message>
    <message>
<<<<<<< HEAD
        <location line="+1"/>
        <source>Show the list of addresses for receiving payments</source>
        <translation>نمایش لیست آدرس ها برای در یافت پر داخت ها</translation>
    </message>
    <message>
        <location line="+5"/>
        <source>&amp;Send coins</source>
        <translation>رسال سکه ها</translation>
=======
        <location filename="../bitcoingui.cpp" line="798"/>
        <source>Wallet is &lt;b&gt;encrypted&lt;/b&gt; and currently &lt;b&gt;locked&lt;/b&gt;</source>
        <translation>زمایش شبکه</translation>
>>>>>>> e4ac5b3e
    </message>
    <message>
        <location line="+41"/>
        <source>E&amp;xit</source>
        <translation>خروج</translation>
    </message>
    <message>
        <location line="+1"/>
        <source>Quit application</source>
        <translation>خروج از برنامه </translation>
    </message>
    <message>
        <location line="+4"/>
        <source>Show information about Bitcoin</source>
        <translation>نمایش اطلاعات در مورد بیتکویین</translation>
    </message>
    <message>
        <location line="+2"/>
        <source>About &amp;Qt</source>
        <translation>درباره &amp;Qt</translation>
    </message>
    <message>
        <location line="+1"/>
        <source>Show information about Qt</source>
        <translation>نمایش اطلاعات درباره Qt</translation>
    </message>
    <message>
        <location line="+2"/>
        <source>&amp;Options...</source>
        <translation>تنظیمات...</translation>
    </message>
    <message>
        <location line="+6"/>
        <source>&amp;Encrypt Wallet...</source>
        <translation>رمزگذاری wallet</translation>
    </message>
    <message>
        <location line="+3"/>
        <source>&amp;Backup Wallet...</source>
        <translation>پشتیبان گیری از wallet</translation>
    </message>
    <message>
        <location line="+2"/>
        <source>&amp;Change Passphrase...</source>
        <translation>تغییر Passphrase</translation>
    </message>
    <message numerus="yes">
        <location line="+241"/>
        <source>~%n block(s) remaining</source>
        <translation><numerusform>%n بلاکِ باقیمانده
%n بلاکِ باقیمانده</numerusform></translation>
    </message>
    <message>
        <location line="+6"/>
        <source>Downloaded %1 of %2 blocks of transaction history (%3% done).</source>
        <translation>دانلود %1 از %2 بلاکهای تاریخچه تراکنش (%3% انجام شد)</translation>
    </message>
    <message>
        <location line="-254"/>
        <source>&amp;Export...</source>
        <translation>&amp;;صادرات</translation>
    </message>
    <message>
        <location line="-54"/>
        <source>Send coins to a Bitcoin address</source>
        <translation>سکه ها را به آدرس bitocin ارسال کن</translation>
    </message>
    <message>
        <location line="+6"/>
        <source>Sign a message to prove you own a Bitcoin address</source>
        <translation>پیام را برای اثبات آدرس Bitcoin خود امضا کنید</translation>
    </message>
    <message>
        <location line="+4"/>
        <source>Verify a message to ensure it was signed with a specified Bitcoin address</source>
        <translation>یک پیام را برای حصول اطمینان از ورود به سیستم با آدرس bitcoin مشخص، شناسایی کنید</translation>
    </message>
    <message>
        <location line="+4"/>
        <source>S&amp;ignatures</source>
        <translation>امضا</translation>
    </message>
    <message>
        <location line="+37"/>
        <source>Modify configuration options for Bitcoin</source>
        <translation>انتخابهای پیکربندی را برای bitcoin اصلاح کن</translation>
    </message>
    <message>
        <location line="+4"/>
        <source>Export the data in the current tab to a file</source>
        <translation>داده ها  نوارِ جاری را به فایل انتقال دهید</translation>
    </message>
    <message>
<<<<<<< HEAD
        <location line="+2"/>
        <source>Encrypt or decrypt wallet</source>
        <translation>رمز بندی یا رمز گشایی پنجره</translation>
=======
        <location filename="../bitcoingui.cpp" line="632"/>
        <source>This transaction is over the size limit. You can still send it for a fee of %1, which goes to the nodes that process your transaction and helps to support the network. Do you want to pay the fee?</source>
        <translation type="unfinished"></translation>
    </message>
    <message>
        <location filename="../bitcoingui.cpp" line="665"/>
        <source>Date: %1
Amount: %2
Type: %3
Address: %4
</source>
        <translation>تاریخ %1
مبلغ%2
نوع %3
آدرس %4</translation>
>>>>>>> e4ac5b3e
    </message>
    <message>
        <location line="+3"/>
        <source>Backup wallet to another location</source>
        <translation>نسخه پیشتیبان wallet  را به محل دیگر انتقال دهید</translation>
    </message>
    <message>
        <location line="+2"/>
        <source>Change the passphrase used for wallet encryption</source>
        <translation>عبارت عبور رمز گشایی پنجره تغییر کنید</translation>
    </message>
    <message>
        <location line="+1"/>
        <source>&amp;Debug window</source>
        <translation>اشکال زدایی از صفحه</translation>
    </message>
    <message>
        <location line="+1"/>
        <source>Open debugging and diagnostic console</source>
        <translation>کنسول اشکال زدایی و تشخیص را باز کنید</translation>
    </message>
    <message>
        <location line="-55"/>
        <source>&amp;Verify message...</source>
        <translation>بازبینی پیام</translation>
    </message>
    <message>
        <location line="-160"/>
        <source>Bitcoin</source>
        <translation>یت کویین </translation>
    </message>
    <message>
        <location line="+0"/>
        <source>Wallet</source>
        <translation>wallet</translation>
    </message>
    <message>
        <location line="+195"/>
        <source>&amp;About Bitcoin</source>
        <translation>در مورد bitcoin</translation>
    </message>
    <message>
        <location line="+9"/>
        <source>&amp;Show / Hide</source>
        <translation>&amp;نمایش/ عدم نمایش</translation>
    </message>
    <message>
        <location line="+34"/>
        <source>&amp;File</source>
        <translation>فایل</translation>
    </message>
    <message>
        <location line="+10"/>
        <source>&amp;Settings</source>
        <translation>تنظیمات</translation>
    </message>
    <message>
        <location line="+6"/>
        <source>&amp;Help</source>
        <translation>کمک</translation>
    </message>
    <message>
        <location line="+9"/>
        <source>Tabs toolbar</source>
        <translation>نوار ابزار زبانه ها</translation>
    </message>
    <message>
        <location line="+11"/>
        <source>Actions toolbar</source>
        <translation>نوار ابزار عملیت</translation>
    </message>
    <message>
        <location line="+13"/>
        <location line="+9"/>
        <source>[testnet]</source>
        <translation>آزمایش شبکه</translation>
    </message>
    <message>
        <location line="+0"/>
        <location line="+60"/>
        <source>Bitcoin client</source>
        <translation>مشتری Bitcoin</translation>
    </message>
    <message numerus="yes">
        <location line="+71"/>
        <source>%n active connection(s) to Bitcoin network</source>
        <translation><numerusform>در صد ارتباطات فعال بیتکویین با شبکه %n</numerusform></translation>
    </message>
    <message>
        <location line="+40"/>
        <source>Downloaded %1 blocks of transaction history.</source>
        <translation>دانلود  بلوکهای معملات %1</translation>
    </message>
    <message numerus="yes">
        <location line="+22"/>
        <source>%n second(s) ago</source>
        <translation><numerusform>%n بعد از چند دقیقه</numerusform></translation>
    </message>
    <message numerus="yes">
        <location line="+4"/>
        <source>%n minute(s) ago</source>
        <translation><numerusform>%n بعد از چند دقیقه </numerusform></translation>
    </message>
    <message numerus="yes">
        <location line="+4"/>
        <source>%n hour(s) ago</source>
        <translation><numerusform>%n بعد از چند دقیقه </numerusform></translation>
    </message>
    <message numerus="yes">
        <location line="+4"/>
        <source>%n day(s) ago</source>
        <translation><numerusform>%n بعد از چند روزز </numerusform></translation>
    </message>
    <message>
        <location line="+6"/>
        <source>Up to date</source>
        <translation>تا تاریخ</translation>
    </message>
    <message>
        <location line="+7"/>
        <source>Catching up...</source>
        <translation>ابتلا به بالا</translation>
    </message>
    <message>
        <location line="+10"/>
        <source>Last received block was generated %1.</source>
        <translation>خرین بلوک در یافت شده  تولید شده بود %1 </translation>
    </message>
    <message>
<<<<<<< HEAD
        <location line="+59"/>
        <source>This transaction is over the size limit.  You can still send it for a fee of %1, which goes to the nodes that process your transaction and helps to support the network.  Do you want to pay the fee?</source>
        <translation>این معامله از اندازه محدوده بیشتر است. شما می توانید آد را با دستمزد 1% بفرستید که شامل گره معامله شما می باشد و به شبکه های اینترنتی کمک خواهد کردو آیا شما می خواهید این پول پر داخت%1</translation>
    </message>
    <message>
        <location line="+5"/>
        <source>Confirm transaction fee</source>
        <translation>هزینه تراکنش را تایید کنید</translation>
    </message>
    <message>
        <location line="+27"/>
=======
        <location filename="../bitcoingui.cpp" line="663"/>
>>>>>>> e4ac5b3e
        <source>Sent transaction</source>
        <translation>معامله ارسال شده</translation>
    </message>
    <message>
<<<<<<< HEAD
        <location line="+1"/>
=======
        <location filename="../bitcoingui.cpp" line="664"/>
>>>>>>> e4ac5b3e
        <source>Incoming transaction</source>
        <translation>معامله در یافت شده</translation>
    </message>
    <message>
<<<<<<< HEAD
        <location line="+1"/>
        <source>Date: %1
Amount: %2
Type: %3
Address: %4
</source>
        <translation>تاریخ %1
مبلغ%2
نوع %3
آدرس %4</translation>
    </message>
    <message>
        <location line="+120"/>
        <location line="+15"/>
        <source>URI handling</source>
        <translation>مدیریت URI</translation>
    </message>
    <message>
        <location line="-15"/>
        <location line="+15"/>
        <source>URI can not be parsed! This can be caused by an invalid Bitcoin address or malformed URI parameters.</source>
        <translation>URI قابل تحلیل نیست. این خطا ممکن است به دلیل ادرس BITCOIN اشتباه یا پارامترهای اشتباه URI رخ داده باشد</translation>
    </message>
    <message>
        <location line="+16"/>
=======
        <location filename="../bitcoingui.cpp" line="821"/>
        <source>Backup Wallet</source>
        <translation>نسخه پیشتیبان از wallet  </translation>
    </message>
    <message>
        <location filename="../bitcoingui.cpp" line="790"/>
>>>>>>> e4ac5b3e
        <source>Wallet is &lt;b&gt;encrypted&lt;/b&gt; and currently &lt;b&gt;unlocked&lt;/b&gt;</source>
        <translation>زمایش شبکهه</translation>
    </message>
    <message>
<<<<<<< HEAD
        <location line="+8"/>
        <source>Wallet is &lt;b&gt;encrypted&lt;/b&gt; and currently &lt;b&gt;locked&lt;/b&gt;</source>
        <translation>زمایش شبکه</translation>
    </message>
    <message>
        <location line="+23"/>
        <source>Backup Wallet</source>
        <translation>نسخه پیشتیبان از wallet  </translation>
    </message>
    <message>
        <location line="+0"/>
=======
        <location filename="../bitcoingui.cpp" line="821"/>
>>>>>>> e4ac5b3e
        <source>Wallet Data (*.dat)</source>
        <translation>داده wallet   (*.DAT)</translation>
    </message>
    <message>
<<<<<<< HEAD
        <location line="+3"/>
=======
        <location filename="../bitcoingui.cpp" line="824"/>
>>>>>>> e4ac5b3e
        <source>Backup Failed</source>
        <translation>عملیات پیشتیبان گیری انجام نشد</translation>
    </message>
    <message>
<<<<<<< HEAD
        <location line="+0"/>
=======
        <location filename="../bitcoingui.cpp" line="824"/>
>>>>>>> e4ac5b3e
        <source>There was an error trying to save the wallet data to the new location.</source>
        <translation>در زمان انتقال داده  wallet  به محل جدید خطا روی داد</translation>
    </message>
    <message>
<<<<<<< HEAD
        <location filename="../bitcoin.cpp" line="+109"/>
        <source>A fatal error occurred. Bitcoin can no longer continue safely and will quit.</source>
        <translation>خطا روی داده است. Bitcoin نمی تواند بدون مشکل ادامه دهد و باید بسته شود</translation>
=======
        <location filename="../bitcoingui.cpp" line="636"/>
        <source>Sending...</source>
        <translation>ارسال...</translation>
>>>>>>> e4ac5b3e
    </message>
</context>
<context>
    <name>ClientModel</name>
    <message>
        <location filename="../clientmodel.cpp" line="+87"/>
        <source>Network Alert</source>
        <translation>پیام شبکه</translation>
    </message>
</context>
<context>
    <name>EditAddressDialog</name>
    <message>
        <location filename="../forms/editaddressdialog.ui" line="+14"/>
        <source>Edit Address</source>
        <translation>اصلاح آدرس</translation>
    </message>
    <message>
        <location line="+11"/>
        <source>&amp;Label</source>
        <translation>بر چسب</translation>
    </message>
    <message>
        <location line="+10"/>
        <source>The label associated with this address book entry</source>
        <translation>بر چسب با دفتر آدرس ورود مرتبط است</translation>
    </message>
    <message>
        <location line="+7"/>
        <source>&amp;Address</source>
        <translation>آدرس</translation>
    </message>
    <message>
        <location line="+10"/>
        <source>The address associated with this address book entry. This can only be modified for sending addresses.</source>
        <translation>آدرس با دفتر آدرس ورودی مرتبط است. این فقط در مورد آدرسهای ارسال شده است</translation>
    </message>
    <message>
        <location filename="../editaddressdialog.cpp" line="+20"/>
        <source>New receiving address</source>
        <translation>آدرس در یافت نو</translation>
    </message>
    <message>
        <location line="+4"/>
        <source>New sending address</source>
        <translation>آدرس ارسال نو</translation>
    </message>
    <message>
        <location line="+3"/>
        <source>Edit receiving address</source>
        <translation>اصلاح آدرس در یافت</translation>
    </message>
    <message>
        <location line="+4"/>
        <source>Edit sending address</source>
        <translation>اصلاح آدرس ارسال</translation>
    </message>
    <message>
        <location line="+60"/>
        <source>The entered address &quot;%1&quot; is already in the address book.</source>
        <translation>%1آدرس وارد شده دیگر در دفتر آدرس است</translation>
    </message>
    <message>
        <location line="+5"/>
        <source>The entered address &quot;%1&quot; is not a valid Bitcoin address.</source>
        <translation>آدرس وارد شده %1 یک ادرس صحیح bitcoin نیست</translation>
    </message>
    <message>
        <location line="+5"/>
        <source>Could not unlock wallet.</source>
        <translation>رمز گشایی پنجره امکان پذیر نیست</translation>
    </message>
    <message>
        <location line="+5"/>
        <source>New key generation failed.</source>
        <translation>کلید نسل جدید ناموفق است</translation>
    </message>
</context>
<context>
    <name>GUIUtil::HelpMessageBox</name>
    <message>
        <location filename="../guiutil.cpp" line="+419"/>
        <location line="+12"/>
        <source>Bitcoin-Qt</source>
        <translation>Bitcoin-Qt</translation>
    </message>
    <message>
        <location line="-12"/>
        <source>version</source>
        <translation>نسخه</translation>
    </message>
    <message>
        <location line="+2"/>
        <source>Usage:</source>
        <translation>ستفاده :</translation>
    </message>
    <message>
        <location line="+1"/>
        <source>command-line options</source>
        <translation>انتخابها برای خطوط دستور command line</translation>
    </message>
    <message>
        <location line="+4"/>
        <source>UI options</source>
        <translation>انتخابهای UI </translation>
    </message>
    <message>
        <location line="+1"/>
        <source>Set language, for example &quot;de_DE&quot; (default: system locale)</source>
        <translation>زبان را تنظیم کنید برای مثال &quot;de_DE&quot; (پیش فرض: system locale)</translation>
    </message>
    <message>
        <location line="+1"/>
        <source>Start minimized</source>
        <translation>شروع حد اقل</translation>
    </message>
    <message>
        <location line="+1"/>
        <source>Show splash screen on startup (default: 1)</source>
        <translation>نمایش صفحه splash  در STARTUP (پیش فرض:1)</translation>
    </message>
</context>
<context>
    <name>OptionsDialog</name>
    <message>
        <location filename="../forms/optionsdialog.ui" line="+14"/>
        <source>Options</source>
        <translation>اصلی</translation>
    </message>
    <message>
        <location line="+16"/>
        <source>&amp;Main</source>
        <translation>اصلی</translation>
    </message>
    <message>
        <location line="+6"/>
        <source>Optional transaction fee per kB that helps make sure your transactions are processed quickly. Most transactions are 1 kB. Fee 0.01 recommended.</source>
        <translation>نرخ اختیاری تراکنش هر کیلوبایت که به شما کمک می‌کند اطمینان پیدا کنید که تراکنش‌ها به سرعت پردازش می‌شوند. بیشتر تراکنش‌ها ۱ کیلوبایت هستند. نرخ 0.01 پیشنهاد می‌شود.</translation>
    </message>
    <message>
        <location line="+15"/>
        <source>Pay transaction &amp;fee</source>
        <translation>دستمزد&amp;پر داخت معامله</translation>
    </message>
    <message>
        <location line="+31"/>
        <source>Automatically start Bitcoin after logging in to the system.</source>
        <translation>در زمان ورود به سیستم به صورت خودکار bitcoin را اجرا کن</translation>
    </message>
    <message>
        <location line="+3"/>
        <source>&amp;Start Bitcoin on system login</source>
        <translation>اجرای bitcoin در زمان ورود به سیستم</translation>
    </message>
    <message>
        <location line="+7"/>
        <source>Detach block and address databases at shutdown. This means they can be moved to another data directory, but it slows down shutdown. The wallet is always detached.</source>
        <translation>بلاک و آدرس بانکهای داده را در زمان خاموشی جدا کن.این بدان معنی است که آنها می توانند به دایرکتوری داده دیگری منتقل شوند اما این باعث کندی روند خاموشی در سیستم خواهد شد. wallet  همیشه تفکیک شده است.</translation>
    </message>
    <message>
        <location line="+3"/>
        <source>&amp;Detach databases at shutdown</source>
        <translation>تفکیک بانک داده در زمان خاموشی</translation>
    </message>
    <message>
        <location line="+21"/>
        <source>&amp;Network</source>
        <translation>شبکه</translation>
    </message>
    <message>
        <location line="+6"/>
        <source>Automatically open the Bitcoin client port on the router. This only works when your router supports UPnP and it is enabled.</source>
        <translation>اتوماتیک باز کردن بندر بیتکویین در روتر . این فقط در مواردی می باشد که روتر با کمک یو پ ن پ کار می کند</translation>
    </message>
    <message>
        <location line="+3"/>
        <source>Map port using &amp;UPnP</source>
        <translation>درگاه با استفاده از</translation>
    </message>
    <message>
        <location line="+7"/>
        <source>Connect to the Bitcoin network through a SOCKS proxy (e.g. when connecting through Tor).</source>
        <translation>اتصال به شبکه BITCOIN از طریق پراکسی ساکس (برای مثال وقتی از طریق نرم افزار TOR متصل می شوید)</translation>
    </message>
    <message>
        <location line="+3"/>
        <source>&amp;Connect through SOCKS proxy:</source>
        <translation>اتصال با پراکسی SOCKS</translation>
    </message>
    <message>
        <location line="+9"/>
        <source>Proxy &amp;IP:</source>
        <translation>پراکسی و آی.پی.</translation>
    </message>
    <message>
        <location line="+19"/>
        <source>IP address of the proxy (e.g. 127.0.0.1)</source>
        <translation>درس پروکسی</translation>
    </message>
    <message>
        <location line="+7"/>
        <source>&amp;Port:</source>
        <translation>درگاه</translation>
    </message>
    <message>
        <location line="+19"/>
        <source>Port of the proxy (e.g. 9050)</source>
        <translation>درگاه پراکسی (مثال 9050)</translation>
    </message>
    <message>
        <location line="+7"/>
        <source>SOCKS &amp;Version:</source>
        <translation>SOCKS و نسخه</translation>
    </message>
    <message>
        <location line="+13"/>
        <source>SOCKS version of the proxy (e.g. 5)</source>
        <translation>نسخه SOCKS از پراکسی (مثال 5)</translation>
    </message>
    <message>
        <location line="+36"/>
        <source>&amp;Window</source>
        <translation>صفحه</translation>
    </message>
    <message>
        <location line="+6"/>
        <source>Show only a tray icon after minimizing the window.</source>
        <translation>tray icon  را تنها بعد از کوچک کردن صفحه نمایش بده</translation>
    </message>
    <message>
        <location line="+3"/>
        <source>&amp;Minimize to the tray instead of the taskbar</source>
        <translation>حد اقل رساندن در جای نوار ابزار ها</translation>
    </message>
    <message>
        <location line="+7"/>
        <source>Minimize instead of exit the application when the window is closed. When this option is enabled, the application will be closed only after selecting Quit in the menu.</source>
        <translation>حد اقل رساندن در جای خروج بر نامه وقتیکه پنجره بسته است.وقتیکه این فعال است برنامه خاموش می شود بعد از انتخاب دستور خاموش در منیو</translation>
    </message>
    <message>
        <location line="+3"/>
        <source>M&amp;inimize on close</source>
        <translation>کوچک کردن صفحه در زمان بستن</translation>
    </message>
    <message>
        <location line="+21"/>
        <source>&amp;Display</source>
        <translation>نمایش</translation>
    </message>
    <message>
        <location line="+8"/>
        <source>User Interface &amp;language:</source>
        <translation>میانجی کاربر و زبان</translation>
    </message>
    <message>
        <location line="+13"/>
        <source>The user interface language can be set here. This setting will take effect after restarting Bitcoin.</source>
        <translation>زبان میانجی کاربر می تواند در اینجا تنظیم شود. این تنظیمات بعد از شروع دوباره RESTART در BITCOIN اجرایی خواهند بود.</translation>
    </message>
    <message>
        <location line="+11"/>
        <source>&amp;Unit to show amounts in:</source>
        <translation>واحد برای نمایش میزان وجوه در:</translation>
    </message>
    <message>
        <location line="+13"/>
        <source>Choose the default subdivision unit to show in the interface and when sending coins.</source>
        <translation>بخش فرعی پیش فرض را برای نمایش میانجی و زمان ارسال سکه ها مشخص و انتخاب نمایید</translation>
    </message>
    <message>
        <location line="+9"/>
        <source>Whether to show Bitcoin addresses in the transaction list or not.</source>
        <translation>تا آدرسهای bITCOIN در فهرست تراکنش نمایش داده شوند یا نشوند.</translation>
    </message>
    <message>
        <location line="+3"/>
        <source>&amp;Display addresses in transaction list</source>
        <translation>نمایش آدرسها در فهرست تراکنش</translation>
    </message>
    <message>
        <location line="+71"/>
        <source>&amp;OK</source>
        <translation>تایید</translation>
    </message>
    <message>
        <location line="+7"/>
        <source>&amp;Cancel</source>
        <translation>رد</translation>
    </message>
    <message>
        <location line="+10"/>
        <source>&amp;Apply</source>
        <translation>انجام</translation>
    </message>
    <message>
        <location filename="../optionsdialog.cpp" line="+55"/>
        <source>default</source>
        <translation>پیش فرض</translation>
    </message>
    <message>
        <location line="+147"/>
        <location line="+9"/>
        <source>Warning</source>
        <translation>هشدار</translation>
    </message>
    <message>
        <location line="-9"/>
        <location line="+9"/>
        <source>This setting will take effect after restarting Bitcoin.</source>
        <translation>این تنظیمات پس از اجرای دوباره Bitcoin اعمال می شوند</translation>
    </message>
    <message>
        <location line="+29"/>
        <source>The supplied proxy address is invalid.</source>
        <translation>آدرس پراکسی داده شده صحیح نیست</translation>
    </message>
</context>
<context>
    <name>OverviewPage</name>
    <message>
        <location filename="../forms/overviewpage.ui" line="+14"/>
        <source>Form</source>
        <translation>تراز</translation>
    </message>
    <message>
        <location line="+33"/>
        <location line="+183"/>
        <source>The displayed information may be out of date. Your wallet automatically synchronizes with the Bitcoin network after a connection is established, but this process has not completed yet.</source>
        <translation>اطلاعات نمایش داده شده روزآمد نیستند.wallet  شما به صورت خودکار با شبکه bitcoin بعد از برقراری اتصال روزآمد می شود اما این فرایند هنوز کامل نشده است.</translation>
    </message>
    <message>
        <location line="-141"/>
        <source>Balance:</source>
        <translation>راز:</translation>
    </message>
    <message>
        <location line="+58"/>
        <source>Number of transactions:</source>
        <translation>تعداد معامله</translation>
    </message>
    <message>
        <location line="-29"/>
        <source>Unconfirmed:</source>
        <translation>تایید نشده</translation>
    </message>
    <message>
        <location line="-78"/>
        <source>Wallet</source>
        <translation>wallet</translation>
    </message>
    <message>
        <location line="+124"/>
        <source>Immature:</source>
        <translation>نابالغ</translation>
    </message>
    <message>
        <location line="+13"/>
        <source>Mined balance that has not yet matured</source>
        <translation>بالانس/تتمه حساب استخراج شده، نابالغ است /تکمیل نشده است</translation>
    </message>
    <message>
        <location line="+46"/>
        <source>&lt;b&gt;Recent transactions&lt;/b&gt;</source>
        <translation>اخرین معاملات&amp;lt</translation>
    </message>
    <message>
        <location line="-118"/>
        <source>Your current balance</source>
        <translation>تزار جاری شما</translation>
    </message>
    <message>
        <location line="+29"/>
        <source>Total of transactions that have yet to be confirmed, and do not yet count toward the current balance</source>
        <translation>تعداد معاملات که تایید شده ولی هنوز در تزار جاری شما بر شمار نرفته است</translation>
    </message>
    <message>
        <location line="+20"/>
        <source>Total number of transactions in wallet</source>
        <translation>تعداد معاملات در صندوق</translation>
    </message>
    <message>
        <location filename="../overviewpage.cpp" line="+112"/>
        <location line="+1"/>
        <source>out of sync</source>
        <translation>روزآمد نشده</translation>
    </message>
</context>
<context>
    <name>QRCodeDialog</name>
    <message>
        <location filename="../forms/qrcodedialog.ui" line="+14"/>
        <source>QR Code Dialog</source>
        <translation>دیالوگ QR CODE</translation>
    </message>
    <message>
        <location line="+59"/>
        <source>Request Payment</source>
        <translation>درخواست پرداخت</translation>
    </message>
    <message>
        <location line="+56"/>
        <source>Amount:</source>
        <translation>مقدار:</translation>
    </message>
    <message>
        <location line="-44"/>
        <source>Label:</source>
        <translation>برچسب:</translation>
    </message>
    <message>
        <location line="+19"/>
        <source>Message:</source>
        <translation>پیام</translation>
    </message>
    <message>
        <location line="+71"/>
        <source>&amp;Save As...</source>
        <translation>&amp;ذخیره به عنوان...</translation>
    </message>
    <message>
        <location filename="../qrcodedialog.cpp" line="+62"/>
        <source>Error encoding URI into QR Code.</source>
        <translation>خطا در زمان رمزدار کردن URI در کد QR</translation>
    </message>
    <message>
        <location line="+40"/>
        <source>The entered amount is invalid, please check.</source>
        <translation>میزان وجه وارد شده صحیح نیست، لطفا بررسی نمایید</translation>
    </message>
    <message>
        <location line="+23"/>
        <source>Resulting URI too long, try to reduce the text for label / message.</source>
        <translation>URI ذکر شده بسیار طولانی است، متن برچسب/پیام را کوتاه کنید</translation>
    </message>
    <message>
        <location line="+25"/>
        <source>Save QR Code</source>
        <translation>ذخیره کد QR</translation>
    </message>
    <message>
        <location line="+0"/>
        <source>PNG Images (*.png)</source>
        <translation>تصاویر با فرمت PNG (*.png)</translation>
    </message>
</context>
<context>
    <name>RPCConsole</name>
    <message>
        <location filename="../forms/rpcconsole.ui" line="+46"/>
        <source>Client name</source>
        <translation>نام مشتری</translation>
    </message>
    <message>
        <location line="+10"/>
        <location line="+23"/>
        <location line="+26"/>
        <location line="+23"/>
        <location line="+23"/>
        <location line="+36"/>
        <location line="+53"/>
        <location line="+23"/>
        <location line="+23"/>
        <location filename="../rpcconsole.cpp" line="+328"/>
        <source>N/A</source>
        <translation>-</translation>
    </message>
    <message>
        <location line="-217"/>
        <source>Client version</source>
        <translation>نسخه مشتری</translation>
    </message>
    <message>
        <location line="-45"/>
        <source>&amp;Information</source>
        <translation>اطلاعات</translation>
    </message>
    <message>
        <location line="+68"/>
        <source>Using OpenSSL version</source>
        <translation>استفاده از نسخه OPENSSL</translation>
    </message>
    <message>
        <location line="+49"/>
        <source>Startup time</source>
        <translation>زمان آغاز STARTUP</translation>
    </message>
    <message>
        <location line="+29"/>
        <source>Network</source>
        <translation>شبکه</translation>
    </message>
    <message>
        <location line="+7"/>
        <source>Number of connections</source>
        <translation>تعداد اتصالات</translation>
    </message>
    <message>
        <location line="+23"/>
        <source>On testnet</source>
        <translation>در testnetکها</translation>
    </message>
    <message>
        <location line="+23"/>
        <source>Block chain</source>
        <translation>زنجیره بلاک</translation>
    </message>
    <message>
        <location line="+7"/>
        <source>Current number of blocks</source>
        <translation>تعداد کنونی بلاکها</translation>
    </message>
    <message>
        <location line="+23"/>
        <source>Estimated total blocks</source>
        <translation>تعداد تخمینی بلاکها</translation>
    </message>
    <message>
        <location line="+23"/>
        <source>Last block time</source>
        <translation>زمان آخرین بلاک</translation>
    </message>
    <message>
        <location line="+52"/>
        <source>&amp;Open</source>
        <translation>باز کردن</translation>
    </message>
    <message>
        <location line="+16"/>
        <source>Command-line options</source>
        <translation>گزینه های command-line</translation>
    </message>
    <message>
        <location line="+7"/>
        <source>Show the Bitcoin-Qt help message to get a list with possible Bitcoin command-line options.</source>
        <translation>پیام راهنمای Bitcoin-Qt  را برای گرفتن فهرست گزینه های command-line نشان بده</translation>
    </message>
    <message>
        <location line="+3"/>
        <source>&amp;Show</source>
        <translation>نمایش</translation>
    </message>
    <message>
        <location line="+24"/>
        <source>&amp;Console</source>
        <translation>کنسول</translation>
    </message>
    <message>
        <location line="-260"/>
        <source>Build date</source>
        <translation>ساخت تاریخ</translation>
    </message>
    <message>
        <location line="-104"/>
        <source>Bitcoin - Debug window</source>
        <translation>صفحه اشکال زدایی Bitcoin </translation>
    </message>
    <message>
        <location line="+25"/>
        <source>Bitcoin Core</source>
        <translation> هسته Bitcoin </translation>
    </message>
    <message>
        <location line="+279"/>
        <source>Debug log file</source>
        <translation>فایلِ لاگِ اشکال زدایی</translation>
    </message>
    <message>
        <location line="+7"/>
        <source>Open the Bitcoin debug log file from the current data directory. This can take a few seconds for large log files.</source>
        <translation>فایلِ لاگِ اشکال زدایی Bitcoin  را از دایرکتوری جاری داده ها باز کنید. این عملیات ممکن است برای فایلهای لاگِ حجیم طولانی شود.</translation>
    </message>
    <message>
        <location line="+102"/>
        <source>Clear console</source>
        <translation>پاکسازی کنسول</translation>
    </message>
    <message>
        <location filename="../rpcconsole.cpp" line="-33"/>
        <source>Welcome to the Bitcoin RPC console.</source>
        <translation>به کنسول Bitcoin RPC خوش آمدید</translation>
    </message>
    <message>
        <location line="+1"/>
        <source>Use up and down arrows to navigate history, and &lt;b&gt;Ctrl-L&lt;/b&gt; to clear screen.</source>
        <translation>دکمه های بالا و پایین برای مرور تاریخچه و Ctrl-L برای پاکسازی صفحه</translation>
    </message>
    <message>
        <location line="+1"/>
        <source>Type &lt;b&gt;help&lt;/b&gt; for an overview of available commands.</source>
        <translation>با تایپ عبارت HELP دستورهای در دسترس را مرور خواهید کرد</translation>
    </message>
</context>
<context>
    <name>SendCoinsDialog</name>
    <message>
        <location filename="../forms/sendcoinsdialog.ui" line="+14"/>
        <location filename="../sendcoinsdialog.cpp" line="+124"/>
        <location line="+5"/>
        <location line="+5"/>
        <location line="+5"/>
        <location line="+6"/>
        <location line="+5"/>
        <location line="+5"/>
        <source>Send Coins</source>
        <translation>ارسال سکه ها</translation>
    </message>
    <message>
        <location line="+50"/>
        <source>Send to multiple recipients at once</source>
        <translation>ارسال چندین در یافت ها فورا</translation>
    </message>
    <message>
        <location line="+3"/>
        <source>&amp;Add Recipient</source>
        <translation>اضافه کردن دریافت کننده</translation>
    </message>
    <message>
        <location line="+20"/>
        <source>Remove all transaction fields</source>
        <translation>پاک کردن تمام ستون‌های تراکنش</translation>
    </message>
    <message>
        <location line="+3"/>
        <source>Clear &amp;All</source>
        <translation>پاکسازی همه</translation>
    </message>
    <message>
        <location line="+22"/>
        <source>Balance:</source>
        <translation>تزار :</translation>
    </message>
    <message>
        <location line="+10"/>
        <source>123.456 BTC</source>
        <translation>123.456 بتس</translation>
    </message>
    <message>
        <location line="+31"/>
        <source>Confirm the send action</source>
        <translation>عملیت دوم تایید کنید</translation>
    </message>
    <message>
        <location line="+3"/>
        <source>&amp;Send</source>
        <translation>&amp;;ارسال</translation>
    </message>
    <message>
        <location filename="../sendcoinsdialog.cpp" line="-59"/>
        <source>&lt;b&gt;%1&lt;/b&gt; to %2 (%3)</source>
        <translation>(%3) تا &lt;b&gt;%1&lt;/b&gt; درصد%2</translation>
    </message>
    <message>
        <location line="+5"/>
        <source>Confirm send coins</source>
        <translation>ارسال سکه ها تایید کنید</translation>
    </message>
    <message>
        <location line="+1"/>
        <source>Are you sure you want to send %1?</source>
        <translation>  %1شما متماینید که می خواهید 1% ارسال کنید ؟</translation>
    </message>
    <message>
        <location line="+0"/>
        <source> and </source>
        <translation>و</translation>
    </message>
    <message>
        <location line="+23"/>
        <source>The recipient address is not valid, please recheck.</source>
        <translation>آدرس گیرنده نادرست است، لطفا دوباره بررسی کنید.</translation>
    </message>
    <message>
        <location line="+5"/>
        <source>The amount to pay must be larger than 0.</source>
        <translation>مبلغ پر داخت باید از 0 بیشتر باشد </translation>
    </message>
    <message>
        <location line="+5"/>
        <source>The amount exceeds your balance.</source>
        <translation>میزان وجه از بالانس/تتمه حساب شما بیشتر است</translation>
    </message>
    <message>
        <location line="+5"/>
        <source>The total exceeds your balance when the %1 transaction fee is included.</source>
        <translation>کل میزان وجه از بالانس/تتمه حساب شما بیشتر می شود وقتی %1 هزینه تراکنش نیز به ین میزان افزوده می شود</translation>
    </message>
    <message>
        <location line="+6"/>
        <source>Duplicate address found, can only send to each address once per send operation.</source>
        <translation>آدرس تکراری یافت شده است، در زمان انجام عملیات به هر آدرس تنها یکبار می توانید اطلاعات ارسال کنید</translation>
    </message>
    <message>
        <location line="+5"/>
        <source>Error: Transaction creation failed.</source>
        <translation>خطا: ایجاد تراکنش انجام نشد</translation>
    </message>
    <message>
        <location line="+5"/>
        <source>Error: The transaction was rejected. This might happen if some of the coins in your wallet were already spent, such as if you used a copy of wallet.dat and coins were spent in the copy but not marked as spent here.</source>
        <translation>خطا: تراکنش تایید نشد. این پیام زمانی روی می دهد که مقداری از سکه های WALLET شما استفاده شده اند برای مثال اگر شما از WALLET.DAT استفاده کرده اید، ممکن است سکه ها استفاده شده باشند اما در اینجا نمایش داده نشوند</translation>
    </message>
</context>
<context>
    <name>SendCoinsEntry</name>
    <message>
        <location filename="../forms/sendcoinsentry.ui" line="+14"/>
        <source>Form</source>
        <translation>تراز</translation>
    </message>
    <message>
        <location line="+15"/>
        <source>A&amp;mount:</source>
        <translation>A&amp;مبلغ :</translation>
    </message>
    <message>
        <location line="+13"/>
        <source>Pay &amp;To:</source>
        <translation>به&amp;پر داخت :</translation>
    </message>
    <message>
        <location line="+24"/>
        <location filename="../sendcoinsentry.cpp" line="+25"/>
        <source>Enter a label for this address to add it to your address book</source>
        <translation>برای آدرس بر پسب وارد کنید که در دفتر آدرس اضافه شود</translation>
    </message>
    <message>
        <location line="+9"/>
        <source>&amp;Label:</source>
        <translation>&amp;بر چسب </translation>
    </message>
    <message>
<<<<<<< HEAD
        <location line="+18"/>
        <source>The address to send the payment to  (e.g. 1NS17iag9jJgTHD1VXjvLCEnZuQ3rJDE9L)</source>
        <translation>آدرس برای ارسال پر داخت  (bijvoorbeeld: 1NS17iag9jJgTHD1VXjvLCEnZuQ3rJDE9L)</translation>
=======
        <location filename="../forms/sendcoinsentry.ui" line="93"/>
        <source>The address to send the payment to (e.g. 1NS17iag9jJgTHD1VXjvLCEnZuQ3rJDE9L)</source>
        <translation type="unfinished"></translation>
>>>>>>> e4ac5b3e
    </message>
    <message>
        <location line="+10"/>
        <source>Choose address from address book</source>
        <translation>اآدرسن ازدفتر آدرس انتخاب کنید</translation>
    </message>
    <message>
        <location line="+10"/>
        <source>Alt+A</source>
        <translation>Alt+A</translation>
    </message>
    <message>
        <location line="+7"/>
        <source>Paste address from clipboard</source>
        <translation>آدرس از تخته رسم گیره دار پست کنید </translation>
    </message>
    <message>
        <location line="+10"/>
        <source>Alt+P</source>
        <translation>Alt+P</translation>
    </message>
    <message>
        <location line="+7"/>
        <source>Remove this recipient</source>
        <translation>بر داشتن این در یافت کننده</translation>
    </message>
    <message>
        <location filename="../sendcoinsentry.cpp" line="+1"/>
        <source>Enter a Bitcoin address (e.g. 1NS17iag9jJgTHD1VXjvLCEnZuQ3rJDE9L)</source>
        <translation>آدرس بیتکویین وارد کنید  (bijvoorbeeld: 1NS17iag9jJgTHD1VXjvLCEnZuQ3rJDE9L)</translation>
    </message>
</context>
<context>
    <name>SignVerifyMessageDialog</name>
    <message>
        <location filename="../forms/signverifymessagedialog.ui" line="+14"/>
        <source>Signatures - Sign / Verify a Message</source>
        <translation>امضا - امضا کردن /شناسایی یک پیام</translation>
    </message>
    <message>
        <location line="+13"/>
        <location line="+124"/>
        <source>&amp;Sign Message</source>
        <translation>&amp;امضای پیام</translation>
    </message>
    <message>
        <location line="-118"/>
        <source>You can sign messages with your addresses to prove you own them. Be careful not to sign anything vague, as phishing attacks may try to trick you into signing your identity over to them. Only sign fully-detailed statements you agree to.</source>
        <translation>شما می توانید پیامها را با آدرس خودتان امضا نمایید تا ثابت شود متعلق به شما هستند. مواظب باشید تا چیزی که بدان مطمئن نیستنید را امضا نکنید زیرا حملات فیشینگ  در زمان ورود شما به سیستم فریبنده هستند. تنها مواردی را که حاوی اطلاعات دقیق و قابل قبول برای شما هستند  را امضا کنید</translation>
    </message>
    <message>
        <location line="+18"/>
        <source>The address to sign the message with (e.g. 1NS17iag9jJgTHD1VXjvLCEnZuQ3rJDE9L)</source>
        <translation>آدرس برای امضا کردن پیام با (برای مثال 1NS17iag9jJgTHD1VXjvLCEnZuQ3rJDE9L)</translation>
    </message>
    <message>
        <location line="+10"/>
        <location line="+203"/>
        <source>Choose an address from the address book</source>
        <translation>یک آدرس را از فهرست آدرسها انتخاب کنید</translation>
    </message>
    <message>
        <location line="-193"/>
        <location line="+203"/>
        <source>Alt+A</source>
        <translation>Alt+A</translation>
    </message>
    <message>
        <location line="-193"/>
        <source>Paste address from clipboard</source>
        <translation>آدرس از تخته رسم گیره دار پست کنید </translation>
    </message>
    <message>
        <location line="+10"/>
        <source>Alt+P</source>
        <translation>Alt+P</translation>
    </message>
    <message>
        <location line="+12"/>
        <source>Enter the message you want to sign here</source>
        <translation>پیامی را که می‌خواهید امضا کنید در اینجا وارد کنید</translation>
    </message>
    <message>
        <location line="+24"/>
        <source>Copy the current signature to the system clipboard</source>
        <translation>این امضا را در  system clipboard کپی کن</translation>
    </message>
    <message>
        <location line="+21"/>
        <source>Sign the message to prove you own this Bitcoin address</source>
        <translation>پیام را برای اثبات آدرس BITCOIN خود امضا کنید</translation>
    </message>
    <message>
        <location line="+17"/>
        <source>Reset all sign message fields</source>
        <translation>تنظیم دوباره تمامی فیلدهای پیام</translation>
    </message>
    <message>
        <location line="+3"/>
        <location line="+146"/>
        <source>Clear &amp;All</source>
        <translation>پاکسازی همه</translation>
    </message>
    <message>
        <location line="-87"/>
        <location line="+70"/>
        <source>&amp;Verify Message</source>
        <translation>تایید پیام</translation>
    </message>
    <message>
        <location line="-64"/>
        <source>Enter the signing address, message (ensure you copy line breaks, spaces, tabs, etc. exactly) and signature below to verify the message. Be careful not to read more into the signature than what is in the signed message itself, to avoid being tricked by a man-in-the-middle attack.</source>
        <translation>آدرس/پیام خود را وارد کنید (مطمئن شوید که فاصله بین خطوط، فاصله ها، تب ها و ... را دقیقا کپی می کنید) و سپس امضا کنید تا پیام تایید شود. مراقب باشید که پیام را بیشتر از مطالب درون امضا مطالعه نمایید تا فریب شخص سوم/دزدان اینترنتی را نخورید.</translation>
    </message>
    <message>
        <location line="+21"/>
        <source>The address the message was signed with (e.g. 1NS17iag9jJgTHD1VXjvLCEnZuQ3rJDE9L)</source>
        <translation>آدرس برای امضا کردن پیام با (برای مثال 1NS17iag9jJgTHD1VXjvLCEnZuQ3rJDE9L)</translation>
    </message>
    <message>
        <location line="+40"/>
        <source>Verify the message to ensure it was signed with the specified Bitcoin address</source>
        <translation>پیام را برای اطمنان از ورود به سیستم با آدرس BITCOIN مشخص خود،تایید کنید</translation>
    </message>
    <message>
        <location line="+17"/>
        <source>Reset all verify message fields</source>
        <translation>تنظیم دوباره تمامی فیلدهای پیام تایید شده</translation>
    </message>
    <message>
        <location filename="../signverifymessagedialog.cpp" line="+27"/>
        <location line="+3"/>
        <source>Enter a Bitcoin address (e.g. 1NS17iag9jJgTHD1VXjvLCEnZuQ3rJDE9L)</source>
        <translation>آدرس بیتکویین وارد کنید  (bijvoorbeeld: 1NS17iag9jJgTHD1VXjvLCEnZuQ3rJDE9L)</translation>
    </message>
    <message>
        <location line="-2"/>
        <source>Click &quot;Sign Message&quot; to generate signature</source>
        <translation>با کلیک بر &quot;امضای پیام&quot; شما یک امضای جدید درست می کنید</translation>
    </message>
    <message>
        <location line="+3"/>
        <source>Enter Bitcoin signature</source>
        <translation>امضای BITOCOIN خود را وارد کنید</translation>
    </message>
    <message>
        <location line="+82"/>
        <location line="+81"/>
        <source>The entered address is invalid.</source>
        <translation>آدرس وارد شده صحیح نیست</translation>
    </message>
    <message>
        <location line="-81"/>
        <location line="+8"/>
        <location line="+73"/>
        <location line="+8"/>
        <source>Please check the address and try again.</source>
        <translation>اطفا آدرس را بررسی کرده و دوباره امتحان کنید</translation>
    </message>
    <message>
        <location line="-81"/>
        <location line="+81"/>
        <source>The entered address does not refer to a key.</source>
        <translation>آدرس وارد شده با کلید وارد شده مرتبط نیست</translation>
    </message>
    <message>
        <location line="-73"/>
        <source>Wallet unlock was cancelled.</source>
        <translation>قفل کردن wallet انجام نشد</translation>
    </message>
    <message>
        <location line="+8"/>
        <source>Private key for the entered address is not available.</source>
        <translation>کلید شخصی برای آدرس وارد شده در دسترس نیست</translation>
    </message>
    <message>
        <location line="+12"/>
        <source>Message signing failed.</source>
        <translation>پیام امضا کردن انجام نشد</translation>
    </message>
    <message>
        <location line="+5"/>
        <source>Message signed.</source>
        <translation>پیام امضا شد</translation>
    </message>
    <message>
        <location line="+59"/>
        <source>The signature could not be decoded.</source>
        <translation>امضا نمی تواند رمزگشایی شود</translation>
    </message>
    <message>
        <location line="+0"/>
        <location line="+13"/>
        <source>Please check the signature and try again.</source>
        <translation>لطفا امضا را بررسی و دوباره تلاش نمایید</translation>
    </message>
    <message>
        <location line="+0"/>
        <source>The signature did not match the message digest.</source>
        <translation>امضا با تحلیلِ پیام مطابقت ندارد</translation>
    </message>
    <message>
        <location line="+7"/>
        <source>Message verification failed.</source>
        <translation>عملیات شناسایی پیام انجام نشد</translation>
    </message>
    <message>
        <location line="+5"/>
        <source>Message verified.</source>
        <translation>پیام شناسایی شد</translation>
    </message>
</context>
<context>
    <name>TransactionDesc</name>
    <message>
        <location filename="../transactiondesc.cpp" line="+19"/>
        <source>Open until %1</source>
        <translation>باز کردن تا%1</translation>
    </message>
    <message numerus="yes">
        <location line="-2"/>
        <source>Open for %n block(s)</source>
        <translation><numerusform>برای n% بلاک باز کن
برای %n بلاک باز کن</numerusform></translation>
    </message>
    <message>
        <location line="+8"/>
        <source>%1/offline</source>
        <translation>%1 آفلاین</translation>
    </message>
    <message>
        <location line="+2"/>
        <source>%1/unconfirmed</source>
        <translation>%1 تایید نشده </translation>
    </message>
    <message>
        <location line="+2"/>
        <source>%1 confirmations</source>
        <translation>ایید %1 </translation>
    </message>
    <message>
        <location line="+18"/>
        <source>Status</source>
        <translation>وضعیت</translation>
    </message>
    <message numerus="yes">
        <location line="+7"/>
        <source>, broadcast through %n node(s)</source>
        <translation><numerusform>انتشار از طریق n% گره
انتشار از طریق %n  گره</numerusform></translation>
    </message>
    <message>
        <location line="+4"/>
        <source>Date</source>
        <translation>تاریخ </translation>
    </message>
    <message>
        <location line="+7"/>
        <source>Source</source>
        <translation>منبع</translation>
    </message>
    <message>
        <location line="+0"/>
        <source>Generated</source>
        <translation>تولید شده</translation>
    </message>
    <message>
        <location line="+6"/>
        <location line="+17"/>
        <source>From</source>
        <translation>فرستنده</translation>
    </message>
    <message>
        <location line="+1"/>
        <location line="+22"/>
        <location line="+58"/>
        <source>To</source>
        <translation>گیرنده</translation>
    </message>
    <message>
        <location line="-77"/>
        <location line="+2"/>
        <source>own address</source>
        <translation>آدرس شما</translation>
    </message>
    <message>
        <location line="-2"/>
        <source>label</source>
        <translation>برچسب</translation>
    </message>
    <message>
        <location line="+37"/>
        <location line="+12"/>
        <location line="+45"/>
        <location line="+17"/>
        <location line="+30"/>
        <source>Credit</source>
        <translation>بدهی </translation>
    </message>
    <message numerus="yes">
        <location line="-102"/>
        <source>matures in %n more block(s)</source>
        <translation><numerusform>بلوغ در n% از بیشتر بلاکها
بلوغ در %n از بیشتر بلاکها</numerusform></translation>
    </message>
    <message>
        <location line="+2"/>
        <source>not accepted</source>
        <translation>غیرقابل قبول</translation>
    </message>
    <message>
        <location line="+44"/>
        <location line="+8"/>
        <location line="+15"/>
        <location line="+30"/>
        <source>Debit</source>
        <translation>اعتبار</translation>
    </message>
    <message>
        <location line="-39"/>
        <source>Transaction fee</source>
        <translation>هزینه تراکنش</translation>
    </message>
    <message>
        <location line="+16"/>
        <source>Net amount</source>
        <translation>هزینه خالص</translation>
    </message>
    <message>
        <location line="+6"/>
        <source>Message</source>
        <translation>پیام</translation>
    </message>
    <message>
        <location line="+2"/>
        <source>Comment</source>
        <translation>نظر</translation>
    </message>
    <message>
        <location line="+2"/>
        <source>Transaction ID</source>
        <translation>شناسه کاربری برای تراکنش</translation>
    </message>
    <message>
        <location line="+3"/>
        <source>Generated coins must mature 120 blocks before they can be spent. When you generated this block, it was broadcast to the network to be added to the block chain. If it fails to get into the chain, its state will change to &quot;not accepted&quot; and it won&apos;t be spendable. This may occasionally happen if another node generates a block within a few seconds of yours.</source>
        <translation>سکه های ایجاد شده باید 120 بلاک را قبل از استفاده بالغ کنند. در هنگام ایجاد بلاک، آن بلاک در شبکه منتشر می شود تا به زنجیره بلاکها بپیوندد. اگر در زنجیره قرار نگیرد، پیام وضعیت به غیرقابل قبول تغییر می بپیابد و قابل استفاده نیست. این مورد معمولا زمانی پیش می آید که گره دیگری به طور همزمان بلاکی را با فاصل چند ثانیه ای از شما ایجاد کند.</translation>
    </message>
    <message>
        <location line="+7"/>
        <source>Debug information</source>
        <translation>اشکال زدایی طلاعات</translation>
    </message>
    <message>
        <location line="+8"/>
        <source>Transaction</source>
        <translation>تراکنش</translation>
    </message>
    <message>
        <location line="+5"/>
        <source>Inputs</source>
        <translation>درونداد</translation>
    </message>
    <message>
        <location line="+23"/>
        <source>Amount</source>
        <translation>مبلغ</translation>
    </message>
    <message>
        <location line="+1"/>
        <source>true</source>
        <translation>صحیح</translation>
    </message>
    <message>
        <location line="+0"/>
        <source>false</source>
        <translation>نادرست</translation>
    </message>
    <message>
        <location line="-212"/>
        <source>, has not been successfully broadcast yet</source>
        <translation>هنوز با مو فقیت ارسال نشده</translation>
    </message>
    <message>
        <location line="+36"/>
        <source>unknown</source>
        <translation>مشخص نیست </translation>
    </message>
</context>
<context>
    <name>TransactionDescDialog</name>
    <message>
        <location filename="../forms/transactiondescdialog.ui" line="+14"/>
        <source>Transaction details</source>
        <translation>جزییات معاملات</translation>
    </message>
    <message>
        <location line="+6"/>
        <source>This pane shows a detailed description of the transaction</source>
        <translation>در این قاب شیشه توصیف دقیق معامله نشان می شود</translation>
    </message>
</context>
<context>
    <name>TransactionTableModel</name>
    <message>
        <location filename="../transactiontablemodel.cpp" line="+226"/>
        <source>Date</source>
        <translation>تاریخ</translation>
    </message>
    <message>
        <location line="+0"/>
        <source>Type</source>
        <translation>نوع</translation>
    </message>
    <message>
        <location line="+0"/>
        <source>Address</source>
        <translation>ایل جدا </translation>
    </message>
    <message>
        <location line="+0"/>
        <source>Amount</source>
        <translation>مبلغ</translation>
    </message>
    <message numerus="yes">
        <location line="+57"/>
        <source>Open for %n block(s)</source>
        <translation><numerusform>بلوک %n باز شده برای</numerusform></translation>
    </message>
    <message>
        <location line="+3"/>
        <source>Open until %1</source>
        <translation>از شده تا 1%1</translation>
    </message>
    <message>
        <location line="+3"/>
        <source>Offline (%1 confirmations)</source>
        <translation>افلایین   (%1)</translation>
    </message>
    <message>
        <location line="+3"/>
        <source>Unconfirmed (%1 of %2 confirmations)</source>
        <translation>تایید نشده  (%1/%2)</translation>
    </message>
    <message>
        <location line="+3"/>
        <source>Confirmed (%1 confirmations)</source>
        <translation>تایید شده  (%1)</translation>
    </message>
    <message numerus="yes">
        <location line="+8"/>
        <source>Mined balance will be available when it matures in %n more block(s)</source>
        <translation><numerusform>بالانس/تتمه حساب استخراج شده زمانی که %n از بیشتر بلاکها بالغ شدند در دسترس خواهد بود
بالانس/تتمه حساب استخراج شده زمانی که n% از بیشتر بلاکها بالغ شدند در دسترس خواهد بود</numerusform></translation>
    </message>
    <message>
        <location line="+5"/>
        <source>This block was not received by any other nodes and will probably not be accepted!</source>
        <translation>این بلوک از دیگر گره ها در یافت نشده بدین دلیل شاید قابل قابول نیست</translation>
    </message>
    <message>
        <location line="+3"/>
        <source>Generated but not accepted</source>
        <translation>تولید شده ولی قبول نشده</translation>
    </message>
    <message>
        <location line="+43"/>
        <source>Received with</source>
        <translation>در یافت با :</translation>
    </message>
    <message>
        <location line="+2"/>
        <source>Received from</source>
        <translation>دریافتی از</translation>
    </message>
    <message>
        <location line="+3"/>
        <source>Sent to</source>
        <translation>ارسال به :</translation>
    </message>
    <message>
        <location line="+2"/>
        <source>Payment to yourself</source>
        <translation>پر داخت به خودتان</translation>
    </message>
    <message>
        <location line="+2"/>
        <source>Mined</source>
        <translation>استخراج</translation>
    </message>
    <message>
        <location line="+38"/>
        <source>(n/a)</source>
        <translation>(کاربرد ندارد)</translation>
    </message>
    <message>
        <location line="+199"/>
        <source>Transaction status. Hover over this field to show number of confirmations.</source>
        <translation>وضعیت معالمه . عرصه که تعداد تایید نشان می دهد</translation>
    </message>
    <message>
        <location line="+2"/>
        <source>Date and time that the transaction was received.</source>
        <translation>تاریخ و ساعت در یافت معامله</translation>
    </message>
    <message>
        <location line="+2"/>
        <source>Type of transaction.</source>
        <translation>نوع معاملات</translation>
    </message>
    <message>
        <location line="+2"/>
        <source>Destination address of transaction.</source>
        <translation>آدرس مقصود معاملات </translation>
    </message>
    <message>
        <location line="+2"/>
        <source>Amount removed from or added to balance.</source>
        <translation>مبلغ از تزار شما خارج یا وارد شده</translation>
    </message>
</context>
<context>
    <name>TransactionView</name>
    <message>
        <location filename="../transactionview.cpp" line="+55"/>
        <location line="+16"/>
        <source>All</source>
        <translation>همه</translation>
    </message>
    <message>
        <location line="-15"/>
        <source>Today</source>
        <translation>امروز</translation>
    </message>
    <message>
        <location line="+1"/>
        <source>This week</source>
        <translation>این هفته</translation>
    </message>
    <message>
        <location line="+1"/>
        <source>This month</source>
        <translation>این ماه</translation>
    </message>
    <message>
        <location line="+1"/>
        <source>Last month</source>
        <translation>ماه گذشته</translation>
    </message>
    <message>
        <location line="+1"/>
        <source>This year</source>
        <translation>امسال</translation>
    </message>
    <message>
        <location line="+1"/>
        <source>Range...</source>
        <translation>محدوده </translation>
    </message>
    <message>
        <location line="+11"/>
        <source>Received with</source>
        <translation>در یافت با</translation>
    </message>
    <message>
        <location line="+2"/>
        <source>Sent to</source>
        <translation>ارسال به</translation>
    </message>
    <message>
        <location line="+2"/>
        <source>To yourself</source>
        <translation>به خودتان </translation>
    </message>
    <message>
        <location line="+1"/>
        <source>Mined</source>
        <translation>استخراج</translation>
    </message>
    <message>
        <location line="+1"/>
        <source>Other</source>
        <translation>یگر </translation>
    </message>
    <message>
        <location line="+7"/>
        <source>Enter address or label to search</source>
        <translation>برای جست‌‌وجو نشانی یا برچسب را وارد کنید</translation>
    </message>
    <message>
        <location line="+7"/>
        <source>Min amount</source>
        <translation>حد اقل مبلغ </translation>
    </message>
    <message>
        <location line="+34"/>
        <source>Copy address</source>
        <translation>کپی آدرس </translation>
    </message>
    <message>
        <location line="+1"/>
        <source>Copy label</source>
        <translation>کپی بر چسب</translation>
    </message>
    <message>
        <location line="+1"/>
        <source>Copy amount</source>
        <translation>روگرفت مقدار</translation>
    </message>
    <message>
        <location line="+1"/>
        <source>Edit label</source>
        <translation>اصلاح بر چسب</translation>
    </message>
    <message>
        <location line="+1"/>
        <source>Show transaction details</source>
        <translation>جزئیات تراکنش را نمایش بده</translation>
    </message>
    <message>
        <location line="+142"/>
        <source>Export Transaction Data</source>
        <translation>صادرات تاریخ معامله</translation>
    </message>
    <message>
        <location line="+1"/>
        <source>Comma separated file (*.csv)</source>
        <translation>Comma فایل جدا </translation>
    </message>
    <message>
        <location line="+8"/>
        <source>Confirmed</source>
        <translation>تایید شده</translation>
    </message>
    <message>
        <location line="+1"/>
        <source>Date</source>
        <translation>تاریخ </translation>
    </message>
    <message>
        <location line="+1"/>
        <source>Type</source>
        <translation>نوع </translation>
    </message>
    <message>
        <location line="+1"/>
        <source>Label</source>
        <translation>ر چسب</translation>
    </message>
    <message>
        <location line="+1"/>
        <source>Address</source>
        <translation>ایل جدا </translation>
    </message>
    <message>
        <location line="+1"/>
        <source>Amount</source>
        <translation>مبلغ</translation>
    </message>
    <message>
        <location line="+1"/>
        <source>ID</source>
        <translation>آی دی</translation>
    </message>
    <message>
        <location line="+4"/>
        <source>Error exporting</source>
        <translation>خطای صادرت</translation>
    </message>
    <message>
        <location line="+0"/>
        <source>Could not write to file %1.</source>
        <translation>تا فایل %1 نمی شود نوشت</translation>
    </message>
    <message>
        <location line="+95"/>
        <source>Range:</source>
        <translation>&gt;محدوده</translation>
    </message>
    <message>
        <location line="+8"/>
        <source>to</source>
        <translation>به</translation>
    </message>
</context>
<context>
    <name>WalletModel</name>
    <message>
        <location filename="../walletmodel.cpp" line="+192"/>
        <source>Sending...</source>
        <translation>ارسال...</translation>
    </message>
</context>
<context>
    <name>bitcoin-core</name>
    <message>
        <location filename="../bitcoinstrings.cpp" line="+65"/>
        <source>Bitcoin version</source>
        <translation>سخه بیتکویین</translation>
    </message>
    <message>
        <location line="+82"/>
        <source>Usage:</source>
        <translation>ستفاده :</translation>
    </message>
    <message>
        <location line="-25"/>
        <source>Send command to -server or bitcoind</source>
        <translation>ارسال فرمان به سرور یا باتکویین</translation>
    </message>
    <message>
        <location line="-20"/>
        <source>List commands</source>
        <translation>لیست فومان ها</translation>
    </message>
    <message>
        <location line="-10"/>
        <source>Get help for a command</source>
        <translation>کمک برای فرمان </translation>
    </message>
    <message>
        <location line="+20"/>
        <source>Options:</source>
        <translation>تنظیمات</translation>
    </message>
    <message>
        <location line="+23"/>
        <source>Specify configuration file (default: bitcoin.conf)</source>
        <translation>(: bitcoin.confپیش فرض: )فایل تنظیمی خاص </translation>
    </message>
    <message>
        <location line="+3"/>
        <source>Specify pid file (default: bitcoind.pid)</source>
        <translation>(bitcoind.pidپیش فرض : ) فایل پید خاص</translation>
    </message>
    <message>
        <location line="-47"/>
        <source>Generate coins</source>
        <translation>سکه های تولید شده</translation>
    </message>
    <message>
        <location line="-14"/>
        <source>Don&apos;t generate coins</source>
        <translation>تولید سکه ها</translation>
    </message>
    <message>
        <location line="+60"/>
        <source>Specify data directory</source>
        <translation>دایرکتور اطلاعاتی خاص</translation>
    </message>
    <message>
        <location line="-8"/>
        <source>Set database cache size in megabytes (default: 25)</source>
        <translation>سایز کَش بانک داده را بر حسب مگابایت تنظیم کنید (پیش فرض:25)</translation>
    </message>
    <message>
<<<<<<< HEAD
        <location line="+1"/>
        <source>Set database disk log size in megabytes (default: 100)</source>
        <translation>سایز دیسک لاگِ بانک داده را بر حسب مگابایت تنظیم کنید (پیش فرض:100)</translation>
    </message>
    <message>
        <location line="-26"/>
        <source>Listen for connections on &lt;port&gt; (default: 8333 or testnet: 18333)</source>
        <translation>برای اتصالات به &lt;port&gt; (پیش‌فرض: 8333 یا تست‌نت: 18333) گوش کنید</translation>
=======
        <location filename="../bitcoinstrings.cpp" line="50"/>
        <source>Don&apos;t generate coins</source>
        <translation>تولید سکه ها</translation>
>>>>>>> e4ac5b3e
    </message>
    <message>
        <location line="+4"/>
        <source>Maintain at most &lt;n&gt; connections to peers (default: 125)</source>
        <translation>حداکثر &lt;n&gt; اتصال با همکاران برقرار داشته باشید (پیش‌فرض: 125)</translation>
    </message>
    <message>
        <location line="-33"/>
        <source>Connect to a node to retrieve peer addresses, and disconnect</source>
        <translation>اتصال به گره برای دریافت آدرسهای قرینه و قطع اتصال</translation>
    </message>
    <message>
        <location line="+64"/>
        <source>Specify your own public address</source>
        <translation>آدرس عمومی خود را ذکر کنید</translation>
    </message>
    <message>
        <location line="-75"/>
        <source>Bind to given address. Use [host]:port notation for IPv6</source>
        <translation>تعهد به آدرس ذکر شده. از Use [host]:port notation  برای IPv6 استفاده کنید</translation>
    </message>
    <message>
        <location line="+77"/>
        <source>Threshold for disconnecting misbehaving peers (default: 100)</source>
        <translation>آستانه برای قطع ارتباط با همکاران بدرفتار (پیش‌فرض: 100)</translation>
    </message>
    <message>
        <location line="-105"/>
        <source>Number of seconds to keep misbehaving peers from reconnecting (default: 86400)</source>
        <translation>مدت زمان به ثانیه برای جلوگیری از همکاران بدرفتار برای اتصال دوباره (پیش‌فرض: 86400)</translation>
    </message>
    <message>
        <location line="-12"/>
        <source>Detach block and address databases. Increases shutdown time (default: 0)</source>
        <translation> تفکیک بلاک و آدرس بانک داده ها. افزایش زمان خاموشی (پیش فرض:0)</translation>
    </message>
    <message>
        <location line="+34"/>
        <source>Accept command line and JSON-RPC commands</source>
        <translation>JSON-RPC قابل فرمانها و</translation>
    </message>
    <message>
        <location line="+61"/>
        <source>Run in the background as a daemon and accept commands</source>
        <translation>اجرای در پس زمینه به عنوان شبح و قبول فرمان ها</translation>
    </message>
    <message>
        <location line="+33"/>
        <source>Use the test network</source>
        <translation>استفاده شبکه آزمایش</translation>
    </message>
    <message>
        <location line="-93"/>
        <source>Accept connections from outside (default: 1 if no -proxy or -connect)</source>
        <translation>پذیرش اتصالات از بیرون (پیش فرض:1 بدون پراکسی یا اتصال)</translation>
    </message>
    <message>
        <location line="-20"/>
        <source>Set maximum size of high-priority/low-fee transactions in bytes (default: 27000)</source>
        <translation>حجم حداکثر تراکنشهای با/کم اهمیت را به بایت تنظیم کنید (پیش فرض:27000)</translation>
    </message>
    <message>
        <location line="+5"/>
        <source>Warning: -paytxfee is set very high! This is the transaction fee you will pay if you send a transaction.</source>
        <translation>هشدار:paytxfee  بسیار بالا تعریف شده است! این هزینه تراکنش است که باید در زمان ارسال تراکنش بپردازید</translation>
    </message>
    <message>
        <location line="+3"/>
        <source>Warning: Displayed transactions may not be correct! You may need to upgrade, or other nodes may need to upgrade.</source>
        <translation>هشدار: تراکنش نمایش داده شده ممکن است صحیح نباشد! شما/یا یکی از گره ها به روزآمد سازی نیاز دارید </translation>
    </message>
    <message>
        <location line="+3"/>
        <source>Warning: Please check that your computer&apos;s date and time are correct! If your clock is wrong Bitcoin will not work properly.</source>
        <translation>هشدار: لطفا زمان و تاریخ رایانه خود را تصحیح نمایید! اگر ساعت رایانه شما اشتباه باشد bitcoin ممکن است صحیح کار نکند</translation>
    </message>
    <message>
        <location line="+13"/>
        <source>An error occurred while setting up the RPC port %i for listening: %s</source>
        <translation>در زمان تنظیم درگاه RPX %i در فهرست کردن %s اشکالی رخ داده است</translation>
    </message>
    <message>
        <location line="+4"/>
        <source>Block creation options:</source>
        <translation>بستن گزینه ایجاد</translation>
    </message>
    <message>
        <location line="+6"/>
        <source>Connect only to the specified node(s)</source>
        <translation>تنها در گره (های) مشخص شده متصل شوید</translation>
    </message>
    <message>
        <location line="+3"/>
        <source>Discover own IP address (default: 1 when listening and no -externalip)</source>
        <translation>آدرس آی.پی. خود را شناسایی کنید (پیش فرض:1 در زمان when listening وno -externalip)</translation>
    </message>
    <message>
        <location line="+11"/>
        <source>Failed to listen on any port. Use -listen=0 if you want this.</source>
        <translation>شنیدن هر گونه درگاه انجام پذیر نیست. ازlisten=0  برای اینکار استفاده کیند.</translation>
    </message>
    <message>
        <location line="+2"/>
        <source>Find peers using DNS lookup (default: 1 unless -connect)</source>
        <translation>قرینه ها را برای جستجوی DNS بیاب (پیش فرض: 1 مگر در زمان اتصال)</translation>
    </message>
    <message>
        <location line="+6"/>
        <source>Importing blocks...</source>
        <translation>وارد کردن بلوک‌ها</translation>
    </message>
    <message>
        <location line="+4"/>
        <source>Invalid -tor address: &apos;%s&apos;</source>
        <translation>آدرس نرم افزار تور غلط است %s</translation>
    </message>
    <message>
<<<<<<< HEAD
        <location line="+10"/>
        <source>Maximum per-connection receive buffer, &lt;n&gt;*1000 bytes (default: 5000)</source>
        <translation>حداکثر بافر دریافت شده بر اساس اتصال &lt;n&gt;*  1000 بایت  (پیش فرض:5000)</translation>
    </message>
    <message>
        <location line="+1"/>
        <source>Maximum per-connection send buffer, &lt;n&gt;*1000 bytes (default: 1000)</source>
        <translation>حداکثر بافر دریافت شده بر اساس اتصال &lt;n&gt;*  1000 بایت  (پیش فرض:1000)</translation>
    </message>
    <message>
        <location line="+1"/>
        <source>Only connect to nodes in network &lt;net&gt; (IPv4, IPv6 or Tor)</source>
        <translation>تنها =به گره ها در شبکه متصا شوید  &lt;net&gt; (IPv4, IPv6 or Tor)</translation>
    </message>
    <message>
        <location line="+2"/>
        <source>Output extra debugging information. Implies all other -debug* options</source>
        <translation>برونداد اطلاعات اشکال زدایی اضافی. گزینه های اشکال زدایی دیگر رفع شدند</translation>
    </message>
    <message>
        <location line="+1"/>
        <source>Output extra network debugging information</source>
        <translation>برونداد اطلاعات  اشکال زدایی اضافی برای شبکه</translation>
=======
        <location filename="../bitcoinstrings.cpp" line="13"/>
        <source>Sending...</source>
        <translation>ارسال...</translation>
    </message>
    <message>
        <location filename="../bitcoinstrings.cpp" line="18"/>
        <source>Invalid amount</source>
        <translation>میزان وجه اشتباه</translation>
>>>>>>> e4ac5b3e
    </message>
    <message>
        <location line="+2"/>
        <source>Prepend debug output with timestamp</source>
        <translation>به خروجی اشکال‌زدایی برچسب زمان بزنید</translation>
    </message>
    <message>
        <location line="+4"/>
        <source>SSL options: (see the Bitcoin Wiki for SSL setup instructions)</source>
        <translation>گزینه ssl (به ویکیbitcoin برای راهنمای راه اندازی ssl مراجعه شود)</translation>
    </message>
    <message>
        <location line="+1"/>
        <source>Select the version of socks proxy to use (4-5, default: 5)</source>
        <translation>نسخه ای از پراکسی ساکس را برای استفاده انتخاب کنید (4-5 پیش فرض:5)</translation>
    </message>
    <message>
        <location line="+3"/>
        <source>Send trace/debug info to console instead of debug.log file</source>
        <translation>اطلاعات ردگیری/اشکال‌زدایی را به جای فایل لاگ اشکال‌زدایی به کنسول بفرستید</translation>
    </message>
    <message>
        <location line="+1"/>
        <source>Send trace/debug info to debugger</source>
        <translation>اطلاعات ردگیری/اشکال‌زدایی را به اشکال‌زدا بفرستید</translation>
    </message>
    <message>
        <location line="+7"/>
        <source>Set maximum block size in bytes (default: 250000)</source>
        <translation>حداکثر سایز بلاک بر اساس بایت تنظیم شود (پیش فرض: 250000)</translation>
    </message>
    <message>
        <location line="+1"/>
        <source>Set minimum block size in bytes (default: 0)</source>
        <translation>حداقل سایز بلاک بر اساس بایت تنظیم شود (پیش فرض: 0)</translation>
    </message>
    <message>
        <location line="+1"/>
        <source>Shrink debug.log file on client startup (default: 1 when no -debug)</source>
        <translation>فایل debug.log  را در startup مشتری کوچک کن (پیش فرض:1 اگر اشکال زدایی روی نداد)</translation>
    </message>
    <message>
        <location line="+2"/>
        <source>Specify connection timeout in milliseconds (default: 5000)</source>
        <translation>(میلی ثانیه )فاصله ارتباط خاص</translation>
    </message>
    <message>
        <location line="+13"/>
        <source>Use UPnP to map the listening port (default: 0)</source>
        <translation>از UPnP  برای شناسایی درگاه شنیداری استفاده کنید (پیش فرض:0)</translation>
    </message>
    <message>
        <location line="+1"/>
        <source>Use UPnP to map the listening port (default: 1 when listening)</source>
        <translation>از UPnP  برای شناسایی درگاه شنیداری استفاده کنید (پیش فرض:1 در زمان شنیدن)</translation>
    </message>
    <message>
        <location line="+1"/>
        <source>Use proxy to reach tor hidden services (default: same as -proxy)</source>
        <translation>برای دستیابی به سرویس مخفیانه نرم افزار تور از پراکسی استفاده کنید (پیش فرض:same as -proxy)</translation>
    </message>
    <message>
        <location line="+2"/>
        <source>Username for JSON-RPC connections</source>
        <translation>JSON-RPC شناسه برای ارتباطات</translation>
    </message>
    <message>
        <location line="+2"/>
        <source>Warning: Disk space is low!</source>
        <translation>هشدار: فضای دیسک محدود است!</translation>
    </message>
    <message>
        <location line="+1"/>
        <source>Warning: This version is obsolete, upgrade required!</source>
        <translation>هشدار: این نسخه قدیمی است، روزآمدسازی مورد نیاز است</translation>
    </message>
    <message>
        <location line="-41"/>
        <source>Password for JSON-RPC connections</source>
        <translation>JSON-RPC عبارت عبور برای ارتباطات</translation>
    </message>
    <message>
        <location line="-12"/>
        <source>Listen for JSON-RPC connections on &lt;port&gt; (default: 8332)</source>
        <translation>( 8332پیش فرض :) &amp;lt;poort&amp;gt; JSON-RPC شنوایی برای ارتباطات</translation>
    </message>
    <message>
        <location line="-41"/>
        <source>Allow JSON-RPC connections from specified IP address</source>
        <translation>از آدرس آی پی خاص JSON-RPC قبول ارتباطات</translation>
    </message>
    <message>
        <location line="+61"/>
        <source>Send commands to node running on &lt;ip&gt; (default: 127.0.0.1)</source>
        <translation>(127.0.0.1پیش فرض: ) &amp;lt;ip&amp;gt; دادن فرمانها برای استفاده گره ها روی</translation>
    </message>
    <message>
        <location line="-90"/>
        <source>Execute command when the best block changes (%s in cmd is replaced by block hash)</source>
        <translation>زمانی که بهترین بلاک تغییر کرد، دستور را اجرا کن (%s در cmd با block hash جایگزین شده است)</translation>
    </message>
    <message>
        <location line="+113"/>
        <source>Upgrade wallet to latest format</source>
        <translation>wallet  را به جدیدترین فرمت روزآمد کنید</translation>
    </message>
    <message>
        <location line="-15"/>
        <source>Set key pool size to &lt;n&gt; (default: 100)</source>
        <translation> (100پیش فرض:)&amp;lt;n&amp;gt; گذاشتن اندازه کلید روی </translation>
    </message>
    <message>
        <location line="-14"/>
        <source>Rescan the block chain for missing wallet transactions</source>
        <translation>اسکان مجدد زنجیر بلوکها برای گم والت معامله</translation>
    </message>
    <message>
        <location line="-24"/>
        <source>How many blocks to check at startup (default: 2500, 0 = all)</source>
        <translation>چند بلاک برای بررسی در زمان startup (پیش فرض:2500 , 0=همه)</translation>
    </message>
    <message>
        <location line="+1"/>
        <source>How thorough the block verification is (0-6, default: 1)</source>
        <translation>چقد کامل بلوک تصدیق است (0-6, پیش فرض:1)</translation>
    </message>
    <message>
        <location line="+2"/>
        <source>Imports blocks from external blk000?.dat file</source>
        <translation>صدور بلاکها از فایل خارجی blk000?.dat </translation>
    </message>
    <message>
        <location line="+52"/>
        <source>Use OpenSSL (https) for JSON-RPC connections</source>
        <translation>JSON-RPCبرای ارتباطات   استفاده کنید OpenSSL (https)</translation>
    </message>
    <message>
        <location line="-21"/>
        <source>Server certificate file (default: server.cert)</source>
        <translation> (server.certپیش فرض: )گواهی نامه سرور</translation>
    </message>
    <message>
        <location line="+1"/>
        <source>Server private key (default: server.pem)</source>
        <translation>(server.pemپیش فرض: ) کلید خصوصی سرور</translation>
    </message>
    <message>
        <location line="-110"/>
        <source>Acceptable ciphers (default: TLSv1+HIGH:!SSLv2:!aNULL:!eNULL:!AH:!3DES:@STRENGTH)</source>
        <translation>رمز های قابل قبول(  TLSv1+HIGH:!SSLv2:!aNULL:!eNULL:!AH:!3DES:@STRENGTH)</translation>
    </message>
    <message>
        <location line="+122"/>
        <source>This help message</source>
        <translation>پیام کمکی</translation>
    </message>
    <message>
        <location line="-119"/>
        <source>Cannot obtain a lock on data directory %s.  Bitcoin is probably already running.</source>
        <translation>رمز گشایی دایرکتور داده ها امکان پذیر نیست. شاید بیت کویین در حال فعال می باشد%s</translation>
    </message>
    <message>
        <location line="+45"/>
        <source>Bitcoin</source>
        <translation>یت کویین </translation>
    </message>
    <message>
        <location line="+77"/>
        <source>Unable to bind to %s on this computer (bind returned error %d, %s)</source>
        <translation>امکان اتصال به %s از این رایانه وجود ندارد ( bind returned error %d, %s)</translation>
    </message>
    <message>
        <location line="-69"/>
        <source>Connect through socks proxy</source>
        <translation>اتصال از طریق پراکسی ساکس</translation>
    </message>
    <message>
        <location line="-13"/>
        <source>Allow DNS lookups for -addnode, -seednode and -connect</source>
        <translation>به DNS اجازه بده تا برای addnode ، seednode و اتصال جستجو کند</translation>
    </message>
    <message>
        <location line="+44"/>
        <source>Loading addresses...</source>
        <translation>بار گیری آدرس ها</translation>
    </message>
    <message>
        <location line="-26"/>
        <source>Error loading blkindex.dat</source>
        <translation>خطا در بارگیری blkindex.dat</translation>
    </message>
    <message>
        <location line="+2"/>
        <source>Error loading wallet.dat: Wallet corrupted</source>
        <translation>خطا در بارگیری wallet.dat: کیف پول خراب شده است</translation>
    </message>
    <message>
        <location line="+1"/>
        <source>Error loading wallet.dat: Wallet requires newer version of Bitcoin</source>
        <translation>خطا در بارگیری wallet.dat: کیف پول به ویرایش جدیدتری از Biticon نیاز دارد</translation>
    </message>
    <message>
        <location line="+72"/>
        <source>Wallet needed to be rewritten: restart Bitcoin to complete</source>
        <translation>سلام</translation>
    </message>
    <message>
        <location line="-74"/>
        <source>Error loading wallet.dat</source>
        <translation>خطا در بارگیری wallet.dat</translation>
    </message>
    <message>
        <location line="+18"/>
        <source>Invalid -proxy address: &apos;%s&apos;</source>
        <translation>آدرس پراکسی اشتباه %s</translation>
    </message>
    <message>
        <location line="+47"/>
        <source>Unknown network specified in -onlynet: &apos;%s&apos;</source>
        <translation>شبکه مشخص شده غیرقابل شناسایی در onlynet: &apos;%s&apos;</translation>
    </message>
    <message>
        <location line="-1"/>
        <source>Unknown -socks proxy version requested: %i</source>
        <translation>نسخه پراکسی ساکس غیرقابل شناسایی  درخواست شده است: %i</translation>
    </message>
    <message>
<<<<<<< HEAD
        <location line="-74"/>
        <source>Cannot resolve -bind address: &apos;%s&apos;</source>
        <translation>آدرس قابل اتصال- شناسایی نیست %s</translation>
=======
        <location filename="../bitcoinstrings.cpp" line="8"/>
        <source>Error: Wallet locked, unable to create transaction.</source>
        <translation type="unfinished"></translation>
    </message>
    <message>
        <location filename="../bitcoinstrings.cpp" line="9"/>
        <source>Error: This transaction requires a transaction fee of at least %s because of its amount, complexity, or use of recently received funds.</source>
        <translation type="unfinished"></translation>
    </message>
    <message>
        <location filename="../bitcoinstrings.cpp" line="12"/>
        <source>Error: Transaction creation failed.</source>
        <translation type="unfinished">خطا: ایجاد تراکنش انجام نشد</translation>
    </message>
    <message>
        <location filename="../bitcoinstrings.cpp" line="14"/>
        <source>Error: The transaction was rejected. This might happen if some of the coins in your wallet were already spent, such as if you used a copy of wallet.dat and coins were spent in the copy but not marked as spent here.</source>
        <translation type="unfinished">خطا: تراکنش تایید نشد. این پیام زمانی روی می دهد که مقداری از سکه های WALLET شما استفاده شده اند برای مثال اگر شما از WALLET.DAT استفاده کرده اید، ممکن است سکه ها استفاده شده باشند اما در اینجا نمایش داده نشوند</translation>
    </message>
    <message>
        <location filename="../bitcoinstrings.cpp" line="32"/>
        <source>An error occurred while setting up the RPC port %u for listening: %s</source>
        <translation>در زمان تنظیم درگاه RPX %u در فهرست کردن %s اشکالی رخ داده است</translation>
>>>>>>> e4ac5b3e
    </message>
    <message>
        <location line="+1"/>
        <source>Cannot resolve -externalip address: &apos;%s&apos;</source>
        <translation>آدرس خارجی قابل اتصال- شناسایی نیست %s</translation>
    </message>
    <message>
        <location line="+29"/>
        <source>Invalid amount for -paytxfee=&lt;amount&gt;: &apos;%s&apos;</source>
        <translation>میزان وجه اشتباه برای paytxfee=&lt;میزان وجه&gt;: %s</translation>
    </message>
    <message>
        <location line="-14"/>
        <source>Error: could not start node</source>
        <translation>خطا: امکان شروع گره وجود ندارد</translation>
    </message>
    <message>
        <location line="-1"/>
        <source>Error: Wallet locked, unable to create transaction  </source>
        <translation>خطا: Wallet  قفل شده است. ایجاد تراکنش امکان پذیر نیست</translation>
    </message>
    <message>
        <location line="-55"/>
        <source>Error: This transaction requires a transaction fee of at least %s because of its amount, complexity, or use of recently received funds  </source>
        <translation>خطا: این تراکنش نیازمند هزینه تراکنش به مبلغ حداقل %s است به علت میزان وجه، دشواری، یا استفاده از وجوه دریافتی اخیر</translation>
    </message>
    <message>
        <location line="+54"/>
        <source>Error: Transaction creation failed  </source>
        <translation>خطا ایجاد معامله اشتباه است</translation>
    </message>
    <message>
        <location line="+42"/>
        <source>Sending...</source>
        <translation>ارسال...</translation>
    </message>
    <message>
        <location line="-100"/>
        <source>Error: The transaction was rejected.  This might happen if some of the coins in your wallet were already spent, such as if you used a copy of wallet.dat and coins were spent in the copy but not marked as spent here.</source>
        <translation>خطا . معامله رد شد.این هنگامی که سکه ها در والت شما هنوز ارسال شده اند ولی شما کپی والت استفاده می کنید و سکه ها روی کپی فرستاده شده اند و به عنوان ارسال شنه مشخص نشده اتفاقی می افتد.</translation>
    </message>
    <message>
        <location line="+75"/>
        <source>Invalid amount</source>
        <translation>میزان وجه اشتباه</translation>
    </message>
    <message>
        <location line="-4"/>
        <source>Insufficient funds</source>
        <translation>بود جه نا کافی </translation>
    </message>
    <message>
        <location line="+9"/>
        <source>Loading block index...</source>
        <translation>بار گیری شاخص بلوک</translation>
    </message>
    <message>
        <location line="-46"/>
        <source>Add a node to connect to and attempt to keep the connection open</source>
        <translation>به اتصال یک گره اضافه کنید و اتصال را باز نگاه دارید</translation>
    </message>
    <message>
        <location line="-18"/>
        <source>Unable to bind to %s on this computer. Bitcoin is probably already running.</source>
        <translation>اتصال به %s از این رایانه امکان پذیر نیست. Bitcoin احتمالا در حال اجراست.</translation>
    </message>
    <message>
        <location line="+48"/>
        <source>Find peers using internet relay chat (default: 0)</source>
        <translation>یافتنت قرینه با استفاده از internet relay chat (پیش فرض:0)</translation>
    </message>
    <message>
        <location line="-2"/>
        <source>Fee per KB to add to transactions you send</source>
        <translation>پر داجت برای هر کیلو بیت برای اضافه به معامله ارسال</translation>
    </message>
    <message>
        <location line="+19"/>
        <source>Loading wallet...</source>
        <translation>بار گیری والت</translation>
    </message>
    <message>
        <location line="-39"/>
        <source>Cannot downgrade wallet</source>
        <translation>امکان تنزل نسخه در wallet وجود ندارد</translation>
    </message>
    <message>
        <location line="+1"/>
        <source>Cannot initialize keypool</source>
        <translation>امکان مقداردهی اولیه برای key pool وجود ندارد</translation>
    </message>
    <message>
        <location line="+3"/>
        <source>Cannot write default address</source>
        <translation>آدرس پیش فرض قابل ذخیره نیست</translation>
    </message>
    <message>
        <location line="+46"/>
        <source>Rescanning...</source>
        <translation>اسکان مجدد</translation>
    </message>
    <message>
        <location line="-40"/>
        <source>Done loading</source>
        <translation>بار گیری انجام شده است</translation>
    </message>
    <message>
        <location line="+64"/>
        <source>To use the %s option</source>
        <translation>برای استفاده از %s از انتخابات</translation>
    </message>
    <message>
        <location line="-133"/>
        <source>%s, you must set a rpcpassword in the configuration file:
 %s
It is recommended you use the following random password:
rpcuser=bitcoinrpc
rpcpassword=%s
(you do not need to remember this password)
If the file does not exist, create it with owner-readable-only file permissions.
</source>
        <translation>%s، شما باید یک rpcpassword  را در فایل پیکربندی تنظیم کنید :⏎%s⏎ توصیه می شود از رمزهای تصادفی زیر استفاده کنید⏎ rpcuser=bitcoinrpc⏎ rpcpassword=%s⏎ (لازم نیست این رمز را به خاطر بسپارید) ⏎ اگر فایل ایجاد نشد، یک فایل فقط متنی ایجاد کنید
</translation>
    </message>
    <message>
        <location line="+74"/>
        <source>Error</source>
        <translation>خطا</translation>
    </message>
    <message>
        <location line="-30"/>
        <source>You must set rpcpassword=&lt;password&gt; in the configuration file:
%s
If the file does not exist, create it with owner-readable-only file permissions.</source>
        <translation>%s، شما باید یک rpcpassword  را در فایل پیکربندی تنظیم کنید :⏎%s⏎ اگر فایل ایجاد نشد، یک فایل فقط متنی ایجاد کنید.
</translation>
    </message>
</context>
</TS><|MERGE_RESOLUTION|>--- conflicted
+++ resolved
@@ -1,4 +1,6 @@
-<?xml version="1.0" ?><!DOCTYPE TS><TS language="fa" version="2.0">
+<?xml version="1.0" encoding="utf-8"?>
+<!DOCTYPE TS>
+<TS version="2.0" language="fa">
 <defaultcodec>UTF-8</defaultcodec>
 <context>
     <name>AboutDialog</name>
@@ -77,11 +79,16 @@
     </message>
     <message>
         <location line="+3"/>
-        <source>&amp;Sign Message</source>
-        <translation>&amp;امضای پیام</translation>
-    </message>
-    <message>
-        <location line="+11"/>
+        <source>Sign &amp;Message</source>
+        <translation>امضای &amp;پیام</translation>
+    </message>
+    <message>
+        <location line="+25"/>
+        <source>Delete the currently selected address from the list</source>
+        <translation>آدرس  انتخاب شده در سیستم تخته رسم گیره دا حذف</translation>
+    </message>
+    <message>
+        <location line="-14"/>
         <source>Verify a message to ensure it was signed with a specified Bitcoin address</source>
         <translation>یک پیام را برای حصول اطمینان از ورود به سیستم با آدرس bitcoin مشخص، شناسایی کنید</translation>
     </message>
@@ -91,12 +98,7 @@
         <translation>شناسایی پیام</translation>
     </message>
     <message>
-        <location line="+11"/>
-        <source>Delete the currently selected address from the list. Only sending addresses can be deleted.</source>
-        <translation>آدرس انتخاب شده از لیست حذف کنید. فقط آدرسهای ارسال شده می شود حذف کرد</translation>
-    </message>
-    <message>
-        <location line="+3"/>
+        <location line="+14"/>
         <source>&amp;Delete</source>
         <translation>حذف</translation>
     </message>
@@ -228,24 +230,29 @@
         <translation>آیا اطمینان دارید که می خواهید wallet رمزگذاری شود؟</translation>
     </message>
     <message>
-        <location line="+106"/>
+        <location line="+15"/>
+        <source>IMPORTANT: Any previous backups you have made of your wallet file should be replaced with the newly generated, encrypted wallet file. For security reasons, previous backups of the unencrypted wallet file will become useless as soon as you start using the new, encrypted wallet.</source>
+        <translation type="unfinished"></translation>
+    </message>
+    <message>
+        <location line="+100"/>
         <location line="+24"/>
         <source>Warning: The Caps Lock key is on!</source>
         <translation>هشدار: Caps lock key روشن است</translation>
     </message>
     <message>
-        <location line="-121"/>
-        <location line="+49"/>
+        <location line="-130"/>
+        <location line="+58"/>
         <source>Wallet encrypted</source>
         <translation>تغییر عبارت عبور</translation>
     </message>
     <message>
-        <location line="-48"/>
+        <location line="-56"/>
         <source>Bitcoin will close now to finish the encryption process. Remember that encrypting your wallet cannot fully protect your bitcoins from being stolen by malware infecting your computer.</source>
         <translation>Biticon هم اکنون بسته می‌شود تا فرایند رمزگذاری را تمام کند. به خاطر داشته باشید که رمزگذاری کیف پولتان نمی‌تواند به طور کامل بیتیکون‌های شما را در برابر دزدیده شدن توسط بدافزارهایی که رایانه شما را آلوده می‌کنند، محافظت نماید.</translation>
     </message>
     <message>
-        <location line="+5"/>
+        <location line="+13"/>
         <location line="+7"/>
         <location line="+42"/>
         <location line="+6"/>
@@ -289,17 +296,17 @@
 <context>
     <name>BitcoinGUI</name>
     <message>
-        <location filename="../bitcoingui.cpp" line="+228"/>
+        <location filename="../bitcoingui.cpp" line="+257"/>
         <source>Sign &amp;message...</source>
         <translation>امضا و پیام</translation>
     </message>
     <message>
-        <location line="+295"/>
+        <location line="+237"/>
         <source>Synchronizing with network...</source>
         <translation>همگام سازی با شبکه ...</translation>
     </message>
     <message>
-        <location line="-325"/>
+        <location line="-299"/>
         <source>&amp;Overview</source>
         <translation>بررسی اجمالی</translation>
     </message>
@@ -309,7 +316,7 @@
         <translation>نمای کلی پنجره نشان بده</translation>
     </message>
     <message>
-        <location line="+5"/>
+        <location line="+17"/>
         <source>&amp;Transactions</source>
         <translation>&amp;معاملات</translation>
     </message>
@@ -329,28 +336,22 @@
         <translation>ویرایش لیست آدرسها و بر چسب های ذخیره ای</translation>
     </message>
     <message>
-        <location line="+5"/>
+        <location line="-13"/>
         <source>&amp;Receive coins</source>
         <translation>در یافت سکه</translation>
     </message>
     <message>
-<<<<<<< HEAD
         <location line="+1"/>
         <source>Show the list of addresses for receiving payments</source>
         <translation>نمایش لیست آدرس ها برای در یافت پر داخت ها</translation>
     </message>
     <message>
-        <location line="+5"/>
+        <location line="-7"/>
         <source>&amp;Send coins</source>
         <translation>رسال سکه ها</translation>
-=======
-        <location filename="../bitcoingui.cpp" line="798"/>
-        <source>Wallet is &lt;b&gt;encrypted&lt;/b&gt; and currently &lt;b&gt;locked&lt;/b&gt;</source>
-        <translation>زمایش شبکه</translation>
->>>>>>> e4ac5b3e
-    </message>
-    <message>
-        <location line="+41"/>
+    </message>
+    <message>
+        <location line="+35"/>
         <source>E&amp;xit</source>
         <translation>خروج</translation>
     </message>
@@ -380,7 +381,7 @@
         <translation>تنظیمات...</translation>
     </message>
     <message>
-        <location line="+6"/>
+        <location line="+4"/>
         <source>&amp;Encrypt Wallet...</source>
         <translation>رمزگذاری wallet</translation>
     </message>
@@ -397,8 +398,10 @@
     <message numerus="yes">
         <location line="+241"/>
         <source>~%n block(s) remaining</source>
-        <translation><numerusform>%n بلاکِ باقیمانده
-%n بلاکِ باقیمانده</numerusform></translation>
+        <translation>
+            <numerusform>%n بلاکِ باقیمانده
+%n بلاکِ باقیمانده</numerusform>
+        </translation>
     </message>
     <message>
         <location line="+6"/>
@@ -406,52 +409,189 @@
         <translation>دانلود %1 از %2 بلاکهای تاریخچه تراکنش (%3% انجام شد)</translation>
     </message>
     <message>
-        <location line="-254"/>
+        <location line="-242"/>
         <source>&amp;Export...</source>
         <translation>&amp;;صادرات</translation>
     </message>
     <message>
-        <location line="-54"/>
+        <location line="-58"/>
         <source>Send coins to a Bitcoin address</source>
         <translation>سکه ها را به آدرس bitocin ارسال کن</translation>
     </message>
     <message>
-        <location line="+6"/>
-        <source>Sign a message to prove you own a Bitcoin address</source>
-        <translation>پیام را برای اثبات آدرس Bitcoin خود امضا کنید</translation>
-    </message>
-    <message>
-        <location line="+4"/>
-        <source>Verify a message to ensure it was signed with a specified Bitcoin address</source>
-        <translation>یک پیام را برای حصول اطمینان از ورود به سیستم با آدرس bitcoin مشخص، شناسایی کنید</translation>
-    </message>
-    <message>
-        <location line="+4"/>
-        <source>S&amp;ignatures</source>
-        <translation>امضا</translation>
-    </message>
-    <message>
-        <location line="+37"/>
+        <location line="+45"/>
         <source>Modify configuration options for Bitcoin</source>
         <translation>انتخابهای پیکربندی را برای bitcoin اصلاح کن</translation>
     </message>
     <message>
-        <location line="+4"/>
+        <location line="+14"/>
         <source>Export the data in the current tab to a file</source>
         <translation>داده ها  نوارِ جاری را به فایل انتقال دهید</translation>
     </message>
     <message>
-<<<<<<< HEAD
-        <location line="+2"/>
+        <location line="-10"/>
         <source>Encrypt or decrypt wallet</source>
         <translation>رمز بندی یا رمز گشایی پنجره</translation>
-=======
-        <location filename="../bitcoingui.cpp" line="632"/>
+    </message>
+    <message>
+        <location line="+3"/>
+        <source>Backup wallet to another location</source>
+        <translation>نسخه پیشتیبان wallet  را به محل دیگر انتقال دهید</translation>
+    </message>
+    <message>
+        <location line="+2"/>
+        <source>Change the passphrase used for wallet encryption</source>
+        <translation>عبارت عبور رمز گشایی پنجره تغییر کنید</translation>
+    </message>
+    <message>
+        <location line="+6"/>
+        <source>&amp;Debug window</source>
+        <translation>اشکال زدایی از صفحه</translation>
+    </message>
+    <message>
+        <location line="+1"/>
+        <source>Open debugging and diagnostic console</source>
+        <translation>کنسول اشکال زدایی و تشخیص را باز کنید</translation>
+    </message>
+    <message>
+        <location line="-5"/>
+        <source>&amp;Verify message...</source>
+        <translation>بازبینی پیام</translation>
+    </message>
+    <message>
+        <location line="-186"/>
+        <source>Bitcoin</source>
+        <translation>یت کویین </translation>
+    </message>
+    <message>
+        <location line="+0"/>
+        <source>Wallet</source>
+        <translation>wallet</translation>
+    </message>
+    <message>
+        <location line="+168"/>
+        <source>&amp;About Bitcoin</source>
+        <translation>در مورد bitcoin</translation>
+    </message>
+    <message>
+        <location line="+9"/>
+        <source>&amp;Show / Hide</source>
+        <translation>&amp;نمایش/ عدم نمایش</translation>
+    </message>
+    <message>
+        <location line="+39"/>
+        <source>&amp;File</source>
+        <translation>فایل</translation>
+    </message>
+    <message>
+        <location line="+8"/>
+        <source>&amp;Settings</source>
+        <translation>تنظیمات</translation>
+    </message>
+    <message>
+        <location line="+6"/>
+        <source>&amp;Help</source>
+        <translation>کمک</translation>
+    </message>
+    <message>
+        <location line="+9"/>
+        <source>Tabs toolbar</source>
+        <translation>نوار ابزار زبانه ها</translation>
+    </message>
+    <message>
+        <location line="+8"/>
+        <source>Actions toolbar</source>
+        <translation>نوار ابزار عملیت</translation>
+    </message>
+    <message>
+        <location line="+13"/>
+        <location line="+9"/>
+        <source>[testnet]</source>
+        <translation>آزمایش شبکه</translation>
+    </message>
+    <message>
+        <location line="+0"/>
+        <location line="+60"/>
+        <source>Bitcoin client</source>
+        <translation>مشتری Bitcoin</translation>
+    </message>
+    <message numerus="yes">
+        <location line="+69"/>
+        <source>%n active connection(s) to Bitcoin network</source>
+        <translation>
+            <numerusform>در صد ارتباطات فعال بیتکویین با شبکه %n</numerusform>
+        </translation>
+    </message>
+    <message>
+        <location line="+40"/>
+        <source>Downloaded %1 blocks of transaction history.</source>
+        <translation>دانلود  بلوکهای معملات %1</translation>
+    </message>
+    <message numerus="yes">
+        <location line="+22"/>
+        <source>%n second(s) ago</source>
+        <translation>
+            <numerusform>%n بعد از چند دقیقه</numerusform>
+        </translation>
+    </message>
+    <message numerus="yes">
+        <location line="+4"/>
+        <source>%n minute(s) ago</source>
+        <translation>
+            <numerusform>%n بعد از چند دقیقه </numerusform>
+        </translation>
+    </message>
+    <message numerus="yes">
+        <location line="+4"/>
+        <source>%n hour(s) ago</source>
+        <translation>
+            <numerusform>%n بعد از چند دقیقه </numerusform>
+        </translation>
+    </message>
+    <message numerus="yes">
+        <location line="+4"/>
+        <source>%n day(s) ago</source>
+        <translation>
+            <numerusform>%n بعد از چند روزز </numerusform>
+        </translation>
+    </message>
+    <message>
+        <location line="+6"/>
+        <source>Up to date</source>
+        <translation>تا تاریخ</translation>
+    </message>
+    <message>
+        <location line="+7"/>
+        <source>Catching up...</source>
+        <translation>ابتلا به بالا</translation>
+    </message>
+    <message>
+        <location line="+10"/>
+        <source>Last received block was generated %1.</source>
+        <translation>خرین بلوک در یافت شده  تولید شده بود %1 </translation>
+    </message>
+    <message>
+        <location line="+58"/>
         <source>This transaction is over the size limit. You can still send it for a fee of %1, which goes to the nodes that process your transaction and helps to support the network. Do you want to pay the fee?</source>
-        <translation type="unfinished"></translation>
-    </message>
-    <message>
-        <location filename="../bitcoingui.cpp" line="665"/>
+        <translation>این معامله از اندازه محدوده بیشتر است. شما می توانید آد را با دستمزد 1% بفرستید که شامل گره معامله شما می باشد و به شبکه های اینترنتی کمک خواهد کردو آیا شما می خواهید این پول پر داخت%1</translation>
+    </message>
+    <message>
+        <location line="+4"/>
+        <source>Confirm transaction fee</source>
+        <translation>هزینه تراکنش را تایید کنید</translation>
+    </message>
+    <message>
+        <location line="+27"/>
+        <source>Sent transaction</source>
+        <translation>معامله ارسال شده</translation>
+    </message>
+    <message>
+        <location line="+1"/>
+        <source>Incoming transaction</source>
+        <translation>معامله در یافت شده</translation>
+    </message>
+    <message>
+        <location line="+1"/>
         <source>Date: %1
 Amount: %2
 Type: %3
@@ -461,178 +601,9 @@
 مبلغ%2
 نوع %3
 آدرس %4</translation>
->>>>>>> e4ac5b3e
-    </message>
-    <message>
-        <location line="+3"/>
-        <source>Backup wallet to another location</source>
-        <translation>نسخه پیشتیبان wallet  را به محل دیگر انتقال دهید</translation>
-    </message>
-    <message>
-        <location line="+2"/>
-        <source>Change the passphrase used for wallet encryption</source>
-        <translation>عبارت عبور رمز گشایی پنجره تغییر کنید</translation>
-    </message>
-    <message>
-        <location line="+1"/>
-        <source>&amp;Debug window</source>
-        <translation>اشکال زدایی از صفحه</translation>
-    </message>
-    <message>
-        <location line="+1"/>
-        <source>Open debugging and diagnostic console</source>
-        <translation>کنسول اشکال زدایی و تشخیص را باز کنید</translation>
-    </message>
-    <message>
-        <location line="-55"/>
-        <source>&amp;Verify message...</source>
-        <translation>بازبینی پیام</translation>
-    </message>
-    <message>
-        <location line="-160"/>
-        <source>Bitcoin</source>
-        <translation>یت کویین </translation>
-    </message>
-    <message>
-        <location line="+0"/>
-        <source>Wallet</source>
-        <translation>wallet</translation>
-    </message>
-    <message>
-        <location line="+195"/>
-        <source>&amp;About Bitcoin</source>
-        <translation>در مورد bitcoin</translation>
-    </message>
-    <message>
-        <location line="+9"/>
-        <source>&amp;Show / Hide</source>
-        <translation>&amp;نمایش/ عدم نمایش</translation>
-    </message>
-    <message>
-        <location line="+34"/>
-        <source>&amp;File</source>
-        <translation>فایل</translation>
-    </message>
-    <message>
-        <location line="+10"/>
-        <source>&amp;Settings</source>
-        <translation>تنظیمات</translation>
-    </message>
-    <message>
-        <location line="+6"/>
-        <source>&amp;Help</source>
-        <translation>کمک</translation>
-    </message>
-    <message>
-        <location line="+9"/>
-        <source>Tabs toolbar</source>
-        <translation>نوار ابزار زبانه ها</translation>
-    </message>
-    <message>
-        <location line="+11"/>
-        <source>Actions toolbar</source>
-        <translation>نوار ابزار عملیت</translation>
-    </message>
-    <message>
-        <location line="+13"/>
-        <location line="+9"/>
-        <source>[testnet]</source>
-        <translation>آزمایش شبکه</translation>
-    </message>
-    <message>
-        <location line="+0"/>
-        <location line="+60"/>
-        <source>Bitcoin client</source>
-        <translation>مشتری Bitcoin</translation>
-    </message>
-    <message numerus="yes">
-        <location line="+71"/>
-        <source>%n active connection(s) to Bitcoin network</source>
-        <translation><numerusform>در صد ارتباطات فعال بیتکویین با شبکه %n</numerusform></translation>
-    </message>
-    <message>
-        <location line="+40"/>
-        <source>Downloaded %1 blocks of transaction history.</source>
-        <translation>دانلود  بلوکهای معملات %1</translation>
-    </message>
-    <message numerus="yes">
-        <location line="+22"/>
-        <source>%n second(s) ago</source>
-        <translation><numerusform>%n بعد از چند دقیقه</numerusform></translation>
-    </message>
-    <message numerus="yes">
-        <location line="+4"/>
-        <source>%n minute(s) ago</source>
-        <translation><numerusform>%n بعد از چند دقیقه </numerusform></translation>
-    </message>
-    <message numerus="yes">
-        <location line="+4"/>
-        <source>%n hour(s) ago</source>
-        <translation><numerusform>%n بعد از چند دقیقه </numerusform></translation>
-    </message>
-    <message numerus="yes">
-        <location line="+4"/>
-        <source>%n day(s) ago</source>
-        <translation><numerusform>%n بعد از چند روزز </numerusform></translation>
-    </message>
-    <message>
-        <location line="+6"/>
-        <source>Up to date</source>
-        <translation>تا تاریخ</translation>
-    </message>
-    <message>
-        <location line="+7"/>
-        <source>Catching up...</source>
-        <translation>ابتلا به بالا</translation>
-    </message>
-    <message>
-        <location line="+10"/>
-        <source>Last received block was generated %1.</source>
-        <translation>خرین بلوک در یافت شده  تولید شده بود %1 </translation>
-    </message>
-    <message>
-<<<<<<< HEAD
-        <location line="+59"/>
-        <source>This transaction is over the size limit.  You can still send it for a fee of %1, which goes to the nodes that process your transaction and helps to support the network.  Do you want to pay the fee?</source>
-        <translation>این معامله از اندازه محدوده بیشتر است. شما می توانید آد را با دستمزد 1% بفرستید که شامل گره معامله شما می باشد و به شبکه های اینترنتی کمک خواهد کردو آیا شما می خواهید این پول پر داخت%1</translation>
-    </message>
-    <message>
-        <location line="+5"/>
-        <source>Confirm transaction fee</source>
-        <translation>هزینه تراکنش را تایید کنید</translation>
-    </message>
-    <message>
-        <location line="+27"/>
-=======
-        <location filename="../bitcoingui.cpp" line="663"/>
->>>>>>> e4ac5b3e
-        <source>Sent transaction</source>
-        <translation>معامله ارسال شده</translation>
-    </message>
-    <message>
-<<<<<<< HEAD
-        <location line="+1"/>
-=======
-        <location filename="../bitcoingui.cpp" line="664"/>
->>>>>>> e4ac5b3e
-        <source>Incoming transaction</source>
-        <translation>معامله در یافت شده</translation>
-    </message>
-    <message>
-<<<<<<< HEAD
-        <location line="+1"/>
-        <source>Date: %1
-Amount: %2
-Type: %3
-Address: %4
-</source>
-        <translation>تاریخ %1
-مبلغ%2
-نوع %3
-آدرس %4</translation>
-    </message>
-    <message>
-        <location line="+120"/>
+    </message>
+    <message>
+        <location line="+100"/>
         <location line="+15"/>
         <source>URI handling</source>
         <translation>مدیریت URI</translation>
@@ -645,19 +616,10 @@
     </message>
     <message>
         <location line="+16"/>
-=======
-        <location filename="../bitcoingui.cpp" line="821"/>
-        <source>Backup Wallet</source>
-        <translation>نسخه پیشتیبان از wallet  </translation>
-    </message>
-    <message>
-        <location filename="../bitcoingui.cpp" line="790"/>
->>>>>>> e4ac5b3e
         <source>Wallet is &lt;b&gt;encrypted&lt;/b&gt; and currently &lt;b&gt;unlocked&lt;/b&gt;</source>
         <translation>زمایش شبکهه</translation>
     </message>
     <message>
-<<<<<<< HEAD
         <location line="+8"/>
         <source>Wallet is &lt;b&gt;encrypted&lt;/b&gt; and currently &lt;b&gt;locked&lt;/b&gt;</source>
         <translation>زمایش شبکه</translation>
@@ -669,40 +631,23 @@
     </message>
     <message>
         <location line="+0"/>
-=======
-        <location filename="../bitcoingui.cpp" line="821"/>
->>>>>>> e4ac5b3e
         <source>Wallet Data (*.dat)</source>
         <translation>داده wallet   (*.DAT)</translation>
     </message>
     <message>
-<<<<<<< HEAD
-        <location line="+3"/>
-=======
-        <location filename="../bitcoingui.cpp" line="824"/>
->>>>>>> e4ac5b3e
+        <location line="+3"/>
         <source>Backup Failed</source>
         <translation>عملیات پیشتیبان گیری انجام نشد</translation>
     </message>
     <message>
-<<<<<<< HEAD
         <location line="+0"/>
-=======
-        <location filename="../bitcoingui.cpp" line="824"/>
->>>>>>> e4ac5b3e
         <source>There was an error trying to save the wallet data to the new location.</source>
         <translation>در زمان انتقال داده  wallet  به محل جدید خطا روی داد</translation>
     </message>
     <message>
-<<<<<<< HEAD
         <location filename="../bitcoin.cpp" line="+109"/>
         <source>A fatal error occurred. Bitcoin can no longer continue safely and will quit.</source>
         <translation>خطا روی داده است. Bitcoin نمی تواند بدون مشکل ادامه دهد و باید بسته شود</translation>
-=======
-        <location filename="../bitcoingui.cpp" line="636"/>
-        <source>Sending...</source>
-        <translation>ارسال...</translation>
->>>>>>> e4ac5b3e
     </message>
 </context>
 <context>
@@ -1165,7 +1110,7 @@
         <location line="+53"/>
         <location line="+23"/>
         <location line="+23"/>
-        <location filename="../rpcconsole.cpp" line="+328"/>
+        <location filename="../rpcconsole.cpp" line="+348"/>
         <source>N/A</source>
         <translation>-</translation>
     </message>
@@ -1316,7 +1261,7 @@
     </message>
     <message>
         <location line="+3"/>
-        <source>&amp;Add Recipient</source>
+        <source>Add &amp;Recipient</source>
         <translation>اضافه کردن دریافت کننده</translation>
     </message>
     <message>
@@ -1346,7 +1291,7 @@
     </message>
     <message>
         <location line="+3"/>
-        <source>&amp;Send</source>
+        <source>S&amp;end</source>
         <translation>&amp;;ارسال</translation>
     </message>
     <message>
@@ -1434,15 +1379,9 @@
         <translation>&amp;بر چسب </translation>
     </message>
     <message>
-<<<<<<< HEAD
         <location line="+18"/>
-        <source>The address to send the payment to  (e.g. 1NS17iag9jJgTHD1VXjvLCEnZuQ3rJDE9L)</source>
+        <source>The address to send the payment to (e.g. 1NS17iag9jJgTHD1VXjvLCEnZuQ3rJDE9L)</source>
         <translation>آدرس برای ارسال پر داخت  (bijvoorbeeld: 1NS17iag9jJgTHD1VXjvLCEnZuQ3rJDE9L)</translation>
-=======
-        <location filename="../forms/sendcoinsentry.ui" line="93"/>
-        <source>The address to send the payment to (e.g. 1NS17iag9jJgTHD1VXjvLCEnZuQ3rJDE9L)</source>
-        <translation type="unfinished"></translation>
->>>>>>> e4ac5b3e
     </message>
     <message>
         <location line="+10"/>
@@ -1665,8 +1604,10 @@
     <message numerus="yes">
         <location line="-2"/>
         <source>Open for %n block(s)</source>
-        <translation><numerusform>برای n% بلاک باز کن
-برای %n بلاک باز کن</numerusform></translation>
+        <translation>
+            <numerusform>برای n% بلاک باز کن
+برای %n بلاک باز کن</numerusform>
+        </translation>
     </message>
     <message>
         <location line="+8"/>
@@ -1691,8 +1632,10 @@
     <message numerus="yes">
         <location line="+7"/>
         <source>, broadcast through %n node(s)</source>
-        <translation><numerusform>انتشار از طریق n% گره
-انتشار از طریق %n  گره</numerusform></translation>
+        <translation>
+            <numerusform>انتشار از طریق n% گره
+انتشار از طریق %n  گره</numerusform>
+        </translation>
     </message>
     <message>
         <location line="+4"/>
@@ -1710,7 +1653,7 @@
         <translation>تولید شده</translation>
     </message>
     <message>
-        <location line="+6"/>
+        <location line="+5"/>
         <location line="+17"/>
         <source>From</source>
         <translation>فرستنده</translation>
@@ -1745,8 +1688,10 @@
     <message numerus="yes">
         <location line="-102"/>
         <source>matures in %n more block(s)</source>
-        <translation><numerusform>بلوغ در n% از بیشتر بلاکها
-بلوغ در %n از بیشتر بلاکها</numerusform></translation>
+        <translation>
+            <numerusform>بلوغ در n% از بیشتر بلاکها
+بلوغ در %n از بیشتر بلاکها</numerusform>
+        </translation>
     </message>
     <message>
         <location line="+2"/>
@@ -1822,12 +1767,12 @@
         <translation>نادرست</translation>
     </message>
     <message>
-        <location line="-212"/>
+        <location line="-211"/>
         <source>, has not been successfully broadcast yet</source>
         <translation>هنوز با مو فقیت ارسال نشده</translation>
     </message>
     <message>
-        <location line="+36"/>
+        <location line="+35"/>
         <source>unknown</source>
         <translation>مشخص نیست </translation>
     </message>
@@ -1870,7 +1815,9 @@
     <message numerus="yes">
         <location line="+57"/>
         <source>Open for %n block(s)</source>
-        <translation><numerusform>بلوک %n باز شده برای</numerusform></translation>
+        <translation>
+            <numerusform>بلوک %n باز شده برای</numerusform>
+        </translation>
     </message>
     <message>
         <location line="+3"/>
@@ -1895,8 +1842,10 @@
     <message numerus="yes">
         <location line="+8"/>
         <source>Mined balance will be available when it matures in %n more block(s)</source>
-        <translation><numerusform>بالانس/تتمه حساب استخراج شده زمانی که %n از بیشتر بلاکها بالغ شدند در دسترس خواهد بود
-بالانس/تتمه حساب استخراج شده زمانی که n% از بیشتر بلاکها بالغ شدند در دسترس خواهد بود</numerusform></translation>
+        <translation>
+            <numerusform>بالانس/تتمه حساب استخراج شده زمانی که %n از بیشتر بلاکها بالغ شدند در دسترس خواهد بود
+بالانس/تتمه حساب استخراج شده زمانی که n% از بیشتر بلاکها بالغ شدند در دسترس خواهد بود</numerusform>
+        </translation>
     </message>
     <message>
         <location line="+5"/>
@@ -2139,7 +2088,7 @@
 <context>
     <name>bitcoin-core</name>
     <message>
-        <location filename="../bitcoinstrings.cpp" line="+65"/>
+        <location filename="../bitcoinstrings.cpp" line="+82"/>
         <source>Bitcoin version</source>
         <translation>سخه بیتکویین</translation>
     </message>
@@ -2154,12 +2103,12 @@
         <translation>ارسال فرمان به سرور یا باتکویین</translation>
     </message>
     <message>
-        <location line="-20"/>
+        <location line="-19"/>
         <source>List commands</source>
         <translation>لیست فومان ها</translation>
     </message>
     <message>
-        <location line="-10"/>
+        <location line="-11"/>
         <source>Get help for a command</source>
         <translation>کمک برای فرمان </translation>
     </message>
@@ -2199,7 +2148,6 @@
         <translation>سایز کَش بانک داده را بر حسب مگابایت تنظیم کنید (پیش فرض:25)</translation>
     </message>
     <message>
-<<<<<<< HEAD
         <location line="+1"/>
         <source>Set database disk log size in megabytes (default: 100)</source>
         <translation>سایز دیسک لاگِ بانک داده را بر حسب مگابایت تنظیم کنید (پیش فرض:100)</translation>
@@ -2208,11 +2156,6 @@
         <location line="-26"/>
         <source>Listen for connections on &lt;port&gt; (default: 8333 or testnet: 18333)</source>
         <translation>برای اتصالات به &lt;port&gt; (پیش‌فرض: 8333 یا تست‌نت: 18333) گوش کنید</translation>
-=======
-        <location filename="../bitcoinstrings.cpp" line="50"/>
-        <source>Don&apos;t generate coins</source>
-        <translation>تولید سکه ها</translation>
->>>>>>> e4ac5b3e
     </message>
     <message>
         <location line="+4"/>
@@ -2240,22 +2183,87 @@
         <translation>آستانه برای قطع ارتباط با همکاران بدرفتار (پیش‌فرض: 100)</translation>
     </message>
     <message>
-        <location line="-105"/>
+        <location line="-112"/>
         <source>Number of seconds to keep misbehaving peers from reconnecting (default: 86400)</source>
         <translation>مدت زمان به ثانیه برای جلوگیری از همکاران بدرفتار برای اتصال دوباره (پیش‌فرض: 86400)</translation>
     </message>
     <message>
-        <location line="-12"/>
+        <location line="-25"/>
+        <source>An error occurred while setting up the RPC port %u for listening on IPv4: %s</source>
+        <translation>در زمان تنظیم درگاه RPX %u در فهرست کردن %s اشکالی رخ داده است</translation>
+    </message>
+    <message>
+        <location line="+2"/>
+        <source>An error occurred while setting up the RPC port %u for listening on IPv6, falling back to IPv4: %s</source>
+        <translation type="unfinished"></translation>
+    </message>
+    <message>
+        <location line="+6"/>
         <source>Detach block and address databases. Increases shutdown time (default: 0)</source>
         <translation> تفکیک بلاک و آدرس بانک داده ها. افزایش زمان خاموشی (پیش فرض:0)</translation>
     </message>
     <message>
-        <location line="+34"/>
+        <location line="+2"/>
+        <source>Error initializing database environment %s! To recover, BACKUP THAT DIRECTORY, then remove everything from it except for wallet.dat.</source>
+        <translation type="unfinished"></translation>
+    </message>
+    <message>
+        <location line="+3"/>
+        <source>Error: The transaction was rejected. This might happen if some of the coins in your wallet were already spent, such as if you used a copy of wallet.dat and coins were spent in the copy but not marked as spent here.</source>
+        <translation>خطا: تراکنش تایید نشد. این پیام زمانی روی می دهد که مقداری از سکه های WALLET شما استفاده شده اند برای مثال اگر شما از WALLET.DAT استفاده کرده اید، ممکن است سکه ها استفاده شده باشند اما در اینجا نمایش داده نشوند</translation>
+    </message>
+    <message>
+        <location line="+4"/>
+        <source>Error: This transaction requires a transaction fee of at least %s because of its amount, complexity, or use of recently received funds.</source>
+        <translation>خطا: این تراکنش نیازمند هزینه تراکنش به مبلغ حداقل %s است به علت میزان وجه، دشواری، یا استفاده از وجوه دریافتی اخیر</translation>
+    </message>
+    <message>
+        <location line="+6"/>
+        <source>Listen for JSON-RPC connections on &lt;port&gt; (default: 8332 or testnet: 18332)</source>
+        <translation>( 8332پیش فرض :) &amp;lt;poort&amp;gt; JSON-RPC شنوایی برای ارتباطات</translation>
+    </message>
+    <message>
+        <location line="+19"/>
+        <source>Warning: error reading wallet.dat! All keys read correctly, but transaction data or address book entries might be missing or incorrect.</source>
+        <translation type="unfinished"></translation>
+    </message>
+    <message>
+        <location line="+3"/>
+        <source>Warning: wallet.dat corrupt, data salvaged! Original wallet.dat saved as wallet.{timestamp}.bak in %s; if your balance or transactions are incorrect you should restore from a backup.</source>
+        <translation type="unfinished"></translation>
+    </message>
+    <message>
+        <location line="+9"/>
         <source>Accept command line and JSON-RPC commands</source>
         <translation>JSON-RPC قابل فرمانها و</translation>
     </message>
     <message>
-        <location line="+61"/>
+        <location line="+5"/>
+        <source>Attempt to recover private keys from a corrupt wallet.dat</source>
+        <translation type="unfinished"></translation>
+    </message>
+    <message>
+        <location line="+21"/>
+        <source>Error: Transaction creation failed.</source>
+        <translation>خطا: ایجاد تراکنش انجام نشد</translation>
+    </message>
+    <message>
+        <location line="+1"/>
+        <source>Error: Wallet locked, unable to create transaction.</source>
+        <translation>خطا: Wallet  قفل شده است. ایجاد تراکنش امکان پذیر نیست</translation>
+    </message>
+    <message>
+        <location line="+10"/>
+        <source>Importing blockchain data file.</source>
+        <translation type="unfinished"></translation>
+    </message>
+    <message>
+        <location line="+1"/>
+        <source>Importing bootstrap blockchain data file.</source>
+        <translation type="unfinished"></translation>
+    </message>
+    <message>
+        <location line="+23"/>
         <source>Run in the background as a daemon and accept commands</source>
         <translation>اجرای در پس زمینه به عنوان شبح و قبول فرمان ها</translation>
     </message>
@@ -2270,7 +2278,7 @@
         <translation>پذیرش اتصالات از بیرون (پیش فرض:1 بدون پراکسی یا اتصال)</translation>
     </message>
     <message>
-        <location line="-20"/>
+        <location line="-27"/>
         <source>Set maximum size of high-priority/low-fee transactions in bytes (default: 27000)</source>
         <translation>حجم حداکثر تراکنشهای با/کم اهمیت را به بایت تنظیم کنید (پیش فرض:27000)</translation>
     </message>
@@ -2290,12 +2298,7 @@
         <translation>هشدار: لطفا زمان و تاریخ رایانه خود را تصحیح نمایید! اگر ساعت رایانه شما اشتباه باشد bitcoin ممکن است صحیح کار نکند</translation>
     </message>
     <message>
-        <location line="+13"/>
-        <source>An error occurred while setting up the RPC port %i for listening: %s</source>
-        <translation>در زمان تنظیم درگاه RPX %i در فهرست کردن %s اشکالی رخ داده است</translation>
-    </message>
-    <message>
-        <location line="+4"/>
+        <location line="+24"/>
         <source>Block creation options:</source>
         <translation>بستن گزینه ایجاد</translation>
     </message>
@@ -2320,18 +2323,12 @@
         <translation>قرینه ها را برای جستجوی DNS بیاب (پیش فرض: 1 مگر در زمان اتصال)</translation>
     </message>
     <message>
-        <location line="+6"/>
-        <source>Importing blocks...</source>
-        <translation>وارد کردن بلوک‌ها</translation>
-    </message>
-    <message>
-        <location line="+4"/>
+        <location line="+11"/>
         <source>Invalid -tor address: &apos;%s&apos;</source>
         <translation>آدرس نرم افزار تور غلط است %s</translation>
     </message>
     <message>
-<<<<<<< HEAD
-        <location line="+10"/>
+        <location line="+9"/>
         <source>Maximum per-connection receive buffer, &lt;n&gt;*1000 bytes (default: 5000)</source>
         <translation>حداکثر بافر دریافت شده بر اساس اتصال &lt;n&gt;*  1000 بایت  (پیش فرض:5000)</translation>
     </message>
@@ -2354,16 +2351,6 @@
         <location line="+1"/>
         <source>Output extra network debugging information</source>
         <translation>برونداد اطلاعات  اشکال زدایی اضافی برای شبکه</translation>
-=======
-        <location filename="../bitcoinstrings.cpp" line="13"/>
-        <source>Sending...</source>
-        <translation>ارسال...</translation>
-    </message>
-    <message>
-        <location filename="../bitcoinstrings.cpp" line="18"/>
-        <source>Invalid amount</source>
-        <translation>میزان وجه اشتباه</translation>
->>>>>>> e4ac5b3e
     </message>
     <message>
         <location line="+2"/>
@@ -2431,6 +2418,11 @@
         <translation>JSON-RPC شناسه برای ارتباطات</translation>
     </message>
     <message>
+        <location line="+1"/>
+        <source>Verifying database integrity...</source>
+        <translation type="unfinished"></translation>
+    </message>
+    <message>
         <location line="+2"/>
         <source>Warning: Disk space is low!</source>
         <translation>هشدار: فضای دیسک محدود است!</translation>
@@ -2441,17 +2433,17 @@
         <translation>هشدار: این نسخه قدیمی است، روزآمدسازی مورد نیاز است</translation>
     </message>
     <message>
-        <location line="-41"/>
+        <location line="+1"/>
+        <source>wallet.dat corrupt, salvage failed</source>
+        <translation type="unfinished"></translation>
+    </message>
+    <message>
+        <location line="-43"/>
         <source>Password for JSON-RPC connections</source>
         <translation>JSON-RPC عبارت عبور برای ارتباطات</translation>
     </message>
     <message>
-        <location line="-12"/>
-        <source>Listen for JSON-RPC connections on &lt;port&gt; (default: 8332)</source>
-        <translation>( 8332پیش فرض :) &amp;lt;poort&amp;gt; JSON-RPC شنوایی برای ارتباطات</translation>
-    </message>
-    <message>
-        <location line="-41"/>
+        <location line="-53"/>
         <source>Allow JSON-RPC connections from specified IP address</source>
         <translation>از آدرس آی پی خاص JSON-RPC قبول ارتباطات</translation>
     </message>
@@ -2461,12 +2453,12 @@
         <translation>(127.0.0.1پیش فرض: ) &amp;lt;ip&amp;gt; دادن فرمانها برای استفاده گره ها روی</translation>
     </message>
     <message>
-        <location line="-90"/>
+        <location line="-99"/>
         <source>Execute command when the best block changes (%s in cmd is replaced by block hash)</source>
         <translation>زمانی که بهترین بلاک تغییر کرد، دستور را اجرا کن (%s در cmd با block hash جایگزین شده است)</translation>
     </message>
     <message>
-        <location line="+113"/>
+        <location line="+122"/>
         <source>Upgrade wallet to latest format</source>
         <translation>wallet  را به جدیدترین فرمت روزآمد کنید</translation>
     </message>
@@ -2491,12 +2483,12 @@
         <translation>چقد کامل بلوک تصدیق است (0-6, پیش فرض:1)</translation>
     </message>
     <message>
-        <location line="+2"/>
+        <location line="+3"/>
         <source>Imports blocks from external blk000?.dat file</source>
         <translation>صدور بلاکها از فایل خارجی blk000?.dat </translation>
     </message>
     <message>
-        <location line="+52"/>
+        <location line="+51"/>
         <source>Use OpenSSL (https) for JSON-RPC connections</source>
         <translation>JSON-RPCبرای ارتباطات   استفاده کنید OpenSSL (https)</translation>
     </message>
@@ -2511,22 +2503,22 @@
         <translation>(server.pemپیش فرض: ) کلید خصوصی سرور</translation>
     </message>
     <message>
-        <location line="-110"/>
+        <location line="-127"/>
         <source>Acceptable ciphers (default: TLSv1+HIGH:!SSLv2:!aNULL:!eNULL:!AH:!3DES:@STRENGTH)</source>
         <translation>رمز های قابل قبول(  TLSv1+HIGH:!SSLv2:!aNULL:!eNULL:!AH:!3DES:@STRENGTH)</translation>
     </message>
     <message>
-        <location line="+122"/>
+        <location line="+139"/>
         <source>This help message</source>
         <translation>پیام کمکی</translation>
     </message>
     <message>
-        <location line="-119"/>
+        <location line="-131"/>
         <source>Cannot obtain a lock on data directory %s.  Bitcoin is probably already running.</source>
         <translation>رمز گشایی دایرکتور داده ها امکان پذیر نیست. شاید بیت کویین در حال فعال می باشد%s</translation>
     </message>
     <message>
-        <location line="+45"/>
+        <location line="+57"/>
         <source>Bitcoin</source>
         <translation>یت کویین </translation>
     </message>
@@ -2566,22 +2558,22 @@
         <translation>خطا در بارگیری wallet.dat: کیف پول به ویرایش جدیدتری از Biticon نیاز دارد</translation>
     </message>
     <message>
-        <location line="+72"/>
+        <location line="+73"/>
         <source>Wallet needed to be rewritten: restart Bitcoin to complete</source>
         <translation>سلام</translation>
     </message>
     <message>
-        <location line="-74"/>
+        <location line="-75"/>
         <source>Error loading wallet.dat</source>
         <translation>خطا در بارگیری wallet.dat</translation>
     </message>
     <message>
-        <location line="+18"/>
+        <location line="+19"/>
         <source>Invalid -proxy address: &apos;%s&apos;</source>
         <translation>آدرس پراکسی اشتباه %s</translation>
     </message>
     <message>
-        <location line="+47"/>
+        <location line="+46"/>
         <source>Unknown network specified in -onlynet: &apos;%s&apos;</source>
         <translation>شبکه مشخص شده غیرقابل شناسایی در onlynet: &apos;%s&apos;</translation>
     </message>
@@ -2591,35 +2583,9 @@
         <translation>نسخه پراکسی ساکس غیرقابل شناسایی  درخواست شده است: %i</translation>
     </message>
     <message>
-<<<<<<< HEAD
         <location line="-74"/>
         <source>Cannot resolve -bind address: &apos;%s&apos;</source>
         <translation>آدرس قابل اتصال- شناسایی نیست %s</translation>
-=======
-        <location filename="../bitcoinstrings.cpp" line="8"/>
-        <source>Error: Wallet locked, unable to create transaction.</source>
-        <translation type="unfinished"></translation>
-    </message>
-    <message>
-        <location filename="../bitcoinstrings.cpp" line="9"/>
-        <source>Error: This transaction requires a transaction fee of at least %s because of its amount, complexity, or use of recently received funds.</source>
-        <translation type="unfinished"></translation>
-    </message>
-    <message>
-        <location filename="../bitcoinstrings.cpp" line="12"/>
-        <source>Error: Transaction creation failed.</source>
-        <translation type="unfinished">خطا: ایجاد تراکنش انجام نشد</translation>
-    </message>
-    <message>
-        <location filename="../bitcoinstrings.cpp" line="14"/>
-        <source>Error: The transaction was rejected. This might happen if some of the coins in your wallet were already spent, such as if you used a copy of wallet.dat and coins were spent in the copy but not marked as spent here.</source>
-        <translation type="unfinished">خطا: تراکنش تایید نشد. این پیام زمانی روی می دهد که مقداری از سکه های WALLET شما استفاده شده اند برای مثال اگر شما از WALLET.DAT استفاده کرده اید، ممکن است سکه ها استفاده شده باشند اما در اینجا نمایش داده نشوند</translation>
-    </message>
-    <message>
-        <location filename="../bitcoinstrings.cpp" line="32"/>
-        <source>An error occurred while setting up the RPC port %u for listening: %s</source>
-        <translation>در زمان تنظیم درگاه RPX %u در فهرست کردن %s اشکالی رخ داده است</translation>
->>>>>>> e4ac5b3e
     </message>
     <message>
         <location line="+1"/>
@@ -2627,42 +2593,22 @@
         <translation>آدرس خارجی قابل اتصال- شناسایی نیست %s</translation>
     </message>
     <message>
-        <location line="+29"/>
+        <location line="+30"/>
         <source>Invalid amount for -paytxfee=&lt;amount&gt;: &apos;%s&apos;</source>
         <translation>میزان وجه اشتباه برای paytxfee=&lt;میزان وجه&gt;: %s</translation>
     </message>
     <message>
-        <location line="-14"/>
+        <location line="-15"/>
         <source>Error: could not start node</source>
         <translation>خطا: امکان شروع گره وجود ندارد</translation>
     </message>
     <message>
-        <location line="-1"/>
-        <source>Error: Wallet locked, unable to create transaction  </source>
-        <translation>خطا: Wallet  قفل شده است. ایجاد تراکنش امکان پذیر نیست</translation>
-    </message>
-    <message>
-        <location line="-55"/>
-        <source>Error: This transaction requires a transaction fee of at least %s because of its amount, complexity, or use of recently received funds  </source>
-        <translation>خطا: این تراکنش نیازمند هزینه تراکنش به مبلغ حداقل %s است به علت میزان وجه، دشواری، یا استفاده از وجوه دریافتی اخیر</translation>
-    </message>
-    <message>
-        <location line="+54"/>
-        <source>Error: Transaction creation failed  </source>
-        <translation>خطا ایجاد معامله اشتباه است</translation>
-    </message>
-    <message>
-        <location line="+42"/>
+        <location line="+40"/>
         <source>Sending...</source>
         <translation>ارسال...</translation>
     </message>
     <message>
-        <location line="-100"/>
-        <source>Error: The transaction was rejected.  This might happen if some of the coins in your wallet were already spent, such as if you used a copy of wallet.dat and coins were spent in the copy but not marked as spent here.</source>
-        <translation>خطا . معامله رد شد.این هنگامی که سکه ها در والت شما هنوز ارسال شده اند ولی شما کپی والت استفاده می کنید و سکه ها روی کپی فرستاده شده اند و به عنوان ارسال شنه مشخص نشده اتفاقی می افتد.</translation>
-    </message>
-    <message>
-        <location line="+75"/>
+        <location line="-24"/>
         <source>Invalid amount</source>
         <translation>میزان وجه اشتباه</translation>
     </message>
@@ -2672,7 +2618,7 @@
         <translation>بود جه نا کافی </translation>
     </message>
     <message>
-        <location line="+9"/>
+        <location line="+8"/>
         <source>Loading block index...</source>
         <translation>بار گیری شاخص بلوک</translation>
     </message>
@@ -2682,12 +2628,12 @@
         <translation>به اتصال یک گره اضافه کنید و اتصال را باز نگاه دارید</translation>
     </message>
     <message>
-        <location line="-18"/>
+        <location line="-25"/>
         <source>Unable to bind to %s on this computer. Bitcoin is probably already running.</source>
         <translation>اتصال به %s از این رایانه امکان پذیر نیست. Bitcoin احتمالا در حال اجراست.</translation>
     </message>
     <message>
-        <location line="+48"/>
+        <location line="+55"/>
         <source>Find peers using internet relay chat (default: 0)</source>
         <translation>یافتنت قرینه با استفاده از internet relay chat (پیش فرض:0)</translation>
     </message>
@@ -2732,7 +2678,7 @@
         <translation>برای استفاده از %s از انتخابات</translation>
     </message>
     <message>
-        <location line="-133"/>
+        <location line="-150"/>
         <source>%s, you must set a rpcpassword in the configuration file:
  %s
 It is recommended you use the following random password:
@@ -2745,7 +2691,7 @@
 </translation>
     </message>
     <message>
-        <location line="+74"/>
+        <location line="+91"/>
         <source>Error</source>
         <translation>خطا</translation>
     </message>
