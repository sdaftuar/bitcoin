--- conflicted
+++ resolved
@@ -72,23 +72,15 @@
 const static std::string NET_MESSAGE_COMMAND_OTHER = "*other*";
 
 /** Services this node implementation cares about */
-<<<<<<< HEAD
-static const uint64_t nRelevantServices = NODE_NETWORK | NODE_WITNESS;
-=======
-static const ServiceFlags nRelevantServices = NODE_NETWORK;
->>>>>>> be9711e5
+static const ServiceFlags nRelevantServices = ServiceFlags(NODE_NETWORK | NODE_WITNESS);
 
 //
 // Global state variables
 //
 bool fDiscover = true;
 bool fListen = true;
-<<<<<<< HEAD
-uint64_t nLocalServices = NODE_NETWORK | NODE_WITNESS;
-=======
-ServiceFlags nLocalServices = NODE_NETWORK;
+ServiceFlags nLocalServices = ServiceFlags(NODE_NETWORK | NODE_WITNESS);
 bool fRelayTxes = true;
->>>>>>> be9711e5
 CCriticalSection cs_mapLocalHost;
 std::map<CNetAddr, LocalServiceInfo> mapLocalHost;
 static bool vfLimited[NET_MAX] = {};
@@ -419,11 +411,7 @@
             vNodes.push_back(pnode);
         }
 
-<<<<<<< HEAD
-        pnode->nServicesExpected = addrConnect.nServices & nRelevantServices;
-=======
         pnode->nServicesExpected = ServiceFlags(addrConnect.nServices & nRelevantServices);
->>>>>>> be9711e5
         pnode->nTimeConnected = GetTime();
 
         return pnode;
@@ -1608,11 +1596,7 @@
                 continue;
 
             // only connect to full nodes
-<<<<<<< HEAD
-            if (!(addr.nServices & NODE_NETWORK))
-=======
             if ((addr.nServices & REQUIRED_SERVICES) != REQUIRED_SERVICES)
->>>>>>> be9711e5
                 continue;
 
             // only consider very recently tried nodes after 30 failed attempts
@@ -2353,13 +2337,8 @@
     addrKnown(5000, 0.001),
     filterInventoryKnown(50000, 0.000001)
 {
-<<<<<<< HEAD
-    nServices = 0;
-    nServicesExpected = 0;
-=======
     nServices = NODE_NONE;
     nServicesExpected = NODE_NONE;
->>>>>>> be9711e5
     hSocket = hSocketIn;
     nRecvVersion = INIT_PROTO_VERSION;
     nLastSend = 0;
