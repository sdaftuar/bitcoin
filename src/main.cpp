--- conflicted
+++ resolved
@@ -3801,16 +3801,12 @@
     return true;
 }
 
-<<<<<<< HEAD
 bool AcceptBlock(const CBlock& block, CValidationState& state, CBlockIndex** ppindex, bool fRequested, CDiskBlockPos* dbp)
 {
     return AcceptBlock(block, state, Params(), ppindex, fRequested, dbp, NULL);
 }
 
-bool ProcessNewBlock(CValidationState& state, const CChainParams& chainparams, CNode* pfrom, const CBlock* pblock, bool fForceProcessing, const CDiskBlockPos* dbp, bool fMayBanPeerIfInvalid)
-=======
 bool ProcessNewBlock(const CChainParams& chainparams, const CBlock* pblock, bool fForceProcessing, const CDiskBlockPos* dbp, bool *fNewBlock)
->>>>>>> 0c577f26
 {
     {
         LOCK(cs_main);
@@ -6039,16 +6035,13 @@
                 // updated, reject messages go out, etc.
                 MarkBlockAsReceived(resp.blockhash); // it is now an empty pointer
                 fBlockRead = true;
-<<<<<<< HEAD
                 if (cclGlobals->dlog.get() != NULL) cclGlobals->dlog->OnNewBlock(block);
-=======
                 // mapBlockSource is only used for sending reject messages and DoS scores,
                 // so the race between here and cs_main in ProcessNewBlock is fine.
                 // BIP 152 permits peers to relay compact blocks after validating
                 // the header only; we should not punish peers if the block turns
                 // out to be invalid.
                 mapBlockSource.emplace(resp.blockhash, std::make_pair(pfrom->GetId(), false));
->>>>>>> 0c577f26
             }
         } // Don't hold cs_main when we call into ProcessNewBlock
         if (fBlockRead) {
