// Copyright (c) 2009-2010 Satoshi Nakamoto
// Copyright (c) 2009-2015 The Bitcoin Core developers
// Distributed under the MIT software license, see the accompanying
// file COPYING or http://www.opensource.org/licenses/mit-license.php.

#include "main.h"

#include "addrman.h"
#include "arith_uint256.h"
#include "chainparams.h"
#include "checkpoints.h"
#include "checkqueue.h"
#include "consensus/consensus.h"
#include "consensus/merkle.h"
#include "consensus/validation.h"
#include "hash.h"
#include "init.h"
#include "merkleblock.h"
#include "net.h"
#include "policy/fees.h"
#include "policy/policy.h"
#include "pow.h"
#include "primitives/block.h"
#include "primitives/transaction.h"
#include "random.h"
#include "script/script.h"
#include "script/sigcache.h"
#include "script/standard.h"
#include "tinyformat.h"
#include "txdb.h"
#include "txmempool.h"
#include "ui_interface.h"
#include "undo.h"
#include "util.h"
#include "utilmoneystr.h"
#include "utilstrencodings.h"
#include "validationinterface.h"
#include "versionbits.h"

#include <sstream>

#include <boost/algorithm/string/replace.hpp>
#include <boost/algorithm/string/join.hpp>
#include <boost/filesystem.hpp>
#include <boost/filesystem/fstream.hpp>
#include <boost/math/distributions/poisson.hpp>
#include <boost/thread.hpp>

using namespace std;

#if defined(NDEBUG)
# error "Bitcoin cannot be compiled without assertions."
#endif

/**
 * Global state
 */

CCriticalSection cs_main;

BlockMap mapBlockIndex;
CChain chainActive;
CBlockIndex *pindexBestHeader = NULL;
int64_t nTimeBestReceived = 0;
CWaitableCriticalSection csBestBlock;
CConditionVariable cvBlockChange;
int nScriptCheckThreads = 0;
bool fImporting = false;
bool fReindex = false;
bool fTxIndex = false;
bool fHavePruned = false;
bool fPruneMode = false;
bool fIsBareMultisigStd = DEFAULT_PERMIT_BAREMULTISIG;
bool fRequireStandard = true;
unsigned int nBytesPerSigOp = DEFAULT_BYTES_PER_SIGOP;
bool fCheckBlockIndex = false;
bool fCheckpointsEnabled = DEFAULT_CHECKPOINTS_ENABLED;
size_t nCoinCacheUsage = 5000 * 300;
uint64_t nPruneTarget = 0;
int64_t nMaxTipAge = DEFAULT_MAX_TIP_AGE;
bool fEnableReplacement = DEFAULT_ENABLE_REPLACEMENT;

CFeeRate minRelayTxFee = CFeeRate(DEFAULT_MIN_RELAY_TX_FEE);
CAmount maxTxFee = DEFAULT_TRANSACTION_MAXFEE;

CTxMemPool mempool(::minRelayTxFee);
FeeFilterRounder filterRounder(::minRelayTxFee);

struct COrphanTx {
    CTransaction tx;
    NodeId fromPeer;
};
map<uint256, COrphanTx> mapOrphanTransactions GUARDED_BY(cs_main);
map<uint256, set<uint256> > mapOrphanTransactionsByPrev GUARDED_BY(cs_main);
void EraseOrphansFor(NodeId peer) EXCLUSIVE_LOCKS_REQUIRED(cs_main);

/**
 * Returns true if there are nRequired or more blocks of minVersion or above
 * in the last Consensus::Params::nMajorityWindow blocks, starting at pstart and going backwards.
 */
static bool IsSuperMajority(int minVersion, const CBlockIndex* pstart, unsigned nRequired, const Consensus::Params& consensusParams);
static void CheckBlockIndex(const Consensus::Params& consensusParams);

/** Constant stuff for coinbase transactions we create: */
CScript COINBASE_FLAGS;

const string strMessageMagic = "Bitcoin Signed Message:\n";

// Internal stuff
namespace {

    struct CBlockIndexWorkComparator
    {
        bool operator()(CBlockIndex *pa, CBlockIndex *pb) const {
            // First sort by most total work, ...
            if (pa->nChainWork > pb->nChainWork) return false;
            if (pa->nChainWork < pb->nChainWork) return true;

            // ... then by earliest time received, ...
            if (pa->nSequenceId < pb->nSequenceId) return false;
            if (pa->nSequenceId > pb->nSequenceId) return true;

            // Use pointer address as tie breaker (should only happen with blocks
            // loaded from disk, as those all have id 0).
            if (pa < pb) return false;
            if (pa > pb) return true;

            // Identical blocks.
            return false;
        }
    };

    CBlockIndex *pindexBestInvalid;

    /**
     * The set of all CBlockIndex entries with BLOCK_VALID_TRANSACTIONS (for itself and all ancestors) and
     * as good as our current tip or better. Entries may be failed, though, and pruning nodes may be
     * missing the data for the block.
     */
    set<CBlockIndex*, CBlockIndexWorkComparator> setBlockIndexCandidates;
    /** Number of nodes with fSyncStarted. */
    int nSyncStarted = 0;
    /** All pairs A->B, where A (or one of its ancestors) misses transactions, but B has transactions.
     * Pruned nodes may have entries where B is missing data.
     */
    multimap<CBlockIndex*, CBlockIndex*> mapBlocksUnlinked;

    CCriticalSection cs_LastBlockFile;
    std::vector<CBlockFileInfo> vinfoBlockFile;
    int nLastBlockFile = 0;
    /** Global flag to indicate we should check to see if there are
     *  block/undo files that should be deleted.  Set on startup
     *  or if we allocate more file space when we're in prune mode
     */
    bool fCheckForPruning = false;

    /**
     * Every received block is assigned a unique and increasing identifier, so we
     * know which one to give priority in case of a fork.
     */
    CCriticalSection cs_nBlockSequenceId;
    /** Blocks loaded from disk are assigned id 0, so start the counter at 1. */
    uint32_t nBlockSequenceId = 1;

    /**
     * Sources of received blocks, saved to be able to send them reject
     * messages or ban them when processing happens afterwards. Protected by
     * cs_main.
     */
    map<uint256, NodeId> mapBlockSource;

    /**
     * Filter for transactions that were recently rejected by
     * AcceptToMemoryPool. These are not rerequested until the chain tip
     * changes, at which point the entire filter is reset. Protected by
     * cs_main.
     *
     * Without this filter we'd be re-requesting txs from each of our peers,
     * increasing bandwidth consumption considerably. For instance, with 100
     * peers, half of which relay a tx we don't accept, that might be a 50x
     * bandwidth increase. A flooding attacker attempting to roll-over the
     * filter using minimum-sized, 60byte, transactions might manage to send
     * 1000/sec if we have fast peers, so we pick 120,000 to give our peers a
     * two minute window to send invs to us.
     *
     * Decreasing the false positive rate is fairly cheap, so we pick one in a
     * million to make it highly unlikely for users to have issues with this
     * filter.
     *
     * Memory used: 1.3 MB
     */
    boost::scoped_ptr<CRollingBloomFilter> recentRejects;
    uint256 hashRecentRejectsChainTip;

    /** Blocks that are in flight, and that are in the queue to be downloaded. Protected by cs_main. */
    struct QueuedBlock {
        uint256 hash;
        CBlockIndex* pindex;     //!< Optional.
        bool fValidatedHeaders;  //!< Whether this block has validated headers at the time of request.
    };
    map<uint256, pair<NodeId, list<QueuedBlock>::iterator> > mapBlocksInFlight;

    /** Number of preferable block download peers. */
    int nPreferredDownload = 0;

    /** Dirty block index entries. */
    set<CBlockIndex*> setDirtyBlockIndex;

    /** Dirty block file entries. */
    set<int> setDirtyFileInfo;

    /** Number of peers from which we're downloading blocks. */
    int nPeersWithValidatedDownloads = 0;
} // anon namespace

//////////////////////////////////////////////////////////////////////////////
//
// Registration of network node signals.
//

namespace {

struct CBlockReject {
    unsigned char chRejectCode;
    string strRejectReason;
    uint256 hashBlock;
};

/**
 * Maintain validation-specific state about nodes, protected by cs_main, instead
 * by CNode's own locks. This simplifies asynchronous operation, where
 * processing of incoming data is done after the ProcessMessage call returns,
 * and we're no longer holding the node's locks.
 */
struct CNodeState {
    //! The peer's address
    CService address;
    //! Whether we have a fully established connection.
    bool fCurrentlyConnected;
    //! Accumulated misbehaviour score for this peer.
    int nMisbehavior;
    //! Whether this peer should be disconnected and banned (unless whitelisted).
    bool fShouldBan;
    //! String name of this peer (debugging/logging purposes).
    std::string name;
    //! List of asynchronously-determined block rejections to notify this peer about.
    std::vector<CBlockReject> rejects;
    //! The best known block we know this peer has announced.
    CBlockIndex *pindexBestKnownBlock;
    //! The hash of the last unknown block this peer has announced.
    uint256 hashLastUnknownBlock;
    //! The last full block we both have.
    CBlockIndex *pindexLastCommonBlock;
    //! The best header we have sent our peer.
    CBlockIndex *pindexBestHeaderSent;
    //! Whether we've started headers synchronization with this peer.
    bool fSyncStarted;
    //! Since when we're stalling block download progress (in microseconds), or 0.
    int64_t nStallingSince;
    list<QueuedBlock> vBlocksInFlight;
    //! When the first entry in vBlocksInFlight started downloading. Don't care when vBlocksInFlight is empty.
    int64_t nDownloadingSince;
    int nBlocksInFlight;
    int nBlocksInFlightValidHeaders;
    //! Whether we consider this a preferred download peer.
    bool fPreferredDownload;
    //! Whether this peer wants invs or headers (when possible) for block announcements.
    bool fPreferHeaders;
    //! Whether this peer can give us witnesses
    bool fHaveWitness;

    CNodeState() {
        fCurrentlyConnected = false;
        nMisbehavior = 0;
        fShouldBan = false;
        pindexBestKnownBlock = NULL;
        hashLastUnknownBlock.SetNull();
        pindexLastCommonBlock = NULL;
        pindexBestHeaderSent = NULL;
        fSyncStarted = false;
        nStallingSince = 0;
        nDownloadingSince = 0;
        nBlocksInFlight = 0;
        nBlocksInFlightValidHeaders = 0;
        fPreferredDownload = false;
        fPreferHeaders = false;
        fHaveWitness = false;
    }
};

/** Map maintaining per-node state. Requires cs_main. */
map<NodeId, CNodeState> mapNodeState;

// Requires cs_main.
CNodeState *State(NodeId pnode) {
    map<NodeId, CNodeState>::iterator it = mapNodeState.find(pnode);
    if (it == mapNodeState.end())
        return NULL;
    return &it->second;
}

int GetHeight()
{
    LOCK(cs_main);
    return chainActive.Height();
}

void UpdatePreferredDownload(CNode* node, CNodeState* state)
{
    nPreferredDownload -= state->fPreferredDownload;

    // Whether this node should be marked as a preferred download node.
    state->fPreferredDownload = (!node->fInbound || node->fWhitelisted) && !node->fOneShot && !node->fClient;

    nPreferredDownload += state->fPreferredDownload;
}

void InitializeNode(NodeId nodeid, const CNode *pnode) {
    LOCK(cs_main);
    CNodeState &state = mapNodeState.insert(std::make_pair(nodeid, CNodeState())).first->second;
    state.name = pnode->addrName;
    state.address = pnode->addr;
}

void FinalizeNode(NodeId nodeid) {
    LOCK(cs_main);
    CNodeState *state = State(nodeid);

    if (state->fSyncStarted)
        nSyncStarted--;

    if (state->nMisbehavior == 0 && state->fCurrentlyConnected) {
        AddressCurrentlyConnected(state->address);
    }

    BOOST_FOREACH(const QueuedBlock& entry, state->vBlocksInFlight) {
        mapBlocksInFlight.erase(entry.hash);
    }
    EraseOrphansFor(nodeid);
    nPreferredDownload -= state->fPreferredDownload;
    nPeersWithValidatedDownloads -= (state->nBlocksInFlightValidHeaders != 0);
    assert(nPeersWithValidatedDownloads >= 0);

    mapNodeState.erase(nodeid);

    if (mapNodeState.empty()) {
        // Do a consistency check after the last peer is removed.
        assert(mapBlocksInFlight.empty());
        assert(nPreferredDownload == 0);
        assert(nPeersWithValidatedDownloads == 0);
    }
}

// Requires cs_main.
// Returns a bool indicating whether we requested this block.
bool MarkBlockAsReceived(const uint256& hash) {
    map<uint256, pair<NodeId, list<QueuedBlock>::iterator> >::iterator itInFlight = mapBlocksInFlight.find(hash);
    if (itInFlight != mapBlocksInFlight.end()) {
        CNodeState *state = State(itInFlight->second.first);
        state->nBlocksInFlightValidHeaders -= itInFlight->second.second->fValidatedHeaders;
        if (state->nBlocksInFlightValidHeaders == 0 && itInFlight->second.second->fValidatedHeaders) {
            // Last validated block on the queue was received.
            nPeersWithValidatedDownloads--;
        }
        if (state->vBlocksInFlight.begin() == itInFlight->second.second) {
            // First block on the queue was received, update the start download time for the next one
            state->nDownloadingSince = std::max(state->nDownloadingSince, GetTimeMicros());
        }
        state->vBlocksInFlight.erase(itInFlight->second.second);
        state->nBlocksInFlight--;
        state->nStallingSince = 0;
        mapBlocksInFlight.erase(itInFlight);
        return true;
    }
    return false;
}

// Requires cs_main.
void MarkBlockAsInFlight(NodeId nodeid, const uint256& hash, const Consensus::Params& consensusParams, CBlockIndex *pindex = NULL) {
    CNodeState *state = State(nodeid);
    assert(state != NULL);

    // Make sure it's not listed somewhere already.
    MarkBlockAsReceived(hash);

    QueuedBlock newentry = {hash, pindex, pindex != NULL};
    list<QueuedBlock>::iterator it = state->vBlocksInFlight.insert(state->vBlocksInFlight.end(), newentry);
    state->nBlocksInFlight++;
    state->nBlocksInFlightValidHeaders += newentry.fValidatedHeaders;
    if (state->nBlocksInFlight == 1) {
        // We're starting a block download (batch) from this peer.
        state->nDownloadingSince = GetTimeMicros();
    }
    if (state->nBlocksInFlightValidHeaders == 1 && pindex != NULL) {
        nPeersWithValidatedDownloads++;
    }
    mapBlocksInFlight[hash] = std::make_pair(nodeid, it);
}

/** Check whether the last unknown block a peer advertised is not yet known. */
void ProcessBlockAvailability(NodeId nodeid) {
    CNodeState *state = State(nodeid);
    assert(state != NULL);

    if (!state->hashLastUnknownBlock.IsNull()) {
        BlockMap::iterator itOld = mapBlockIndex.find(state->hashLastUnknownBlock);
        if (itOld != mapBlockIndex.end() && itOld->second->nChainWork > 0) {
            if (state->pindexBestKnownBlock == NULL || itOld->second->nChainWork >= state->pindexBestKnownBlock->nChainWork)
                state->pindexBestKnownBlock = itOld->second;
            state->hashLastUnknownBlock.SetNull();
        }
    }
}

/** Update tracking information about which blocks a peer is assumed to have. */
void UpdateBlockAvailability(NodeId nodeid, const uint256 &hash) {
    CNodeState *state = State(nodeid);
    assert(state != NULL);

    ProcessBlockAvailability(nodeid);

    BlockMap::iterator it = mapBlockIndex.find(hash);
    if (it != mapBlockIndex.end() && it->second->nChainWork > 0) {
        // An actually better block was announced.
        if (state->pindexBestKnownBlock == NULL || it->second->nChainWork >= state->pindexBestKnownBlock->nChainWork)
            state->pindexBestKnownBlock = it->second;
    } else {
        // An unknown block was announced; just assume that the latest one is the best one.
        state->hashLastUnknownBlock = hash;
    }
}

// Requires cs_main
bool CanDirectFetch(const Consensus::Params &consensusParams)
{
    return chainActive.Tip()->GetBlockTime() > GetAdjustedTime() - consensusParams.nPowTargetSpacing * 20;
}

// Requires cs_main
bool PeerHasHeader(CNodeState *state, CBlockIndex *pindex)
{
    if (state->pindexBestKnownBlock && pindex == state->pindexBestKnownBlock->GetAncestor(pindex->nHeight))
        return true;
    if (state->pindexBestHeaderSent && pindex == state->pindexBestHeaderSent->GetAncestor(pindex->nHeight))
        return true;
    return false;
}

/** Find the last common ancestor two blocks have.
 *  Both pa and pb must be non-NULL. */
CBlockIndex* LastCommonAncestor(CBlockIndex* pa, CBlockIndex* pb) {
    if (pa->nHeight > pb->nHeight) {
        pa = pa->GetAncestor(pb->nHeight);
    } else if (pb->nHeight > pa->nHeight) {
        pb = pb->GetAncestor(pa->nHeight);
    }

    while (pa != pb && pa && pb) {
        pa = pa->pprev;
        pb = pb->pprev;
    }

    // Eventually all chain branches meet at the genesis block.
    assert(pa == pb);
    return pa;
}

/** Update pindexLastCommonBlock and add not-in-flight missing successors to vBlocks, until it has
 *  at most count entries. */
void FindNextBlocksToDownload(NodeId nodeid, unsigned int count, std::vector<CBlockIndex*>& vBlocks, NodeId& nodeStaller) {
    if (count == 0)
        return;

    vBlocks.reserve(vBlocks.size() + count);
    CNodeState *state = State(nodeid);
    assert(state != NULL);

    // Make sure pindexBestKnownBlock is up to date, we'll need it.
    ProcessBlockAvailability(nodeid);

    if (state->pindexBestKnownBlock == NULL || state->pindexBestKnownBlock->nChainWork < chainActive.Tip()->nChainWork) {
        // This peer has nothing interesting.
        return;
    }

    if (state->pindexLastCommonBlock == NULL) {
        // Bootstrap quickly by guessing a parent of our best tip is the forking point.
        // Guessing wrong in either direction is not a problem.
        state->pindexLastCommonBlock = chainActive[std::min(state->pindexBestKnownBlock->nHeight, chainActive.Height())];
    }

    // If the peer reorganized, our previous pindexLastCommonBlock may not be an ancestor
    // of its current tip anymore. Go back enough to fix that.
    state->pindexLastCommonBlock = LastCommonAncestor(state->pindexLastCommonBlock, state->pindexBestKnownBlock);
    if (state->pindexLastCommonBlock == state->pindexBestKnownBlock)
        return;

    std::vector<CBlockIndex*> vToFetch;
    CBlockIndex *pindexWalk = state->pindexLastCommonBlock;
    // Never fetch further than the best block we know the peer has, or more than BLOCK_DOWNLOAD_WINDOW + 1 beyond the last
    // linked block we have in common with this peer. The +1 is so we can detect stalling, namely if we would be able to
    // download that next block if the window were 1 larger.
    int nWindowEnd = state->pindexLastCommonBlock->nHeight + BLOCK_DOWNLOAD_WINDOW;
    int nMaxHeight = std::min<int>(state->pindexBestKnownBlock->nHeight, nWindowEnd + 1);
    NodeId waitingfor = -1;
    while (pindexWalk->nHeight < nMaxHeight) {
        // Read up to 128 (or more, if more blocks than that are needed) successors of pindexWalk (towards
        // pindexBestKnownBlock) into vToFetch. We fetch 128, because CBlockIndex::GetAncestor may be as expensive
        // as iterating over ~100 CBlockIndex* entries anyway.
        int nToFetch = std::min(nMaxHeight - pindexWalk->nHeight, std::max<int>(count - vBlocks.size(), 128));
        vToFetch.resize(nToFetch);
        pindexWalk = state->pindexBestKnownBlock->GetAncestor(pindexWalk->nHeight + nToFetch);
        vToFetch[nToFetch - 1] = pindexWalk;
        for (unsigned int i = nToFetch - 1; i > 0; i--) {
            vToFetch[i - 1] = vToFetch[i]->pprev;
        }

        // Iterate over those blocks in vToFetch (in forward direction), adding the ones that
        // are not yet downloaded and not in flight to vBlocks. In the mean time, update
        // pindexLastCommonBlock as long as all ancestors are already downloaded, or if it's
        // already part of our chain (and therefore don't need it even if pruned).
        BOOST_FOREACH(CBlockIndex* pindex, vToFetch) {
            if (!pindex->IsValid(BLOCK_VALID_TREE)) {
                // We consider the chain that this peer is on invalid.
                return;
            }
            if (pindex->nStatus & BLOCK_HAVE_DATA || chainActive.Contains(pindex)) {
                if (pindex->nChainTx)
                    state->pindexLastCommonBlock = pindex;
            } else if (mapBlocksInFlight.count(pindex->GetBlockHash()) == 0) {
                // The block is not already downloaded, and not yet in flight.
                if (pindex->nHeight > nWindowEnd) {
                    // We reached the end of the window.
                    if (vBlocks.size() == 0 && waitingfor != nodeid) {
                        // We aren't able to fetch anything, but we would be if the download window was one larger.
                        nodeStaller = waitingfor;
                    }
                    return;
                }
                vBlocks.push_back(pindex);
                if (vBlocks.size() == count) {
                    return;
                }
            } else if (waitingfor == -1) {
                // This is the first already-in-flight block.
                waitingfor = mapBlocksInFlight[pindex->GetBlockHash()].first;
            }
        }
    }
}

} // anon namespace

bool GetNodeStateStats(NodeId nodeid, CNodeStateStats &stats) {
    LOCK(cs_main);
    CNodeState *state = State(nodeid);
    if (state == NULL)
        return false;
    stats.nMisbehavior = state->nMisbehavior;
    stats.nSyncHeight = state->pindexBestKnownBlock ? state->pindexBestKnownBlock->nHeight : -1;
    stats.nCommonHeight = state->pindexLastCommonBlock ? state->pindexLastCommonBlock->nHeight : -1;
    BOOST_FOREACH(const QueuedBlock& queue, state->vBlocksInFlight) {
        if (queue.pindex)
            stats.vHeightInFlight.push_back(queue.pindex->nHeight);
    }
    return true;
}

void RegisterNodeSignals(CNodeSignals& nodeSignals)
{
    nodeSignals.GetHeight.connect(&GetHeight);
    nodeSignals.ProcessMessages.connect(&ProcessMessages);
    nodeSignals.SendMessages.connect(&SendMessages);
    nodeSignals.InitializeNode.connect(&InitializeNode);
    nodeSignals.FinalizeNode.connect(&FinalizeNode);
}

void UnregisterNodeSignals(CNodeSignals& nodeSignals)
{
    nodeSignals.GetHeight.disconnect(&GetHeight);
    nodeSignals.ProcessMessages.disconnect(&ProcessMessages);
    nodeSignals.SendMessages.disconnect(&SendMessages);
    nodeSignals.InitializeNode.disconnect(&InitializeNode);
    nodeSignals.FinalizeNode.disconnect(&FinalizeNode);
}

CBlockIndex* FindForkInGlobalIndex(const CChain& chain, const CBlockLocator& locator)
{
    // Find the first block the caller has in the main chain
    BOOST_FOREACH(const uint256& hash, locator.vHave) {
        BlockMap::iterator mi = mapBlockIndex.find(hash);
        if (mi != mapBlockIndex.end())
        {
            CBlockIndex* pindex = (*mi).second;
            if (chain.Contains(pindex))
                return pindex;
            if (pindex->GetAncestor(chain.Height()) == chain.Tip()) {
                return chain.Tip();
            }
        }
    }
    return chain.Genesis();
}

CCoinsViewCache *pcoinsTip = NULL;
CBlockTreeDB *pblocktree = NULL;

//////////////////////////////////////////////////////////////////////////////
//
// mapOrphanTransactions
//

bool AddOrphanTx(const CTransaction& tx, NodeId peer) EXCLUSIVE_LOCKS_REQUIRED(cs_main)
{
    uint256 hash = tx.GetHash();
    if (mapOrphanTransactions.count(hash))
        return false;

    // Ignore big transactions, to avoid a
    // send-big-orphans memory exhaustion attack. If a peer has a legitimate
    // large transaction with a missing parent then we assume
    // it will rebroadcast it later, after the parent transaction(s)
    // have been mined or received.
    // 10,000 orphans, each of which is at most 5,000 bytes big is
    // at most 500 megabytes of orphans:
    unsigned int sz = tx.GetSerializeSize(SER_NETWORK, CTransaction::CURRENT_VERSION | SERIALIZE_TRANSACTION_WITNESS);
    if (sz > 5000)
    {
        LogPrint("mempool", "ignoring large orphan tx (size: %u, hash: %s)\n", sz, hash.ToString());
        return false;
    }

    mapOrphanTransactions[hash].tx = tx;
    mapOrphanTransactions[hash].fromPeer = peer;
    BOOST_FOREACH(const CTxIn& txin, tx.vin)
        mapOrphanTransactionsByPrev[txin.prevout.hash].insert(hash);

    LogPrint("mempool", "stored orphan tx %s (mapsz %u prevsz %u)\n", hash.ToString(),
             mapOrphanTransactions.size(), mapOrphanTransactionsByPrev.size());
    return true;
}

void static EraseOrphanTx(uint256 hash) EXCLUSIVE_LOCKS_REQUIRED(cs_main)
{
    map<uint256, COrphanTx>::iterator it = mapOrphanTransactions.find(hash);
    if (it == mapOrphanTransactions.end())
        return;
    BOOST_FOREACH(const CTxIn& txin, it->second.tx.vin)
    {
        map<uint256, set<uint256> >::iterator itPrev = mapOrphanTransactionsByPrev.find(txin.prevout.hash);
        if (itPrev == mapOrphanTransactionsByPrev.end())
            continue;
        itPrev->second.erase(hash);
        if (itPrev->second.empty())
            mapOrphanTransactionsByPrev.erase(itPrev);
    }
    mapOrphanTransactions.erase(it);
}

void EraseOrphansFor(NodeId peer)
{
    int nErased = 0;
    map<uint256, COrphanTx>::iterator iter = mapOrphanTransactions.begin();
    while (iter != mapOrphanTransactions.end())
    {
        map<uint256, COrphanTx>::iterator maybeErase = iter++; // increment to avoid iterator becoming invalid
        if (maybeErase->second.fromPeer == peer)
        {
            EraseOrphanTx(maybeErase->second.tx.GetHash());
            ++nErased;
        }
    }
    if (nErased > 0) LogPrint("mempool", "Erased %d orphan tx from peer %d\n", nErased, peer);
}


unsigned int LimitOrphanTxSize(unsigned int nMaxOrphans) EXCLUSIVE_LOCKS_REQUIRED(cs_main)
{
    unsigned int nEvicted = 0;
    while (mapOrphanTransactions.size() > nMaxOrphans)
    {
        // Evict a random orphan:
        uint256 randomhash = GetRandHash();
        map<uint256, COrphanTx>::iterator it = mapOrphanTransactions.lower_bound(randomhash);
        if (it == mapOrphanTransactions.end())
            it = mapOrphanTransactions.begin();
        EraseOrphanTx(it->first);
        ++nEvicted;
    }
    return nEvicted;
}

bool IsFinalTx(const CTransaction &tx, int nBlockHeight, int64_t nBlockTime)
{
    if (tx.nLockTime == 0)
        return true;
    if ((int64_t)tx.nLockTime < ((int64_t)tx.nLockTime < LOCKTIME_THRESHOLD ? (int64_t)nBlockHeight : nBlockTime))
        return true;
    BOOST_FOREACH(const CTxIn& txin, tx.vin) {
        if (!(txin.nSequence == CTxIn::SEQUENCE_FINAL))
            return false;
    }
    return true;
}

bool CheckFinalTx(const CTransaction &tx, int flags)
{
    AssertLockHeld(cs_main);

    // By convention a negative value for flags indicates that the
    // current network-enforced consensus rules should be used. In
    // a future soft-fork scenario that would mean checking which
    // rules would be enforced for the next block and setting the
    // appropriate flags. At the present time no soft-forks are
    // scheduled, so no flags are set.
    flags = std::max(flags, 0);

    // CheckFinalTx() uses chainActive.Height()+1 to evaluate
    // nLockTime because when IsFinalTx() is called within
    // CBlock::AcceptBlock(), the height of the block *being*
    // evaluated is what is used. Thus if we want to know if a
    // transaction can be part of the *next* block, we need to call
    // IsFinalTx() with one more than chainActive.Height().
    const int nBlockHeight = chainActive.Height() + 1;

    // BIP113 will require that time-locked transactions have nLockTime set to
    // less than the median time of the previous block they're contained in.
    // When the next block is created its previous block will be the current
    // chain tip, so we use that to calculate the median time passed to
    // IsFinalTx() if LOCKTIME_MEDIAN_TIME_PAST is set.
    const int64_t nBlockTime = (flags & LOCKTIME_MEDIAN_TIME_PAST)
                             ? chainActive.Tip()->GetMedianTimePast()
                             : GetAdjustedTime();

    return IsFinalTx(tx, nBlockHeight, nBlockTime);
}

/**
 * Calculates the block height and previous block's median time past at
 * which the transaction will be considered final in the context of BIP 68.
 * Also removes from the vector of input heights any entries which did not
 * correspond to sequence locked inputs as they do not affect the calculation.
 */
static std::pair<int, int64_t> CalculateSequenceLocks(const CTransaction &tx, int flags, std::vector<int>* prevHeights, const CBlockIndex& block)
{
    assert(prevHeights->size() == tx.vin.size());

    // Will be set to the equivalent height- and time-based nLockTime
    // values that would be necessary to satisfy all relative lock-
    // time constraints given our view of block chain history.
    // The semantics of nLockTime are the last invalid height/time, so
    // use -1 to have the effect of any height or time being valid.
    int nMinHeight = -1;
    int64_t nMinTime = -1;

    // tx.nVersion is signed integer so requires cast to unsigned otherwise
    // we would be doing a signed comparison and half the range of nVersion
    // wouldn't support BIP 68.
    bool fEnforceBIP68 = static_cast<uint32_t>(tx.nVersion) >= 2
                      && flags & LOCKTIME_VERIFY_SEQUENCE;

    // Do not enforce sequence numbers as a relative lock time
    // unless we have been instructed to
    if (!fEnforceBIP68) {
        return std::make_pair(nMinHeight, nMinTime);
    }

    for (size_t txinIndex = 0; txinIndex < tx.vin.size(); txinIndex++) {
        const CTxIn& txin = tx.vin[txinIndex];

        // Sequence numbers with the most significant bit set are not
        // treated as relative lock-times, nor are they given any
        // consensus-enforced meaning at this point.
        if (txin.nSequence & CTxIn::SEQUENCE_LOCKTIME_DISABLE_FLAG) {
            // The height of this input is not relevant for sequence locks
            (*prevHeights)[txinIndex] = 0;
            continue;
        }

        int nCoinHeight = (*prevHeights)[txinIndex];

        if (txin.nSequence & CTxIn::SEQUENCE_LOCKTIME_TYPE_FLAG) {
            int64_t nCoinTime = block.GetAncestor(std::max(nCoinHeight-1, 0))->GetMedianTimePast();
            // NOTE: Subtract 1 to maintain nLockTime semantics
            // BIP 68 relative lock times have the semantics of calculating
            // the first block or time at which the transaction would be
            // valid. When calculating the effective block time or height
            // for the entire transaction, we switch to using the
            // semantics of nLockTime which is the last invalid block
            // time or height.  Thus we subtract 1 from the calculated
            // time or height.

            // Time-based relative lock-times are measured from the
            // smallest allowed timestamp of the block containing the
            // txout being spent, which is the median time past of the
            // block prior.
            nMinTime = std::max(nMinTime, nCoinTime + (int64_t)((txin.nSequence & CTxIn::SEQUENCE_LOCKTIME_MASK) << CTxIn::SEQUENCE_LOCKTIME_GRANULARITY) - 1);
        } else {
            nMinHeight = std::max(nMinHeight, nCoinHeight + (int)(txin.nSequence & CTxIn::SEQUENCE_LOCKTIME_MASK) - 1);
        }
    }

    return std::make_pair(nMinHeight, nMinTime);
}

static bool EvaluateSequenceLocks(const CBlockIndex& block, std::pair<int, int64_t> lockPair)
{
    assert(block.pprev);
    int64_t nBlockTime = block.pprev->GetMedianTimePast();
    if (lockPair.first >= block.nHeight || lockPair.second >= nBlockTime)
        return false;

    return true;
}

bool SequenceLocks(const CTransaction &tx, int flags, std::vector<int>* prevHeights, const CBlockIndex& block)
{
    return EvaluateSequenceLocks(block, CalculateSequenceLocks(tx, flags, prevHeights, block));
}

bool TestLockPointValidity(const LockPoints* lp)
{
    AssertLockHeld(cs_main);
    assert(lp);
    // If there are relative lock times then the maxInputBlock will be set
    // If there are no relative lock times, the LockPoints don't depend on the chain
    if (lp->maxInputBlock) {
        // Check whether chainActive is an extension of the block at which the LockPoints
        // calculation was valid.  If not LockPoints are no longer valid
        if (!chainActive.Contains(lp->maxInputBlock)) {
            return false;
        }
    }

    // LockPoints still valid
    return true;
}

bool CheckSequenceLocks(const CTransaction &tx, int flags, LockPoints* lp, bool useExistingLockPoints)
{
    AssertLockHeld(cs_main);
    AssertLockHeld(mempool.cs);

    CBlockIndex* tip = chainActive.Tip();
    CBlockIndex index;
    index.pprev = tip;
    // CheckSequenceLocks() uses chainActive.Height()+1 to evaluate
    // height based locks because when SequenceLocks() is called within
    // ConnectBlock(), the height of the block *being*
    // evaluated is what is used.
    // Thus if we want to know if a transaction can be part of the
    // *next* block, we need to use one more than chainActive.Height()
    index.nHeight = tip->nHeight + 1;

    std::pair<int, int64_t> lockPair;
    if (useExistingLockPoints) {
        assert(lp);
        lockPair.first = lp->height;
        lockPair.second = lp->time;
    }
    else {
        // pcoinsTip contains the UTXO set for chainActive.Tip()
        CCoinsViewMemPool viewMemPool(pcoinsTip, mempool);
        std::vector<int> prevheights;
        prevheights.resize(tx.vin.size());
        for (size_t txinIndex = 0; txinIndex < tx.vin.size(); txinIndex++) {
            const CTxIn& txin = tx.vin[txinIndex];
            CCoins coins;
            if (!viewMemPool.GetCoins(txin.prevout.hash, coins)) {
                return error("%s: Missing input", __func__);
            }
            if (coins.nHeight == MEMPOOL_HEIGHT) {
                // Assume all mempool transaction confirm in the next block
                prevheights[txinIndex] = tip->nHeight + 1;
            } else {
                prevheights[txinIndex] = coins.nHeight;
            }
        }
        lockPair = CalculateSequenceLocks(tx, flags, &prevheights, index);
        if (lp) {
            lp->height = lockPair.first;
            lp->time = lockPair.second;
            // Also store the hash of the block with the highest height of
            // all the blocks which have sequence locked prevouts.
            // This hash needs to still be on the chain
            // for these LockPoint calculations to be valid
            // Note: It is impossible to correctly calculate a maxInputBlock
            // if any of the sequence locked inputs depend on unconfirmed txs,
            // except in the special case where the relative lock time/height
            // is 0, which is equivalent to no sequence lock. Since we assume
            // input height of tip+1 for mempool txs and test the resulting
            // lockPair from CalculateSequenceLocks against tip+1.  We know
            // EvaluateSequenceLocks will fail if there was a non-zero sequence
            // lock on a mempool input, so we can use the return value of
            // CheckSequenceLocks to indicate the LockPoints validity
            int maxInputHeight = 0;
            BOOST_FOREACH(int height, prevheights) {
                // Can ignore mempool inputs since we'll fail if they had non-zero locks
                if (height != tip->nHeight+1) {
                    maxInputHeight = std::max(maxInputHeight, height);
                }
            }
            lp->maxInputBlock = tip->GetAncestor(maxInputHeight);
        }
    }
    return EvaluateSequenceLocks(index, lockPair);
}


unsigned int GetLegacySigOpCount(const CTransaction& tx)
{
    unsigned int nSigOps = 0;
    BOOST_FOREACH(const CTxIn& txin, tx.vin)
    {
        nSigOps += txin.scriptSig.GetSigOpCount(false);
    }
    BOOST_FOREACH(const CTxOut& txout, tx.vout)
    {
        nSigOps += txout.scriptPubKey.GetSigOpCount(false);
    }
    return nSigOps;
}

unsigned int GetP2SHSigOpCount(const CTransaction& tx, const CCoinsViewCache& inputs)
{
    if (tx.IsCoinBase())
        return 0;

    unsigned int nSigOps = 0;
    for (unsigned int i = 0; i < tx.vin.size(); i++)
    {
        const CTxOut &prevout = inputs.GetOutputFor(tx.vin[i]);
        if (prevout.scriptPubKey.IsPayToScriptHash())
            nSigOps += prevout.scriptPubKey.GetSigOpCount(tx.vin[i].scriptSig);
    }
    return nSigOps;
}

int64_t GetTransactionSigOpCost(const CTransaction& tx, const CCoinsViewCache& inputs, int flags)
{
    int64_t nSigOps = GetLegacySigOpCount(tx) * WITNESS_SCALE_FACTOR;

    if (tx.IsCoinBase())
        return nSigOps;

    if (flags & SCRIPT_VERIFY_P2SH) {
        nSigOps += GetP2SHSigOpCount(tx, inputs) * WITNESS_SCALE_FACTOR;
    }

    for (unsigned int i = 0; i < tx.vin.size(); i++)
    {
        const CTxOut &prevout = inputs.GetOutputFor(tx.vin[i]);
        nSigOps += CountWitnessSigOps(tx.vin[i].scriptSig, prevout.scriptPubKey, i < tx.wit.vtxinwit.size() ? &tx.wit.vtxinwit[i].scriptWitness : NULL, flags);
    }
    return nSigOps;
}





bool CheckTransaction(const CTransaction& tx, CValidationState &state)
{
    // Basic checks that don't depend on any context
    if (tx.vin.empty())
        return state.DoS(10, false, REJECT_INVALID, "bad-txns-vin-empty");
    if (tx.vout.empty())
        return state.DoS(10, false, REJECT_INVALID, "bad-txns-vout-empty");
    // Size limits (this doesn't take the witness into account, as that hasn't been checked for malleability)
    if (::GetSerializeSize(tx, SER_NETWORK, PROTOCOL_VERSION | SERIALIZE_TRANSACTION_NO_WITNESS) > MAX_BLOCK_BASE_SIZE)
        return state.DoS(100, false, REJECT_INVALID, "bad-txns-oversize");

    // Check for negative or overflow output values
    CAmount nValueOut = 0;
    BOOST_FOREACH(const CTxOut& txout, tx.vout)
    {
        if (txout.nValue < 0)
            return state.DoS(100, false, REJECT_INVALID, "bad-txns-vout-negative");
        if (txout.nValue > MAX_MONEY)
            return state.DoS(100, false, REJECT_INVALID, "bad-txns-vout-toolarge");
        nValueOut += txout.nValue;
        if (!MoneyRange(nValueOut))
            return state.DoS(100, false, REJECT_INVALID, "bad-txns-txouttotal-toolarge");
    }

    // Check for duplicate inputs
    set<COutPoint> vInOutPoints;
    BOOST_FOREACH(const CTxIn& txin, tx.vin)
    {
        if (vInOutPoints.count(txin.prevout))
            return state.DoS(100, false, REJECT_INVALID, "bad-txns-inputs-duplicate");
        vInOutPoints.insert(txin.prevout);
    }

    if (tx.IsCoinBase())
    {
        if (tx.vin[0].scriptSig.size() < 2 || tx.vin[0].scriptSig.size() > 100)
            return state.DoS(100, false, REJECT_INVALID, "bad-cb-length");
    }
    else
    {
        BOOST_FOREACH(const CTxIn& txin, tx.vin)
            if (txin.prevout.IsNull())
                return state.DoS(10, false, REJECT_INVALID, "bad-txns-prevout-null");
    }

    return true;
}

void LimitMempoolSize(CTxMemPool& pool, size_t limit, unsigned long age) {
    int expired = pool.Expire(GetTime() - age);
    if (expired != 0)
        LogPrint("mempool", "Expired %i transactions from the memory pool\n", expired);

    std::vector<uint256> vNoSpendsRemaining;
    pool.TrimToSize(limit, &vNoSpendsRemaining);
    BOOST_FOREACH(const uint256& removed, vNoSpendsRemaining)
        pcoinsTip->Uncache(removed);
}

/** Convert CValidationState to a human-readable message for logging */
std::string FormatStateMessage(const CValidationState &state)
{
    return strprintf("%s%s (code %i)",
        state.GetRejectReason(),
        state.GetDebugMessage().empty() ? "" : ", "+state.GetDebugMessage(),
        state.GetRejectCode());
}

bool AcceptToMemoryPoolWorker(CTxMemPool& pool, CValidationState& state, const CTransaction& tx, bool fLimitFree,
                              bool* pfMissingInputs, bool fOverrideMempoolLimit, const CAmount& nAbsurdFee,
                              std::vector<uint256>& vHashTxnToUncache)
{
    const uint256 hash = tx.GetHash();
    AssertLockHeld(cs_main);
    if (pfMissingInputs)
        *pfMissingInputs = false;

    if (!CheckTransaction(tx, state))
        return false; // state filled in by CheckTransaction

    // Coinbase is only valid in a block, not as a loose transaction
    if (tx.IsCoinBase())
        return state.DoS(100, false, REJECT_INVALID, "coinbase");

    // Rather not work on nonstandard transactions (unless -testnet/-regtest)
    string reason;
    if (fRequireStandard && !IsStandardTx(tx, reason))
        return state.DoS(0, false, REJECT_NONSTANDARD, reason);

    // Don't relay version 2 transactions until CSV is active, and we can be
    // sure that such transactions will be mined (unless we're on
    // -testnet/-regtest).
    const CChainParams& chainparams = Params();
    if (fRequireStandard && tx.nVersion >= 2 && VersionBitsTipState(chainparams.GetConsensus(), Consensus::DEPLOYMENT_CSV) != THRESHOLD_ACTIVE) {
        return state.DoS(0, false, REJECT_NONSTANDARD, "premature-version2-tx");
    }

    // Reject transactions with witness before segregated witness activates (override with -prematurewitness)
    if (!GetBoolArg("-prematurewitness",false) && !tx.wit.IsNull() && !IsWitnessEnabled(chainActive.Tip(), Params().GetConsensus())) {
        return state.DoS(0, false, REJECT_NONSTANDARD, "no-witness-yet", true);
    }

    // Only accept nLockTime-using transactions that can be mined in the next
    // block; we don't want our mempool filled up with transactions that can't
    // be mined yet.
    if (!CheckFinalTx(tx, STANDARD_LOCKTIME_VERIFY_FLAGS))
        return state.DoS(0, false, REJECT_NONSTANDARD, "non-final");

    // is it already in the memory pool?
    if (pool.exists(hash))
        return state.Invalid(false, REJECT_ALREADY_KNOWN, "txn-already-in-mempool");

    // Check for conflicts with in-memory transactions
    set<uint256> setConflicts;
    {
    LOCK(pool.cs); // protect pool.mapNextTx
    BOOST_FOREACH(const CTxIn &txin, tx.vin)
    {
        if (pool.mapNextTx.count(txin.prevout))
        {
            const CTransaction *ptxConflicting = pool.mapNextTx[txin.prevout].ptx;
            if (!setConflicts.count(ptxConflicting->GetHash()))
            {
                // Allow opt-out of transaction replacement by setting
                // nSequence >= maxint-1 on all inputs.
                //
                // maxint-1 is picked to still allow use of nLockTime by
                // non-replacable transactions. All inputs rather than just one
                // is for the sake of multi-party protocols, where we don't
                // want a single party to be able to disable replacement.
                //
                // The opt-out ignores descendants as anyone relying on
                // first-seen mempool behavior should be checking all
                // unconfirmed ancestors anyway; doing otherwise is hopelessly
                // insecure.
                bool fReplacementOptOut = true;
                if (fEnableReplacement)
                {
                    BOOST_FOREACH(const CTxIn &txin, ptxConflicting->vin)
                    {
                        if (txin.nSequence < std::numeric_limits<unsigned int>::max()-1)
                        {
                            fReplacementOptOut = false;
                            break;
                        }
                    }
                }
                if (fReplacementOptOut)
                    return state.Invalid(false, REJECT_CONFLICT, "txn-mempool-conflict");

                setConflicts.insert(ptxConflicting->GetHash());
            }
        }
    }
    }

    {
        CCoinsView dummy;
        CCoinsViewCache view(&dummy);

        CAmount nValueIn = 0;
        LockPoints lp;
        {
        LOCK(pool.cs);
        CCoinsViewMemPool viewMemPool(pcoinsTip, pool);
        view.SetBackend(viewMemPool);

        // do we already have it?
        bool fHadTxInCache = pcoinsTip->HaveCoinsInCache(hash);
        if (view.HaveCoins(hash)) {
            if (!fHadTxInCache)
                vHashTxnToUncache.push_back(hash);
            return state.Invalid(false, REJECT_ALREADY_KNOWN, "txn-already-known");
        }

        // do all inputs exist?
        // Note that this does not check for the presence of actual outputs (see the next check for that),
        // and only helps with filling in pfMissingInputs (to determine missing vs spent).
        BOOST_FOREACH(const CTxIn txin, tx.vin) {
            if (!pcoinsTip->HaveCoinsInCache(txin.prevout.hash))
                vHashTxnToUncache.push_back(txin.prevout.hash);
            if (!view.HaveCoins(txin.prevout.hash)) {
                if (pfMissingInputs)
                    *pfMissingInputs = true;
                return false; // fMissingInputs and !state.IsInvalid() is used to detect this condition, don't set state.Invalid()
            }
        }

        // are the actual inputs available?
        if (!view.HaveInputs(tx))
            return state.Invalid(false, REJECT_DUPLICATE, "bad-txns-inputs-spent");

        // Bring the best block into scope
        view.GetBestBlock();

        nValueIn = view.GetValueIn(tx);

        // we have all inputs cached now, so switch back to dummy, so we don't need to keep lock on mempool
        view.SetBackend(dummy);

        // Only accept BIP68 sequence locked transactions that can be mined in the next
        // block; we don't want our mempool filled up with transactions that can't
        // be mined yet.
        // Must keep pool.cs for this unless we change CheckSequenceLocks to take a
        // CoinsViewCache instead of create its own
        if (!CheckSequenceLocks(tx, STANDARD_LOCKTIME_VERIFY_FLAGS, &lp))
            return state.DoS(0, false, REJECT_NONSTANDARD, "non-BIP68-final");
        }

        // Check for non-standard pay-to-script-hash in inputs
        if (fRequireStandard && !AreInputsStandard(tx, view))
            return state.Invalid(false, REJECT_NONSTANDARD, "bad-txns-nonstandard-inputs");

        int64_t nSigOpsCost = GetTransactionSigOpCost(tx, view, STANDARD_SCRIPT_VERIFY_FLAGS);

        CAmount nValueOut = tx.GetValueOut();
        CAmount nFees = nValueIn-nValueOut;
        // nModifiedFees includes any fee deltas from PrioritiseTransaction
        CAmount nModifiedFees = nFees;
        double nPriorityDummy = 0;
        pool.ApplyDeltas(hash, nPriorityDummy, nModifiedFees);

        CAmount inChainInputValue;
        double dPriority = view.GetPriority(tx, chainActive.Height(), inChainInputValue);

        // Keep track of transactions that spend a coinbase, which we re-scan
        // during reorgs to ensure COINBASE_MATURITY is still met.
        bool fSpendsCoinbase = false;
        BOOST_FOREACH(const CTxIn &txin, tx.vin) {
            const CCoins *coins = view.AccessCoins(txin.prevout.hash);
            if (coins->IsCoinBase()) {
                fSpendsCoinbase = true;
                break;
            }
        }

        CTxMemPoolEntry entry(tx, nFees, GetTime(), dPriority, chainActive.Height(), pool.HasNoInputsOf(tx), inChainInputValue, fSpendsCoinbase, nSigOpsCost, lp);
        unsigned int nSize = entry.GetTxSize();

        // Check that the transaction doesn't have an excessive number of
        // sigops, making it impossible to mine. Since the coinbase transaction
        // itself can contain sigops MAX_STANDARD_TX_SIGOPS is less than
        // MAX_BLOCK_SIGOPS; we still consider this an invalid rather than
        // merely non-standard transaction.
        if ((nSigOpsCost > MAX_STANDARD_TX_SIGOPS_COST) || (nBytesPerSigOp && nSigOpsCost > nSize * WITNESS_SCALE_FACTOR / nBytesPerSigOp))
            return state.DoS(0, false, REJECT_NONSTANDARD, "bad-txns-too-many-sigops", false,
                strprintf("%d", nSigOpsCost));

        CAmount mempoolRejectFee = pool.GetMinFee(GetArg("-maxmempool", DEFAULT_MAX_MEMPOOL_SIZE) * 1000000).GetFee(nSize);
        if (mempoolRejectFee > 0 && nModifiedFees < mempoolRejectFee) {
            return state.DoS(0, false, REJECT_INSUFFICIENTFEE, "mempool min fee not met", false, strprintf("%d < %d", nFees, mempoolRejectFee));
        } else if (GetBoolArg("-relaypriority", DEFAULT_RELAYPRIORITY) && nModifiedFees < ::minRelayTxFee.GetFee(nSize) && !AllowFree(entry.GetPriority(chainActive.Height() + 1))) {
            // Require that free transactions have sufficient priority to be mined in the next block.
            return state.DoS(0, false, REJECT_INSUFFICIENTFEE, "insufficient priority");
        }

        // Continuously rate-limit free (really, very-low-fee) transactions
        // This mitigates 'penny-flooding' -- sending thousands of free transactions just to
        // be annoying or make others' transactions take longer to confirm.
        if (fLimitFree && nModifiedFees < ::minRelayTxFee.GetFee(nSize))
        {
            static CCriticalSection csFreeLimiter;
            static double dFreeCount;
            static int64_t nLastTime;
            int64_t nNow = GetTime();

            LOCK(csFreeLimiter);

            // Use an exponentially decaying ~10-minute window:
            dFreeCount *= pow(1.0 - 1.0/600.0, (double)(nNow - nLastTime));
            nLastTime = nNow;
            // -limitfreerelay unit is thousand-bytes-per-minute
            // At default rate it would take over a month to fill 1GB
            if (dFreeCount + nSize >= GetArg("-limitfreerelay", DEFAULT_LIMITFREERELAY) * 10 * 1000)
                return state.DoS(0, false, REJECT_INSUFFICIENTFEE, "rate limited free transaction");
            LogPrint("mempool", "Rate limit dFreeCount: %g => %g\n", dFreeCount, dFreeCount+nSize);
            dFreeCount += nSize;
        }

        if (nAbsurdFee && nFees > nAbsurdFee)
            return state.Invalid(false,
                REJECT_HIGHFEE, "absurdly-high-fee",
                strprintf("%d > %d", nFees, nAbsurdFee));

        // Calculate in-mempool ancestors, up to a limit.
        CTxMemPool::setEntries setAncestors;
        size_t nLimitAncestors = GetArg("-limitancestorcount", DEFAULT_ANCESTOR_LIMIT);
        size_t nLimitAncestorSize = GetArg("-limitancestorsize", DEFAULT_ANCESTOR_SIZE_LIMIT)*1000;
        size_t nLimitDescendants = GetArg("-limitdescendantcount", DEFAULT_DESCENDANT_LIMIT);
        size_t nLimitDescendantSize = GetArg("-limitdescendantsize", DEFAULT_DESCENDANT_SIZE_LIMIT)*1000;
        std::string errString;
        if (!pool.CalculateMemPoolAncestors(entry, setAncestors, nLimitAncestors, nLimitAncestorSize, nLimitDescendants, nLimitDescendantSize, errString)) {
            return state.DoS(0, false, REJECT_NONSTANDARD, "too-long-mempool-chain", false, errString);
        }

        // A transaction that spends outputs that would be replaced by it is invalid. Now
        // that we have the set of all ancestors we can detect this
        // pathological case by making sure setConflicts and setAncestors don't
        // intersect.
        BOOST_FOREACH(CTxMemPool::txiter ancestorIt, setAncestors)
        {
            const uint256 &hashAncestor = ancestorIt->GetTx().GetHash();
            if (setConflicts.count(hashAncestor))
            {
                return state.DoS(10, false,
                                 REJECT_INVALID, "bad-txns-spends-conflicting-tx", false,
                                 strprintf("%s spends conflicting transaction %s",
                                           hash.ToString(),
                                           hashAncestor.ToString()));
            }
        }

        // Check if it's economically rational to mine this transaction rather
        // than the ones it replaces.
        CAmount nConflictingFees = 0;
        size_t nConflictingSize = 0;
        uint64_t nConflictingCount = 0;
        CTxMemPool::setEntries allConflicting;

        // If we don't hold the lock allConflicting might be incomplete; the
        // subsequent RemoveStaged() and addUnchecked() calls don't guarantee
        // mempool consistency for us.
        LOCK(pool.cs);
        if (setConflicts.size())
        {
            CFeeRate newFeeRate(nModifiedFees, nSize);
            set<uint256> setConflictsParents;
            const int maxDescendantsToVisit = 100;
            CTxMemPool::setEntries setIterConflicting;
            BOOST_FOREACH(const uint256 &hashConflicting, setConflicts)
            {
                CTxMemPool::txiter mi = pool.mapTx.find(hashConflicting);
                if (mi == pool.mapTx.end())
                    continue;

                // Save these to avoid repeated lookups
                setIterConflicting.insert(mi);

                // Don't allow the replacement to reduce the feerate of the
                // mempool.
                //
                // We usually don't want to accept replacements with lower
                // feerates than what they replaced as that would lower the
                // feerate of the next block. Requiring that the feerate always
                // be increased is also an easy-to-reason about way to prevent
                // DoS attacks via replacements.
                //
                // The mining code doesn't (currently) take children into
                // account (CPFP) so we only consider the feerates of
                // transactions being directly replaced, not their indirect
                // descendants. While that does mean high feerate children are
                // ignored when deciding whether or not to replace, we do
                // require the replacement to pay more overall fees too,
                // mitigating most cases.
                CFeeRate oldFeeRate(mi->GetModifiedFee(), mi->GetTxSize());
                if (newFeeRate <= oldFeeRate)
                {
                    return state.DoS(0, false,
                            REJECT_INSUFFICIENTFEE, "insufficient fee", false,
                            strprintf("rejecting replacement %s; new feerate %s <= old feerate %s",
                                  hash.ToString(),
                                  newFeeRate.ToString(),
                                  oldFeeRate.ToString()));
                }

                BOOST_FOREACH(const CTxIn &txin, mi->GetTx().vin)
                {
                    setConflictsParents.insert(txin.prevout.hash);
                }

                nConflictingCount += mi->GetCountWithDescendants();
            }
            // This potentially overestimates the number of actual descendants
            // but we just want to be conservative to avoid doing too much
            // work.
            if (nConflictingCount <= maxDescendantsToVisit) {
                // If not too many to replace, then calculate the set of
                // transactions that would have to be evicted
                BOOST_FOREACH(CTxMemPool::txiter it, setIterConflicting) {
                    pool.CalculateDescendants(it, allConflicting);
                }
                BOOST_FOREACH(CTxMemPool::txiter it, allConflicting) {
                    nConflictingFees += it->GetModifiedFee();
                    nConflictingSize += it->GetTxSize();
                }
            } else {
                return state.DoS(0, false,
                        REJECT_NONSTANDARD, "too many potential replacements", false,
                        strprintf("rejecting replacement %s; too many potential replacements (%d > %d)\n",
                            hash.ToString(),
                            nConflictingCount,
                            maxDescendantsToVisit));
            }

            for (unsigned int j = 0; j < tx.vin.size(); j++)
            {
                // We don't want to accept replacements that require low
                // feerate junk to be mined first. Ideally we'd keep track of
                // the ancestor feerates and make the decision based on that,
                // but for now requiring all new inputs to be confirmed works.
                if (!setConflictsParents.count(tx.vin[j].prevout.hash))
                {
                    // Rather than check the UTXO set - potentially expensive -
                    // it's cheaper to just check if the new input refers to a
                    // tx that's in the mempool.
                    if (pool.mapTx.find(tx.vin[j].prevout.hash) != pool.mapTx.end())
                        return state.DoS(0, false,
                                         REJECT_NONSTANDARD, "replacement-adds-unconfirmed", false,
                                         strprintf("replacement %s adds unconfirmed input, idx %d",
                                                  hash.ToString(), j));
                }
            }

            // The replacement must pay greater fees than the transactions it
            // replaces - if we did the bandwidth used by those conflicting
            // transactions would not be paid for.
            if (nModifiedFees < nConflictingFees)
            {
                return state.DoS(0, false,
                                 REJECT_INSUFFICIENTFEE, "insufficient fee", false,
                                 strprintf("rejecting replacement %s, less fees than conflicting txs; %s < %s",
                                          hash.ToString(), FormatMoney(nModifiedFees), FormatMoney(nConflictingFees)));
            }

            // Finally in addition to paying more fees than the conflicts the
            // new transaction must pay for its own bandwidth.
            CAmount nDeltaFees = nModifiedFees - nConflictingFees;
            if (nDeltaFees < ::minRelayTxFee.GetFee(nSize))
            {
                return state.DoS(0, false,
                        REJECT_INSUFFICIENTFEE, "insufficient fee", false,
                        strprintf("rejecting replacement %s, not enough additional fees to relay; %s < %s",
                              hash.ToString(),
                              FormatMoney(nDeltaFees),
                              FormatMoney(::minRelayTxFee.GetFee(nSize))));
            }
        }

        unsigned int scriptVerifyFlags = STANDARD_SCRIPT_VERIFY_FLAGS;
        if (!Params().RequireStandard()) {
            scriptVerifyFlags = GetArg("-promiscuousmempoolflags", scriptVerifyFlags);
        }

        // Check against previous transactions
        // This is done last to help prevent CPU exhaustion denial-of-service attacks.
        if (!CheckInputs(tx, state, view, true, scriptVerifyFlags, true)) {
            // SCRIPT_VERIFY_CLEANSTACK requires SCRIPT_VERIFY_WITNESS, so we
            // need to turn both off, and compare against just turning off CLEANSTACK
            // to see if the failure is specifically due to witness validation.
            if (CheckInputs(tx, state, view, true, scriptVerifyFlags & ~(SCRIPT_VERIFY_WITNESS | SCRIPT_VERIFY_CLEANSTACK), true) &&
                !CheckInputs(tx, state, view, true, scriptVerifyFlags & ~SCRIPT_VERIFY_CLEANSTACK, true)) {
                // Only the witness is wrong, so the transaction itself may be fine.
                state.SetCorruptionPossible();
            }
            return false;
        }

        // Check again against just the consensus-critical mandatory script
        // verification flags, in case of bugs in the standard flags that cause
        // transactions to pass as valid when they're actually invalid. For
        // instance the STRICTENC flag was incorrectly allowing certain
        // CHECKSIG NOT scripts to pass, even though they were invalid.
        //
        // There is a similar check in CreateNewBlock() to prevent creating
        // invalid blocks, however allowing such transactions into the mempool
        // can be exploited as a DoS attack.
        if (!CheckInputs(tx, state, view, true, MANDATORY_SCRIPT_VERIFY_FLAGS, true))
        {
            return error("%s: BUG! PLEASE REPORT THIS! ConnectInputs failed against MANDATORY but not STANDARD flags %s, %s",
                __func__, hash.ToString(), FormatStateMessage(state));
        }

        // Remove conflicting transactions from the mempool
        BOOST_FOREACH(const CTxMemPool::txiter it, allConflicting)
        {
            LogPrint("mempool", "replacing tx %s with %s for %s BTC additional fees, %d delta bytes\n",
                    it->GetTx().GetHash().ToString(),
                    hash.ToString(),
                    FormatMoney(nModifiedFees - nConflictingFees),
                    (int)nSize - (int)nConflictingSize);
        }
        pool.RemoveStaged(allConflicting, false);

        // Store transaction in memory
        pool.addUnchecked(hash, entry, setAncestors, !IsInitialBlockDownload());

        // trim mempool and check if tx was trimmed
        if (!fOverrideMempoolLimit) {
            LimitMempoolSize(pool, GetArg("-maxmempool", DEFAULT_MAX_MEMPOOL_SIZE) * 1000000, GetArg("-mempoolexpiry", DEFAULT_MEMPOOL_EXPIRY) * 60 * 60);
            if (!pool.exists(hash))
                return state.DoS(0, false, REJECT_INSUFFICIENTFEE, "mempool full");
        }
    }

    SyncWithWallets(tx, NULL, NULL);

    return true;
}

bool AcceptToMemoryPool(CTxMemPool& pool, CValidationState &state, const CTransaction &tx, bool fLimitFree,
                        bool* pfMissingInputs, bool fOverrideMempoolLimit, const CAmount nAbsurdFee)
{
    std::vector<uint256> vHashTxToUncache;
    bool res = AcceptToMemoryPoolWorker(pool, state, tx, fLimitFree, pfMissingInputs, fOverrideMempoolLimit, nAbsurdFee, vHashTxToUncache);
    if (!res) {
        BOOST_FOREACH(const uint256& hashTx, vHashTxToUncache)
            pcoinsTip->Uncache(hashTx);
    }
    return res;
}

/** Return transaction in tx, and if it was found inside a block, its hash is placed in hashBlock */
bool GetTransaction(const uint256 &hash, CTransaction &txOut, const Consensus::Params& consensusParams, uint256 &hashBlock, bool fAllowSlow)
{
    CBlockIndex *pindexSlow = NULL;

    LOCK(cs_main);

    if (mempool.lookup(hash, txOut))
    {
        return true;
    }

    if (fTxIndex) {
        CDiskTxPos postx;
        if (pblocktree->ReadTxIndex(hash, postx)) {
            CAutoFile file(OpenBlockFile(postx, true), SER_DISK, CLIENT_VERSION | SERIALIZE_TRANSACTION_WITNESS);
            if (file.IsNull())
                return error("%s: OpenBlockFile failed", __func__);
            CBlockHeader header;
            try {
                file >> header;
                fseek(file.Get(), postx.nTxOffset, SEEK_CUR);
                file >> txOut;
            } catch (const std::exception& e) {
                return error("%s: Deserialize or I/O error - %s", __func__, e.what());
            }
            hashBlock = header.GetHash();
            if (txOut.GetHash() != hash)
                return error("%s: txid mismatch", __func__);
            return true;
        }
    }

    if (fAllowSlow) { // use coin database to locate block that contains transaction, and scan it
        int nHeight = -1;
        {
            const CCoinsViewCache& view = *pcoinsTip;
            const CCoins* coins = view.AccessCoins(hash);
            if (coins)
                nHeight = coins->nHeight;
        }
        if (nHeight > 0)
            pindexSlow = chainActive[nHeight];
    }

    if (pindexSlow) {
        CBlock block;
        if (ReadBlockFromDisk(block, pindexSlow, consensusParams)) {
            BOOST_FOREACH(const CTransaction &tx, block.vtx) {
                if (tx.GetHash() == hash) {
                    txOut = tx;
                    hashBlock = pindexSlow->GetBlockHash();
                    return true;
                }
            }
        }
    }

    return false;
}






//////////////////////////////////////////////////////////////////////////////
//
// CBlock and CBlockIndex
//

bool WriteBlockToDisk(const CBlock& block, CDiskBlockPos& pos, const CMessageHeader::MessageStartChars& messageStart)
{
    // Open history file to append
    CAutoFile fileout(OpenBlockFile(pos), SER_DISK, CLIENT_VERSION | SERIALIZE_TRANSACTION_WITNESS);
    if (fileout.IsNull())
        return error("WriteBlockToDisk: OpenBlockFile failed");

    // Write index header
    unsigned int nSize = fileout.GetSerializeSize(block);
    fileout << FLATDATA(messageStart) << nSize;

    // Write block
    long fileOutPos = ftell(fileout.Get());
    if (fileOutPos < 0)
        return error("WriteBlockToDisk: ftell failed");
    pos.nPos = (unsigned int)fileOutPos;
    fileout << block;

    return true;
}

bool ReadBlockFromDisk(CBlock& block, const CDiskBlockPos& pos, const Consensus::Params& consensusParams)
{
    block.SetNull();

    // Open history file to read
    CAutoFile filein(OpenBlockFile(pos, true), SER_DISK, CLIENT_VERSION | SERIALIZE_TRANSACTION_WITNESS);
    if (filein.IsNull())
        return error("ReadBlockFromDisk: OpenBlockFile failed for %s", pos.ToString());

    // Read block
    try {
        filein >> block;
    }
    catch (const std::exception& e) {
        return error("%s: Deserialize or I/O error - %s at %s", __func__, e.what(), pos.ToString());
    }

    // Check the header
    if (!CheckProofOfWork(block.GetHash(), block.nBits, consensusParams))
        return error("ReadBlockFromDisk: Errors in block header at %s", pos.ToString());

    return true;
}

bool ReadBlockFromDisk(CBlock& block, const CBlockIndex* pindex, const Consensus::Params& consensusParams)
{
    if (!ReadBlockFromDisk(block, pindex->GetBlockPos(), consensusParams))
        return false;
    if (block.GetHash() != pindex->GetBlockHash())
        return error("ReadBlockFromDisk(CBlock&, CBlockIndex*): GetHash() doesn't match index for %s at %s",
                pindex->ToString(), pindex->GetBlockPos().ToString());
    return true;
}

CAmount GetBlockSubsidy(int nHeight, const Consensus::Params& consensusParams)
{
    int halvings = nHeight / consensusParams.nSubsidyHalvingInterval;
    // Force block reward to zero when right shift is undefined.
    if (halvings >= 64)
        return 0;

    CAmount nSubsidy = 50 * COIN;
    // Subsidy is cut in half every 210,000 blocks which will occur approximately every 4 years.
    nSubsidy >>= halvings;
    return nSubsidy;
}

bool IsInitialBlockDownload()
{
    const CChainParams& chainParams = Params();
    LOCK(cs_main);
    if (fImporting || fReindex)
        return true;
    if (fCheckpointsEnabled && chainActive.Height() < Checkpoints::GetTotalBlocksEstimate(chainParams.Checkpoints()))
        return true;
    static bool lockIBDState = false;
    if (lockIBDState)
        return false;
    bool state = (chainActive.Height() < pindexBestHeader->nHeight - 24 * 6 ||
            std::max(chainActive.Tip()->GetBlockTime(), pindexBestHeader->GetBlockTime()) < GetTime() - nMaxTipAge);
    if (!state)
        lockIBDState = true;
    return state;
}

bool fLargeWorkForkFound = false;
bool fLargeWorkInvalidChainFound = false;
CBlockIndex *pindexBestForkTip = NULL, *pindexBestForkBase = NULL;

static void AlertNotify(const std::string& strMessage)
{
    uiInterface.NotifyAlertChanged();
    std::string strCmd = GetArg("-alertnotify", "");
    if (strCmd.empty()) return;

    // Alert text should be plain ascii coming from a trusted source, but to
    // be safe we first strip anything not in safeChars, then add single quotes around
    // the whole string before passing it to the shell:
    std::string singleQuote("'");
    std::string safeStatus = SanitizeString(strMessage);
    safeStatus = singleQuote+safeStatus+singleQuote;
    boost::replace_all(strCmd, "%s", safeStatus);

    boost::thread t(runCommand, strCmd); // thread runs free
}

void CheckForkWarningConditions()
{
    AssertLockHeld(cs_main);
    // Before we get past initial download, we cannot reliably alert about forks
    // (we assume we don't get stuck on a fork before the last checkpoint)
    if (IsInitialBlockDownload())
        return;

    // If our best fork is no longer within 72 blocks (+/- 12 hours if no one mines it)
    // of our head, drop it
    if (pindexBestForkTip && chainActive.Height() - pindexBestForkTip->nHeight >= 72)
        pindexBestForkTip = NULL;

    if (pindexBestForkTip || (pindexBestInvalid && pindexBestInvalid->nChainWork > chainActive.Tip()->nChainWork + (GetBlockProof(*chainActive.Tip()) * 6)))
    {
        if (!fLargeWorkForkFound && pindexBestForkBase)
        {
            std::string warning = std::string("'Warning: Large-work fork detected, forking after block ") +
                pindexBestForkBase->phashBlock->ToString() + std::string("'");
            AlertNotify(warning);
        }
        if (pindexBestForkTip && pindexBestForkBase)
        {
            LogPrintf("%s: Warning: Large valid fork found\n  forking the chain at height %d (%s)\n  lasting to height %d (%s).\nChain state database corruption likely.\n", __func__,
                   pindexBestForkBase->nHeight, pindexBestForkBase->phashBlock->ToString(),
                   pindexBestForkTip->nHeight, pindexBestForkTip->phashBlock->ToString());
            fLargeWorkForkFound = true;
        }
        else
        {
            LogPrintf("%s: Warning: Found invalid chain at least ~6 blocks longer than our best chain.\nChain state database corruption likely.\n", __func__);
            fLargeWorkInvalidChainFound = true;
        }
    }
    else
    {
        fLargeWorkForkFound = false;
        fLargeWorkInvalidChainFound = false;
    }
}

void CheckForkWarningConditionsOnNewFork(CBlockIndex* pindexNewForkTip)
{
    AssertLockHeld(cs_main);
    // If we are on a fork that is sufficiently large, set a warning flag
    CBlockIndex* pfork = pindexNewForkTip;
    CBlockIndex* plonger = chainActive.Tip();
    while (pfork && pfork != plonger)
    {
        while (plonger && plonger->nHeight > pfork->nHeight)
            plonger = plonger->pprev;
        if (pfork == plonger)
            break;
        pfork = pfork->pprev;
    }

    // We define a condition where we should warn the user about as a fork of at least 7 blocks
    // with a tip within 72 blocks (+/- 12 hours if no one mines it) of ours
    // We use 7 blocks rather arbitrarily as it represents just under 10% of sustained network
    // hash rate operating on the fork.
    // or a chain that is entirely longer than ours and invalid (note that this should be detected by both)
    // We define it this way because it allows us to only store the highest fork tip (+ base) which meets
    // the 7-block condition and from this always have the most-likely-to-cause-warning fork
    if (pfork && (!pindexBestForkTip || (pindexBestForkTip && pindexNewForkTip->nHeight > pindexBestForkTip->nHeight)) &&
            pindexNewForkTip->nChainWork - pfork->nChainWork > (GetBlockProof(*pfork) * 7) &&
            chainActive.Height() - pindexNewForkTip->nHeight < 72)
    {
        pindexBestForkTip = pindexNewForkTip;
        pindexBestForkBase = pfork;
    }

    CheckForkWarningConditions();
}

// Requires cs_main.
void Misbehaving(NodeId pnode, int howmuch)
{
    if (howmuch == 0)
        return;

    CNodeState *state = State(pnode);
    if (state == NULL)
        return;

    state->nMisbehavior += howmuch;
    int banscore = GetArg("-banscore", DEFAULT_BANSCORE_THRESHOLD);
    if (state->nMisbehavior >= banscore && state->nMisbehavior - howmuch < banscore)
    {
        LogPrintf("%s: %s (%d -> %d) BAN THRESHOLD EXCEEDED\n", __func__, state->name, state->nMisbehavior-howmuch, state->nMisbehavior);
        state->fShouldBan = true;
    } else
        LogPrintf("%s: %s (%d -> %d)\n", __func__, state->name, state->nMisbehavior-howmuch, state->nMisbehavior);
}

void static InvalidChainFound(CBlockIndex* pindexNew)
{
    if (!pindexBestInvalid || pindexNew->nChainWork > pindexBestInvalid->nChainWork)
        pindexBestInvalid = pindexNew;

    LogPrintf("%s: invalid block=%s  height=%d  log2_work=%.8g  date=%s\n", __func__,
      pindexNew->GetBlockHash().ToString(), pindexNew->nHeight,
      log(pindexNew->nChainWork.getdouble())/log(2.0), DateTimeStrFormat("%Y-%m-%d %H:%M:%S",
      pindexNew->GetBlockTime()));
    CBlockIndex *tip = chainActive.Tip();
    assert (tip);
    LogPrintf("%s:  current best=%s  height=%d  log2_work=%.8g  date=%s\n", __func__,
      tip->GetBlockHash().ToString(), chainActive.Height(), log(tip->nChainWork.getdouble())/log(2.0),
      DateTimeStrFormat("%Y-%m-%d %H:%M:%S", tip->GetBlockTime()));
    CheckForkWarningConditions();
}

void static InvalidBlockFound(CBlockIndex *pindex, const CValidationState &state) {
    int nDoS = 0;
    if (state.IsInvalid(nDoS)) {
        std::map<uint256, NodeId>::iterator it = mapBlockSource.find(pindex->GetBlockHash());
        if (it != mapBlockSource.end() && State(it->second)) {
            assert (state.GetRejectCode() < REJECT_INTERNAL); // Blocks are never rejected with internal reject codes
            CBlockReject reject = {(unsigned char)state.GetRejectCode(), state.GetRejectReason().substr(0, MAX_REJECT_MESSAGE_LENGTH), pindex->GetBlockHash()};
            State(it->second)->rejects.push_back(reject);
            if (nDoS > 0)
                Misbehaving(it->second, nDoS);
        }
    }
    if (!state.CorruptionPossible()) {
        pindex->nStatus |= BLOCK_FAILED_VALID;
        setDirtyBlockIndex.insert(pindex);
        setBlockIndexCandidates.erase(pindex);
        InvalidChainFound(pindex);
    }
}

void UpdateCoins(const CTransaction& tx, CCoinsViewCache& inputs, CTxUndo &txundo, int nHeight)
{
    // mark inputs spent
    if (!tx.IsCoinBase()) {
        txundo.vprevout.reserve(tx.vin.size());
        BOOST_FOREACH(const CTxIn &txin, tx.vin) {
            CCoinsModifier coins = inputs.ModifyCoins(txin.prevout.hash);
            unsigned nPos = txin.prevout.n;

            if (nPos >= coins->vout.size() || coins->vout[nPos].IsNull())
                assert(false);
            // mark an outpoint spent, and construct undo information
            txundo.vprevout.push_back(CTxInUndo(coins->vout[nPos]));
            coins->Spend(nPos);
            if (coins->vout.size() == 0) {
                CTxInUndo& undo = txundo.vprevout.back();
                undo.nHeight = coins->nHeight;
                undo.fCoinBase = coins->fCoinBase;
                undo.nVersion = coins->nVersion;
            }
        }
    }
    // add outputs
    inputs.ModifyNewCoins(tx.GetHash(), tx.IsCoinBase())->FromTx(tx, nHeight);
}

void UpdateCoins(const CTransaction& tx, CCoinsViewCache& inputs, int nHeight)
{
    CTxUndo txundo;
    UpdateCoins(tx, inputs, txundo, nHeight);
}

bool CScriptCheck::operator()() {
    const CScript &scriptSig = ptxTo->vin[nIn].scriptSig;
    const CScriptWitness *witness = (nIn < ptxTo->wit.vtxinwit.size()) ? &ptxTo->wit.vtxinwit[nIn].scriptWitness : NULL;
    if (!VerifyScript(scriptSig, scriptPubKey, witness, nFlags, CachingTransactionSignatureChecker(ptxTo, nIn, amount, cacheStore), &error)) {
        return false;
    }
    return true;
}

int GetSpendHeight(const CCoinsViewCache& inputs)
{
    LOCK(cs_main);
    CBlockIndex* pindexPrev = mapBlockIndex.find(inputs.GetBestBlock())->second;
    return pindexPrev->nHeight + 1;
}

namespace Consensus {
bool CheckTxInputs(const CTransaction& tx, CValidationState& state, const CCoinsViewCache& inputs, int nSpendHeight)
{
        // This doesn't trigger the DoS code on purpose; if it did, it would make it easier
        // for an attacker to attempt to split the network.
        if (!inputs.HaveInputs(tx))
            return state.Invalid(false, 0, "", "Inputs unavailable");

        CAmount nValueIn = 0;
        CAmount nFees = 0;
        for (unsigned int i = 0; i < tx.vin.size(); i++)
        {
            const COutPoint &prevout = tx.vin[i].prevout;
            const CCoins *coins = inputs.AccessCoins(prevout.hash);
            assert(coins);

            // If prev is coinbase, check that it's matured
            if (coins->IsCoinBase()) {
                if (nSpendHeight - coins->nHeight < COINBASE_MATURITY)
                    return state.Invalid(false,
                        REJECT_INVALID, "bad-txns-premature-spend-of-coinbase",
                        strprintf("tried to spend coinbase at depth %d", nSpendHeight - coins->nHeight));
            }

            // Check for negative or overflow input values
            nValueIn += coins->vout[prevout.n].nValue;
            if (!MoneyRange(coins->vout[prevout.n].nValue) || !MoneyRange(nValueIn))
                return state.DoS(100, false, REJECT_INVALID, "bad-txns-inputvalues-outofrange");

        }

        if (nValueIn < tx.GetValueOut())
            return state.DoS(100, false, REJECT_INVALID, "bad-txns-in-belowout", false,
                strprintf("value in (%s) < value out (%s)", FormatMoney(nValueIn), FormatMoney(tx.GetValueOut())));

        // Tally transaction fees
        CAmount nTxFee = nValueIn - tx.GetValueOut();
        if (nTxFee < 0)
            return state.DoS(100, false, REJECT_INVALID, "bad-txns-fee-negative");
        nFees += nTxFee;
        if (!MoneyRange(nFees))
            return state.DoS(100, false, REJECT_INVALID, "bad-txns-fee-outofrange");
    return true;
}
}// namespace Consensus

bool CheckInputs(const CTransaction& tx, CValidationState &state, const CCoinsViewCache &inputs, bool fScriptChecks, unsigned int flags, bool cacheStore, std::vector<CScriptCheck> *pvChecks)
{
    if (!tx.IsCoinBase())
    {
        if (!Consensus::CheckTxInputs(tx, state, inputs, GetSpendHeight(inputs)))
            return false;

        if (pvChecks)
            pvChecks->reserve(tx.vin.size());

        // The first loop above does all the inexpensive checks.
        // Only if ALL inputs pass do we perform expensive ECDSA signature checks.
        // Helps prevent CPU exhaustion attacks.

        // Skip ECDSA signature verification when connecting blocks before the
        // last block chain checkpoint. Assuming the checkpoints are valid this
        // is safe because block merkle hashes are still computed and checked,
        // and any change will be caught at the next checkpoint. Of course, if
        // the checkpoint is for a chain that's invalid due to false scriptSigs
        // this optimisation would allow an invalid chain to be accepted.
        if (fScriptChecks) {
            for (unsigned int i = 0; i < tx.vin.size(); i++) {
                const COutPoint &prevout = tx.vin[i].prevout;
                const CCoins* coins = inputs.AccessCoins(prevout.hash);
                assert(coins);

                // Verify signature
                CScriptCheck check(*coins, tx, i, flags, cacheStore);
                if (pvChecks) {
                    pvChecks->push_back(CScriptCheck());
                    check.swap(pvChecks->back());
                } else if (!check()) {
                    if (flags & STANDARD_NOT_MANDATORY_VERIFY_FLAGS) {
                        // Check whether the failure was caused by a
                        // non-mandatory script verification check, such as
                        // non-standard DER encodings or non-null dummy
                        // arguments; if so, don't trigger DoS protection to
                        // avoid splitting the network between upgraded and
                        // non-upgraded nodes.
                        CScriptCheck check2(*coins, tx, i,
                                flags & ~STANDARD_NOT_MANDATORY_VERIFY_FLAGS, cacheStore);
                        if (check2())
                            return state.Invalid(false, REJECT_NONSTANDARD, strprintf("non-mandatory-script-verify-flag (%s)", ScriptErrorString(check.GetScriptError())));
                    }
                    // Failures of other flags indicate a transaction that is
                    // invalid in new blocks, e.g. a invalid P2SH. We DoS ban
                    // such nodes as they are not following the protocol. That
                    // said during an upgrade careful thought should be taken
                    // as to the correct behavior - we may want to continue
                    // peering with non-upgraded nodes even after a soft-fork
                    // super-majority vote has passed.
                    return state.DoS(100,false, REJECT_INVALID, strprintf("mandatory-script-verify-flag-failed (%s)", ScriptErrorString(check.GetScriptError())));
                }
            }
        }
    }

    return true;
}

namespace {

bool UndoWriteToDisk(const CBlockUndo& blockundo, CDiskBlockPos& pos, const uint256& hashBlock, const CMessageHeader::MessageStartChars& messageStart)
{
    // Open history file to append
    CAutoFile fileout(OpenUndoFile(pos), SER_DISK, CLIENT_VERSION);
    if (fileout.IsNull())
        return error("%s: OpenUndoFile failed", __func__);

    // Write index header
    unsigned int nSize = fileout.GetSerializeSize(blockundo);
    fileout << FLATDATA(messageStart) << nSize;

    // Write undo data
    long fileOutPos = ftell(fileout.Get());
    if (fileOutPos < 0)
        return error("%s: ftell failed", __func__);
    pos.nPos = (unsigned int)fileOutPos;
    fileout << blockundo;

    // calculate & write checksum
    CHashWriter hasher(SER_GETHASH, PROTOCOL_VERSION | SERIALIZE_TRANSACTION_WITNESS);
    hasher << hashBlock;
    hasher << blockundo;
    fileout << hasher.GetHash();

    return true;
}

bool UndoReadFromDisk(CBlockUndo& blockundo, const CDiskBlockPos& pos, const uint256& hashBlock)
{
    // Open history file to read
    CAutoFile filein(OpenUndoFile(pos, true), SER_DISK, CLIENT_VERSION);
    if (filein.IsNull())
        return error("%s: OpenBlockFile failed", __func__);

    // Read block
    uint256 hashChecksum;
    try {
        filein >> blockundo;
        filein >> hashChecksum;
    }
    catch (const std::exception& e) {
        return error("%s: Deserialize or I/O error - %s", __func__, e.what());
    }

    // Verify checksum
    CHashWriter hasher(SER_GETHASH, PROTOCOL_VERSION | SERIALIZE_TRANSACTION_WITNESS);
    hasher << hashBlock;
    hasher << blockundo;
    if (hashChecksum != hasher.GetHash())
        return error("%s: Checksum mismatch", __func__);

    return true;
}

/** Abort with a message */
bool AbortNode(const std::string& strMessage, const std::string& userMessage="")
{
    strMiscWarning = strMessage;
    LogPrintf("*** %s\n", strMessage);
    uiInterface.ThreadSafeMessageBox(
        userMessage.empty() ? _("Error: A fatal internal error occurred, see debug.log for details") : userMessage,
        "", CClientUIInterface::MSG_ERROR);
    StartShutdown();
    return false;
}

bool AbortNode(CValidationState& state, const std::string& strMessage, const std::string& userMessage="")
{
    AbortNode(strMessage, userMessage);
    return state.Error(strMessage);
}

} // anon namespace

/**
 * Apply the undo operation of a CTxInUndo to the given chain state.
 * @param undo The undo object.
 * @param view The coins view to which to apply the changes.
 * @param out The out point that corresponds to the tx input.
 * @return True on success.
 */
static bool ApplyTxInUndo(const CTxInUndo& undo, CCoinsViewCache& view, const COutPoint& out)
{
    bool fClean = true;

    CCoinsModifier coins = view.ModifyCoins(out.hash);
    if (undo.nHeight != 0) {
        // undo data contains height: this is the last output of the prevout tx being spent
        if (!coins->IsPruned())
            fClean = fClean && error("%s: undo data overwriting existing transaction", __func__);
        coins->Clear();
        coins->fCoinBase = undo.fCoinBase;
        coins->nHeight = undo.nHeight;
        coins->nVersion = undo.nVersion;
    } else {
        if (coins->IsPruned())
            fClean = fClean && error("%s: undo data adding output to missing transaction", __func__);
    }
    if (coins->IsAvailable(out.n))
        fClean = fClean && error("%s: undo data overwriting existing output", __func__);
    if (coins->vout.size() < out.n+1)
        coins->vout.resize(out.n+1);
    coins->vout[out.n] = undo.txout;

    return fClean;
}

bool DisconnectBlock(const CBlock& block, CValidationState& state, const CBlockIndex* pindex, CCoinsViewCache& view, bool* pfClean)
{
    assert(pindex->GetBlockHash() == view.GetBestBlock());

    if (pfClean)
        *pfClean = false;

    bool fClean = true;

    CBlockUndo blockUndo;
    CDiskBlockPos pos = pindex->GetUndoPos();
    if (pos.IsNull())
        return error("DisconnectBlock(): no undo data available");
    if (!UndoReadFromDisk(blockUndo, pos, pindex->pprev->GetBlockHash()))
        return error("DisconnectBlock(): failure reading undo data");

    if (blockUndo.vtxundo.size() + 1 != block.vtx.size())
        return error("DisconnectBlock(): block and undo data inconsistent");

    // undo transactions in reverse order
    for (int i = block.vtx.size() - 1; i >= 0; i--) {
        const CTransaction &tx = block.vtx[i];
        uint256 hash = tx.GetHash();

        // Check that all outputs are available and match the outputs in the block itself
        // exactly.
        {
        CCoinsModifier outs = view.ModifyCoins(hash);
        outs->ClearUnspendable();

        CCoins outsBlock(tx, pindex->nHeight);
        // The CCoins serialization does not serialize negative numbers.
        // No network rules currently depend on the version here, so an inconsistency is harmless
        // but it must be corrected before txout nversion ever influences a network rule.
        if (outsBlock.nVersion < 0)
            outs->nVersion = outsBlock.nVersion;
        if (*outs != outsBlock)
            fClean = fClean && error("DisconnectBlock(): added transaction mismatch? database corrupted");

        // remove outputs
        outs->Clear();
        }

        // restore inputs
        if (i > 0) { // not coinbases
            const CTxUndo &txundo = blockUndo.vtxundo[i-1];
            if (txundo.vprevout.size() != tx.vin.size())
                return error("DisconnectBlock(): transaction and undo data inconsistent");
            for (unsigned int j = tx.vin.size(); j-- > 0;) {
                const COutPoint &out = tx.vin[j].prevout;
                const CTxInUndo &undo = txundo.vprevout[j];
                if (!ApplyTxInUndo(undo, view, out))
                    fClean = false;
            }
        }
    }

    // move best block pointer to prevout block
    view.SetBestBlock(pindex->pprev->GetBlockHash());

    if (pfClean) {
        *pfClean = fClean;
        return true;
    }

    return fClean;
}

void static FlushBlockFile(bool fFinalize = false)
{
    LOCK(cs_LastBlockFile);

    CDiskBlockPos posOld(nLastBlockFile, 0);

    FILE *fileOld = OpenBlockFile(posOld);
    if (fileOld) {
        if (fFinalize)
            TruncateFile(fileOld, vinfoBlockFile[nLastBlockFile].nSize);
        FileCommit(fileOld);
        fclose(fileOld);
    }

    fileOld = OpenUndoFile(posOld);
    if (fileOld) {
        if (fFinalize)
            TruncateFile(fileOld, vinfoBlockFile[nLastBlockFile].nUndoSize);
        FileCommit(fileOld);
        fclose(fileOld);
    }
}

bool FindUndoPos(CValidationState &state, int nFile, CDiskBlockPos &pos, unsigned int nAddSize);

static CCheckQueue<CScriptCheck> scriptcheckqueue(128);

void ThreadScriptCheck() {
    RenameThread("bitcoin-scriptch");
    scriptcheckqueue.Thread();
}

//
// Called periodically asynchronously; alerts if it smells like
// we're being fed a bad chain (blocks being generated much
// too slowly or too quickly).
//
void PartitionCheck(bool (*initialDownloadCheck)(), CCriticalSection& cs, const CBlockIndex *const &bestHeader,
                    int64_t nPowTargetSpacing)
{
    if (bestHeader == NULL || initialDownloadCheck()) return;

    static int64_t lastAlertTime = 0;
    int64_t now = GetAdjustedTime();
    if (lastAlertTime > now-60*60*24) return; // Alert at most once per day

    const int SPAN_HOURS=4;
    const int SPAN_SECONDS=SPAN_HOURS*60*60;
    int BLOCKS_EXPECTED = SPAN_SECONDS / nPowTargetSpacing;

    boost::math::poisson_distribution<double> poisson(BLOCKS_EXPECTED);

    std::string strWarning;
    int64_t startTime = GetAdjustedTime()-SPAN_SECONDS;

    LOCK(cs);
    const CBlockIndex* i = bestHeader;
    int nBlocks = 0;
    while (i->GetBlockTime() >= startTime) {
        ++nBlocks;
        i = i->pprev;
        if (i == NULL) return; // Ran out of chain, we must not be fully sync'ed
    }

    // How likely is it to find that many by chance?
    double p = boost::math::pdf(poisson, nBlocks);

    LogPrint("partitioncheck", "%s: Found %d blocks in the last %d hours\n", __func__, nBlocks, SPAN_HOURS);
    LogPrint("partitioncheck", "%s: likelihood: %g\n", __func__, p);

    // Aim for one false-positive about every fifty years of normal running:
    const int FIFTY_YEARS = 50*365*24*60*60;
    double alertThreshold = 1.0 / (FIFTY_YEARS / SPAN_SECONDS);

    if (p <= alertThreshold && nBlocks < BLOCKS_EXPECTED)
    {
        // Many fewer blocks than expected: alert!
        strWarning = strprintf(_("WARNING: check your network connection, %d blocks received in the last %d hours (%d expected)"),
                               nBlocks, SPAN_HOURS, BLOCKS_EXPECTED);
    }
    else if (p <= alertThreshold && nBlocks > BLOCKS_EXPECTED)
    {
        // Many more blocks than expected: alert!
        strWarning = strprintf(_("WARNING: abnormally high number of blocks generated, %d blocks received in the last %d hours (%d expected)"),
                               nBlocks, SPAN_HOURS, BLOCKS_EXPECTED);
    }
    if (!strWarning.empty())
    {
        strMiscWarning = strWarning;
        AlertNotify(strWarning);
        lastAlertTime = now;
    }
}

// Protected by cs_main
static VersionBitsCache versionbitscache;

int32_t ComputeBlockVersion(const CBlockIndex* pindexPrev, const Consensus::Params& params)
{
    LOCK(cs_main);
    int32_t nVersion = VERSIONBITS_TOP_BITS;

    for (int i = 0; i < (int)Consensus::MAX_VERSION_BITS_DEPLOYMENTS; i++) {
        ThresholdState state = VersionBitsState(pindexPrev, params, (Consensus::DeploymentPos)i, versionbitscache);
        if (state == THRESHOLD_LOCKED_IN || state == THRESHOLD_STARTED) {
            nVersion |= VersionBitsMask(params, (Consensus::DeploymentPos)i);
        }
    }

    return nVersion;
}

/**
 * Threshold condition checker that triggers when unknown versionbits are seen on the network.
 */
class WarningBitsConditionChecker : public AbstractThresholdConditionChecker
{
private:
    int bit;

public:
    WarningBitsConditionChecker(int bitIn) : bit(bitIn) {}

    int64_t BeginTime(const Consensus::Params& params) const { return 0; }
    int64_t EndTime(const Consensus::Params& params) const { return std::numeric_limits<int64_t>::max(); }
    int Period(const Consensus::Params& params) const { return params.nMinerConfirmationWindow; }
    int Threshold(const Consensus::Params& params) const { return params.nRuleChangeActivationThreshold; }

    bool Condition(const CBlockIndex* pindex, const Consensus::Params& params) const
    {
        return ((pindex->nVersion & VERSIONBITS_TOP_MASK) == VERSIONBITS_TOP_BITS) &&
               ((pindex->nVersion >> bit) & 1) != 0 &&
               ((ComputeBlockVersion(pindex->pprev, params) >> bit) & 1) == 0;
    }
};

// Protected by cs_main
static ThresholdConditionCache warningcache[VERSIONBITS_NUM_BITS];

static int64_t nTimeCheck = 0;
static int64_t nTimeForks = 0;
static int64_t nTimeVerify = 0;
static int64_t nTimeConnect = 0;
static int64_t nTimeIndex = 0;
static int64_t nTimeCallbacks = 0;
static int64_t nTimeTotal = 0;

bool ConnectBlock(const CBlock& block, CValidationState& state, CBlockIndex* pindex,
                  CCoinsViewCache& view, const CChainParams& chainparams, bool fJustCheck)
{
    AssertLockHeld(cs_main);

    int64_t nTimeStart = GetTimeMicros();

    // Check it again in case a previous version let a bad block in
    if (!CheckBlock(block, state, !fJustCheck, !fJustCheck))
        return error("%s: Consensus::CheckBlock: %s", __func__, FormatStateMessage(state));

    // verify that the view's current state corresponds to the previous block
    uint256 hashPrevBlock = pindex->pprev == NULL ? uint256() : pindex->pprev->GetBlockHash();
    assert(hashPrevBlock == view.GetBestBlock());

    // Special case for the genesis block, skipping connection of its transactions
    // (its coinbase is unspendable)
    if (block.GetHash() == chainparams.GetConsensus().hashGenesisBlock) {
        if (!fJustCheck)
            view.SetBestBlock(pindex->GetBlockHash());
        return true;
    }

    bool fScriptChecks = true;
    if (fCheckpointsEnabled) {
        CBlockIndex *pindexLastCheckpoint = Checkpoints::GetLastCheckpoint(chainparams.Checkpoints());
        if (pindexLastCheckpoint && pindexLastCheckpoint->GetAncestor(pindex->nHeight) == pindex) {
            // This block is an ancestor of a checkpoint: disable script checks
            fScriptChecks = false;
        }
    }

    int64_t nTime1 = GetTimeMicros(); nTimeCheck += nTime1 - nTimeStart;
    LogPrint("bench", "    - Sanity checks: %.2fms [%.2fs]\n", 0.001 * (nTime1 - nTimeStart), nTimeCheck * 0.000001);

    // Do not allow blocks that contain transactions which 'overwrite' older transactions,
    // unless those are already completely spent.
    // If such overwrites are allowed, coinbases and transactions depending upon those
    // can be duplicated to remove the ability to spend the first instance -- even after
    // being sent to another address.
    // See BIP30 and http://r6.ca/blog/20120206T005236Z.html for more information.
    // This logic is not necessary for memory pool transactions, as AcceptToMemoryPool
    // already refuses previously-known transaction ids entirely.
    // This rule was originally applied to all blocks with a timestamp after March 15, 2012, 0:00 UTC.
    // Now that the whole chain is irreversibly beyond that time it is applied to all blocks except the
    // two in the chain that violate it. This prevents exploiting the issue against nodes during their
    // initial block download.
    bool fEnforceBIP30 = (!pindex->phashBlock) || // Enforce on CreateNewBlock invocations which don't have a hash.
                          !((pindex->nHeight==91842 && pindex->GetBlockHash() == uint256S("0x00000000000a4d0a398161ffc163c503763b1f4360639393e0e4c8e300e0caec")) ||
                           (pindex->nHeight==91880 && pindex->GetBlockHash() == uint256S("0x00000000000743f190a18c5577a3c2d2a1f610ae9601ac046a38084ccb7cd721")));

    // Once BIP34 activated it was not possible to create new duplicate coinbases and thus other than starting
    // with the 2 existing duplicate coinbase pairs, not possible to create overwriting txs.  But by the
    // time BIP34 activated, in each of the existing pairs the duplicate coinbase had overwritten the first
    // before the first had been spent.  Since those coinbases are sufficiently buried its no longer possible to create further
    // duplicate transactions descending from the known pairs either.
    // If we're on the known chain at height greater than where BIP34 activated, we can save the db accesses needed for the BIP30 check.
    CBlockIndex *pindexBIP34height = pindex->pprev->GetAncestor(chainparams.GetConsensus().BIP34Height);
    //Only continue to enforce if we're below BIP34 activation height or the block hash at that height doesn't correspond.
    fEnforceBIP30 = fEnforceBIP30 && (!pindexBIP34height || !(pindexBIP34height->GetBlockHash() == chainparams.GetConsensus().BIP34Hash));

    if (fEnforceBIP30) {
        BOOST_FOREACH(const CTransaction& tx, block.vtx) {
            const CCoins* coins = view.AccessCoins(tx.GetHash());
            if (coins && !coins->IsPruned())
                return state.DoS(100, error("ConnectBlock(): tried to overwrite transaction"),
                                 REJECT_INVALID, "bad-txns-BIP30");
        }
    }

    // BIP16 didn't become active until Apr 1 2012
    int64_t nBIP16SwitchTime = 1333238400;
    bool fStrictPayToScriptHash = (pindex->GetBlockTime() >= nBIP16SwitchTime);

    unsigned int flags = fStrictPayToScriptHash ? SCRIPT_VERIFY_P2SH : SCRIPT_VERIFY_NONE;

    // Start enforcing the DERSIG (BIP66) rules, for block.nVersion=3 blocks,
    // when 75% of the network has upgraded:
    if (block.nVersion >= 3 && IsSuperMajority(3, pindex->pprev, chainparams.GetConsensus().nMajorityEnforceBlockUpgrade, chainparams.GetConsensus())) {
        flags |= SCRIPT_VERIFY_DERSIG;
    }

    // Start enforcing CHECKLOCKTIMEVERIFY, (BIP65) for block.nVersion=4
    // blocks, when 75% of the network has upgraded:
    if (block.nVersion >= 4 && IsSuperMajority(4, pindex->pprev, chainparams.GetConsensus().nMajorityEnforceBlockUpgrade, chainparams.GetConsensus())) {
        flags |= SCRIPT_VERIFY_CHECKLOCKTIMEVERIFY;
    }

    // Start enforcing BIP68 (sequence locks) and BIP112 (CHECKSEQUENCEVERIFY) using versionbits logic.
    int nLockTimeFlags = 0;
    if (VersionBitsState(pindex->pprev, chainparams.GetConsensus(), Consensus::DEPLOYMENT_CSV, versionbitscache) == THRESHOLD_ACTIVE) {
        flags |= SCRIPT_VERIFY_CHECKSEQUENCEVERIFY;
        nLockTimeFlags |= LOCKTIME_VERIFY_SEQUENCE;
    }

    // Start enforcing WITNESS rules using versionbits logic.
    if (IsWitnessEnabled(pindex->pprev, chainparams.GetConsensus())) {
        flags |= SCRIPT_VERIFY_WITNESS;
    }

    int64_t nTime2 = GetTimeMicros(); nTimeForks += nTime2 - nTime1;
    LogPrint("bench", "    - Fork checks: %.2fms [%.2fs]\n", 0.001 * (nTime2 - nTime1), nTimeForks * 0.000001);

    CBlockUndo blockundo;

    CCheckQueueControl<CScriptCheck> control(fScriptChecks && nScriptCheckThreads ? &scriptcheckqueue : NULL);

    std::vector<int> prevheights;
    CAmount nFees = 0;
    int nInputs = 0;
    int64_t nSigOpsCost = 0;
    CDiskTxPos pos(pindex->GetBlockPos(), GetSizeOfCompactSize(block.vtx.size()));
    std::vector<std::pair<uint256, CDiskTxPos> > vPos;
    vPos.reserve(block.vtx.size());
    blockundo.vtxundo.reserve(block.vtx.size() - 1);
    for (unsigned int i = 0; i < block.vtx.size(); i++)
    {
        const CTransaction &tx = block.vtx[i];

        nInputs += tx.vin.size();

        if (!tx.IsCoinBase())
        {
            if (!view.HaveInputs(tx))
                return state.DoS(100, error("ConnectBlock(): inputs missing/spent"),
                                 REJECT_INVALID, "bad-txns-inputs-missingorspent");

            // Check that transaction is BIP68 final
            // BIP68 lock checks (as opposed to nLockTime checks) must
            // be in ConnectBlock because they require the UTXO set
            prevheights.resize(tx.vin.size());
            for (size_t j = 0; j < tx.vin.size(); j++) {
                prevheights[j] = view.AccessCoins(tx.vin[j].prevout.hash)->nHeight;
            }

            if (!SequenceLocks(tx, nLockTimeFlags, &prevheights, *pindex)) {
                return state.DoS(100, error("%s: contains a non-BIP68-final transaction", __func__),
                                 REJECT_INVALID, "bad-txns-nonfinal");
            }
        }

        // GetTransactionSigOpCost counts 3 types of sigops:
        // * legacy (always)
        // * p2sh (when P2SH enabled in flags and excludes coinbase)
        // * witness (when witness enabled in flags and excludes coinbase)
        nSigOpsCost += GetTransactionSigOpCost(tx, view, flags);
        if (nSigOpsCost > MAX_BLOCK_SIGOPS_COST)
            return state.DoS(100, error("ConnectBlock(): too many sigops"),
                             REJECT_INVALID, "bad-blk-sigops");

        if (!tx.IsCoinBase())
        {
            nFees += view.GetValueIn(tx)-tx.GetValueOut();

            std::vector<CScriptCheck> vChecks;
            bool fCacheResults = fJustCheck; /* Don't cache results if we're actually connecting blocks (still consult the cache, though) */
            if (!CheckInputs(tx, state, view, fScriptChecks, flags, fCacheResults, nScriptCheckThreads ? &vChecks : NULL))
                return error("ConnectBlock(): CheckInputs on %s failed with %s",
                    tx.GetHash().ToString(), FormatStateMessage(state));
            control.Add(vChecks);
        }

        CTxUndo undoDummy;
        if (i > 0) {
            blockundo.vtxundo.push_back(CTxUndo());
        }
        UpdateCoins(tx, view, i == 0 ? undoDummy : blockundo.vtxundo.back(), pindex->nHeight);

        vPos.push_back(std::make_pair(tx.GetHash(), pos));
        pos.nTxOffset += ::GetSerializeSize(tx, SER_DISK, CLIENT_VERSION | SERIALIZE_TRANSACTION_WITNESS);
    }
    int64_t nTime3 = GetTimeMicros(); nTimeConnect += nTime3 - nTime2;
    LogPrint("bench", "      - Connect %u transactions: %.2fms (%.3fms/tx, %.3fms/txin) [%.2fs]\n", (unsigned)block.vtx.size(), 0.001 * (nTime3 - nTime2), 0.001 * (nTime3 - nTime2) / block.vtx.size(), nInputs <= 1 ? 0 : 0.001 * (nTime3 - nTime2) / (nInputs-1), nTimeConnect * 0.000001);

    CAmount blockReward = nFees + GetBlockSubsidy(pindex->nHeight, chainparams.GetConsensus());
    if (block.vtx[0].GetValueOut() > blockReward)
        return state.DoS(100,
                         error("ConnectBlock(): coinbase pays too much (actual=%d vs limit=%d)",
                               block.vtx[0].GetValueOut(), blockReward),
                               REJECT_INVALID, "bad-cb-amount");

    if (!control.Wait())
        return state.DoS(100, false);
    int64_t nTime4 = GetTimeMicros(); nTimeVerify += nTime4 - nTime2;
    LogPrint("bench", "    - Verify %u txins: %.2fms (%.3fms/txin) [%.2fs]\n", nInputs - 1, 0.001 * (nTime4 - nTime2), nInputs <= 1 ? 0 : 0.001 * (nTime4 - nTime2) / (nInputs-1), nTimeVerify * 0.000001);

    if (fJustCheck)
        return true;

    // Write undo information to disk
    if (pindex->GetUndoPos().IsNull() || !pindex->IsValid(BLOCK_VALID_SCRIPTS))
    {
        if (pindex->GetUndoPos().IsNull()) {
            CDiskBlockPos pos;
            if (!FindUndoPos(state, pindex->nFile, pos, ::GetSerializeSize(blockundo, SER_DISK, CLIENT_VERSION) + 40))
                return error("ConnectBlock(): FindUndoPos failed");
            if (!UndoWriteToDisk(blockundo, pos, pindex->pprev->GetBlockHash(), chainparams.MessageStart()))
                return AbortNode(state, "Failed to write undo data");

            // update nUndoPos in block index
            pindex->nUndoPos = pos.nPos;
            pindex->nStatus |= BLOCK_HAVE_UNDO;
        }

        pindex->RaiseValidity(BLOCK_VALID_SCRIPTS);
        setDirtyBlockIndex.insert(pindex);
    }

    if (fTxIndex)
        if (!pblocktree->WriteTxIndex(vPos))
            return AbortNode(state, "Failed to write transaction index");

    // add this block to the view's block chain
    view.SetBestBlock(pindex->GetBlockHash());

    int64_t nTime5 = GetTimeMicros(); nTimeIndex += nTime5 - nTime4;
    LogPrint("bench", "    - Index writing: %.2fms [%.2fs]\n", 0.001 * (nTime5 - nTime4), nTimeIndex * 0.000001);

    // Watch for changes to the previous coinbase transaction.
    static uint256 hashPrevBestCoinBase;
    GetMainSignals().UpdatedTransaction(hashPrevBestCoinBase);
    hashPrevBestCoinBase = block.vtx[0].GetHash();

    int64_t nTime6 = GetTimeMicros(); nTimeCallbacks += nTime6 - nTime5;
    LogPrint("bench", "    - Callbacks: %.2fms [%.2fs]\n", 0.001 * (nTime6 - nTime5), nTimeCallbacks * 0.000001);

    return true;
}

enum FlushStateMode {
    FLUSH_STATE_NONE,
    FLUSH_STATE_IF_NEEDED,
    FLUSH_STATE_PERIODIC,
    FLUSH_STATE_ALWAYS
};

/**
 * Update the on-disk chain state.
 * The caches and indexes are flushed depending on the mode we're called with
 * if they're too large, if it's been a while since the last write,
 * or always and in all cases if we're in prune mode and are deleting files.
 */
bool static FlushStateToDisk(CValidationState &state, FlushStateMode mode) {
    const CChainParams& chainparams = Params();
    LOCK2(cs_main, cs_LastBlockFile);
    static int64_t nLastWrite = 0;
    static int64_t nLastFlush = 0;
    static int64_t nLastSetChain = 0;
    std::set<int> setFilesToPrune;
    bool fFlushForPrune = false;
    try {
    if (fPruneMode && fCheckForPruning && !fReindex) {
        FindFilesToPrune(setFilesToPrune, chainparams.PruneAfterHeight());
        fCheckForPruning = false;
        if (!setFilesToPrune.empty()) {
            fFlushForPrune = true;
            if (!fHavePruned) {
                pblocktree->WriteFlag("prunedblockfiles", true);
                fHavePruned = true;
            }
        }
    }
    int64_t nNow = GetTimeMicros();
    // Avoid writing/flushing immediately after startup.
    if (nLastWrite == 0) {
        nLastWrite = nNow;
    }
    if (nLastFlush == 0) {
        nLastFlush = nNow;
    }
    if (nLastSetChain == 0) {
        nLastSetChain = nNow;
    }
    size_t cacheSize = pcoinsTip->DynamicMemoryUsage();
    // The cache is large and close to the limit, but we have time now (not in the middle of a block processing).
    bool fCacheLarge = mode == FLUSH_STATE_PERIODIC && cacheSize * (10.0/9) > nCoinCacheUsage;
    // The cache is over the limit, we have to write now.
    bool fCacheCritical = mode == FLUSH_STATE_IF_NEEDED && cacheSize > nCoinCacheUsage;
    // It's been a while since we wrote the block index to disk. Do this frequently, so we don't need to redownload after a crash.
    bool fPeriodicWrite = mode == FLUSH_STATE_PERIODIC && nNow > nLastWrite + (int64_t)DATABASE_WRITE_INTERVAL * 1000000;
    // It's been very long since we flushed the cache. Do this infrequently, to optimize cache usage.
    bool fPeriodicFlush = mode == FLUSH_STATE_PERIODIC && nNow > nLastFlush + (int64_t)DATABASE_FLUSH_INTERVAL * 1000000;
    // Combine all conditions that result in a full cache flush.
    bool fDoFullFlush = (mode == FLUSH_STATE_ALWAYS) || fCacheLarge || fCacheCritical || fPeriodicFlush || fFlushForPrune;
    // Write blocks and block index to disk.
    if (fDoFullFlush || fPeriodicWrite) {
        // Depend on nMinDiskSpace to ensure we can write block index
        if (!CheckDiskSpace(0))
            return state.Error("out of disk space");
        // First make sure all block and undo data is flushed to disk.
        FlushBlockFile();
        // Then update all block file information (which may refer to block and undo files).
        {
            std::vector<std::pair<int, const CBlockFileInfo*> > vFiles;
            vFiles.reserve(setDirtyFileInfo.size());
            for (set<int>::iterator it = setDirtyFileInfo.begin(); it != setDirtyFileInfo.end(); ) {
                vFiles.push_back(make_pair(*it, &vinfoBlockFile[*it]));
                setDirtyFileInfo.erase(it++);
            }
            std::vector<const CBlockIndex*> vBlocks;
            vBlocks.reserve(setDirtyBlockIndex.size());
            for (set<CBlockIndex*>::iterator it = setDirtyBlockIndex.begin(); it != setDirtyBlockIndex.end(); ) {
                vBlocks.push_back(*it);
                setDirtyBlockIndex.erase(it++);
            }
            if (!pblocktree->WriteBatchSync(vFiles, nLastBlockFile, vBlocks)) {
                return AbortNode(state, "Files to write to block index database");
            }
        }
        // Finally remove any pruned files
        if (fFlushForPrune)
            UnlinkPrunedFiles(setFilesToPrune);
        nLastWrite = nNow;
    }
    // Flush best chain related state. This can only be done if the blocks / block index write was also done.
    if (fDoFullFlush) {
        // Typical CCoins structures on disk are around 128 bytes in size.
        // Pushing a new one to the database can cause it to be written
        // twice (once in the log, and once in the tables). This is already
        // an overestimation, as most will delete an existing entry or
        // overwrite one. Still, use a conservative safety factor of 2.
        if (!CheckDiskSpace(128 * 2 * 2 * pcoinsTip->GetCacheSize()))
            return state.Error("out of disk space");
        // Flush the chainstate (which may refer to block index entries).
        if (!pcoinsTip->Flush())
            return AbortNode(state, "Failed to write to coin database");
        nLastFlush = nNow;
    }
    if (fDoFullFlush || ((mode == FLUSH_STATE_ALWAYS || mode == FLUSH_STATE_PERIODIC) && nNow > nLastSetChain + (int64_t)DATABASE_WRITE_INTERVAL * 1000000)) {
        // Update best block in wallet (so we can detect restored wallets).
        GetMainSignals().SetBestChain(chainActive.GetLocator());
        nLastSetChain = nNow;
    }
    } catch (const std::runtime_error& e) {
        return AbortNode(state, std::string("System error while flushing: ") + e.what());
    }
    return true;
}

void FlushStateToDisk() {
    CValidationState state;
    FlushStateToDisk(state, FLUSH_STATE_ALWAYS);
}

void PruneAndFlush() {
    CValidationState state;
    fCheckForPruning = true;
    FlushStateToDisk(state, FLUSH_STATE_NONE);
}

/** Update chainActive and related internal data structures. */
void static UpdateTip(CBlockIndex *pindexNew, const CChainParams& chainParams) {
    chainActive.SetTip(pindexNew);

    // New best block
    nTimeBestReceived = GetTime();
    mempool.AddTransactionsUpdated(1);

    cvBlockChange.notify_all();

    static bool fWarned = false;
    std::vector<std::string> warningMessages;
    if (!IsInitialBlockDownload())
    {
        int nUpgraded = 0;
        const CBlockIndex* pindex = chainActive.Tip();
        for (int bit = 0; bit < VERSIONBITS_NUM_BITS; bit++) {
            WarningBitsConditionChecker checker(bit);
            ThresholdState state = checker.GetStateFor(pindex, chainParams.GetConsensus(), warningcache[bit]);
            if (state == THRESHOLD_ACTIVE || state == THRESHOLD_LOCKED_IN) {
                if (state == THRESHOLD_ACTIVE) {
                    strMiscWarning = strprintf(_("Warning: unknown new rules activated (versionbit %i)"), bit);
                    if (!fWarned) {
                        AlertNotify(strMiscWarning);
                        fWarned = true;
                    }
                } else {
                    warningMessages.push_back(strprintf("unknown new rules are about to activate (versionbit %i)", bit));
                }
            }
        }
        // Check the version of the last 100 blocks to see if we need to upgrade:
        for (int i = 0; i < 100 && pindex != NULL; i++)
        {
            int32_t nExpectedVersion = ComputeBlockVersion(pindex->pprev, chainParams.GetConsensus());
            if (pindex->nVersion > VERSIONBITS_LAST_OLD_BLOCK_VERSION && (pindex->nVersion & ~nExpectedVersion) != 0)
                ++nUpgraded;
            pindex = pindex->pprev;
        }
        if (nUpgraded > 0)
            warningMessages.push_back(strprintf("%d of last 100 blocks have unexpected version", nUpgraded));
        if (nUpgraded > 100/2)
        {
            // strMiscWarning is read by GetWarnings(), called by Qt and the JSON-RPC code to warn the user:
            strMiscWarning = _("Warning: Unknown block versions being mined! It's possible unknown rules are in effect");
            if (!fWarned) {
                AlertNotify(strMiscWarning);
                fWarned = true;
            }
        }
    }
    LogPrintf("%s: new best=%s height=%d version=0x%08x log2_work=%.8g tx=%lu date='%s' progress=%f cache=%.1fMiB(%utx)", __func__,
      chainActive.Tip()->GetBlockHash().ToString(), chainActive.Height(), chainActive.Tip()->nVersion,
      log(chainActive.Tip()->nChainWork.getdouble())/log(2.0), (unsigned long)chainActive.Tip()->nChainTx,
      DateTimeStrFormat("%Y-%m-%d %H:%M:%S", chainActive.Tip()->GetBlockTime()),
      Checkpoints::GuessVerificationProgress(chainParams.Checkpoints(), chainActive.Tip()), pcoinsTip->DynamicMemoryUsage() * (1.0 / (1<<20)), pcoinsTip->GetCacheSize());
    if (!warningMessages.empty())
        LogPrintf(" warning='%s'", boost::algorithm::join(warningMessages, ", "));
    LogPrintf("\n");

}

/** Disconnect chainActive's tip. You probably want to call mempool.removeForReorg and manually re-limit mempool size after this, with cs_main held. */
<<<<<<< HEAD
bool static DisconnectTip(CValidationState& state, const Consensus::Params& consensusParams, bool fBare = false)
=======
bool static DisconnectTip(CValidationState& state, const CChainParams& chainparams)
>>>>>>> 950be197
{
    CBlockIndex *pindexDelete = chainActive.Tip();
    assert(pindexDelete);
    // Read block from disk.
    CBlock block;
    if (!ReadBlockFromDisk(block, pindexDelete, chainparams.GetConsensus()))
        return AbortNode(state, "Failed to read block");
    // Apply the block atomically to the chain state.
    int64_t nStart = GetTimeMicros();
    {
        CCoinsViewCache view(pcoinsTip);
        if (!DisconnectBlock(block, state, pindexDelete, view))
            return error("DisconnectTip(): DisconnectBlock %s failed", pindexDelete->GetBlockHash().ToString());
        assert(view.Flush());
    }
    LogPrint("bench", "- Disconnect block: %.2fms\n", (GetTimeMicros() - nStart) * 0.001);
    // Write the chain state to disk, if necessary.
    if (!FlushStateToDisk(state, FLUSH_STATE_IF_NEEDED))
        return false;
<<<<<<< HEAD

    if (!fBare) {
        // Resurrect mempool transactions from the disconnected block.
        std::vector<uint256> vHashUpdate;
        BOOST_FOREACH(const CTransaction &tx, block.vtx) {
            // ignore validation errors in resurrected transactions
            list<CTransaction> removed;
            CValidationState stateDummy;
            if (tx.IsCoinBase() || !AcceptToMemoryPool(mempool, stateDummy, tx, false, NULL, NULL, true)) {
                mempool.removeRecursive(tx, removed);
            } else if (mempool.exists(tx.GetHash())) {
                vHashUpdate.push_back(tx.GetHash());
            }
        }
        // AcceptToMemoryPool/addUnchecked all assume that new mempool entries have
        // no in-mempool children, which is generally not true when adding
        // previously-confirmed transactions back to the mempool.
        // UpdateTransactionsFromBlock finds descendants of any transactions in this
        // block that were added back and cleans up the mempool state.
        mempool.UpdateTransactionsFromBlock(vHashUpdate);
    }

=======
    // Resurrect mempool transactions from the disconnected block.
    std::vector<uint256> vHashUpdate;
    BOOST_FOREACH(const CTransaction &tx, block.vtx) {
        // ignore validation errors in resurrected transactions
        list<CTransaction> removed;
        CValidationState stateDummy;
        if (tx.IsCoinBase() || !AcceptToMemoryPool(mempool, stateDummy, tx, false, NULL, true)) {
            mempool.removeRecursive(tx, removed);
        } else if (mempool.exists(tx.GetHash())) {
            vHashUpdate.push_back(tx.GetHash());
        }
    }
    // AcceptToMemoryPool/addUnchecked all assume that new mempool entries have
    // no in-mempool children, which is generally not true when adding
    // previously-confirmed transactions back to the mempool.
    // UpdateTransactionsFromBlock finds descendants of any transactions in this
    // block that were added back and cleans up the mempool state.
    mempool.UpdateTransactionsFromBlock(vHashUpdate);
>>>>>>> 950be197
    // Update chainActive and related variables.
    UpdateTip(pindexDelete->pprev, chainparams);
    // Let wallets know transactions went from 1-confirmed to
    // 0-confirmed or conflicted:
    BOOST_FOREACH(const CTransaction &tx, block.vtx) {
        SyncWithWallets(tx, pindexDelete->pprev, NULL);
    }
    return true;
}

static int64_t nTimeReadFromDisk = 0;
static int64_t nTimeConnectTotal = 0;
static int64_t nTimeFlush = 0;
static int64_t nTimeChainState = 0;
static int64_t nTimePostConnect = 0;

/**
 * Connect a new block to chainActive. pblock is either NULL or a pointer to a CBlock
 * corresponding to pindexNew, to bypass loading it again from disk.
 */
bool static ConnectTip(CValidationState& state, const CChainParams& chainparams, CBlockIndex* pindexNew, const CBlock* pblock)
{
    assert(pindexNew->pprev == chainActive.Tip());
    // Read block from disk.
    int64_t nTime1 = GetTimeMicros();
    CBlock block;
    if (!pblock) {
        if (!ReadBlockFromDisk(block, pindexNew, chainparams.GetConsensus()))
            return AbortNode(state, "Failed to read block");
        pblock = &block;
    }
    // Apply the block atomically to the chain state.
    int64_t nTime2 = GetTimeMicros(); nTimeReadFromDisk += nTime2 - nTime1;
    int64_t nTime3;
    LogPrint("bench", "  - Load block from disk: %.2fms [%.2fs]\n", (nTime2 - nTime1) * 0.001, nTimeReadFromDisk * 0.000001);
    {
        CCoinsViewCache view(pcoinsTip);
        bool rv = ConnectBlock(*pblock, state, pindexNew, view, chainparams);
        GetMainSignals().BlockChecked(*pblock, state);
        if (!rv) {
            if (state.IsInvalid())
                InvalidBlockFound(pindexNew, state);
            return error("ConnectTip(): ConnectBlock %s failed", pindexNew->GetBlockHash().ToString());
        }
        mapBlockSource.erase(pindexNew->GetBlockHash());
        nTime3 = GetTimeMicros(); nTimeConnectTotal += nTime3 - nTime2;
        LogPrint("bench", "  - Connect total: %.2fms [%.2fs]\n", (nTime3 - nTime2) * 0.001, nTimeConnectTotal * 0.000001);
        assert(view.Flush());
    }
    int64_t nTime4 = GetTimeMicros(); nTimeFlush += nTime4 - nTime3;
    LogPrint("bench", "  - Flush: %.2fms [%.2fs]\n", (nTime4 - nTime3) * 0.001, nTimeFlush * 0.000001);
    // Write the chain state to disk, if necessary.
    if (!FlushStateToDisk(state, FLUSH_STATE_IF_NEEDED))
        return false;
    int64_t nTime5 = GetTimeMicros(); nTimeChainState += nTime5 - nTime4;
    LogPrint("bench", "  - Writing chainstate: %.2fms [%.2fs]\n", (nTime5 - nTime4) * 0.001, nTimeChainState * 0.000001);
    // Remove conflicting transactions from the mempool.
    list<CTransaction> txConflicted;
    mempool.removeForBlock(pblock->vtx, pindexNew->nHeight, txConflicted, !IsInitialBlockDownload());
    // Update chainActive & related variables.
    UpdateTip(pindexNew, chainparams);
    // Tell wallet about transactions that went from mempool
    // to conflicted:
    BOOST_FOREACH(const CTransaction &tx, txConflicted) {
        SyncWithWallets(tx, pindexNew, NULL);
    }
    // ... and about transactions that got confirmed:
    BOOST_FOREACH(const CTransaction &tx, pblock->vtx) {
        SyncWithWallets(tx, pindexNew, pblock);
    }

    int64_t nTime6 = GetTimeMicros(); nTimePostConnect += nTime6 - nTime5; nTimeTotal += nTime6 - nTime1;
    LogPrint("bench", "  - Connect postprocess: %.2fms [%.2fs]\n", (nTime6 - nTime5) * 0.001, nTimePostConnect * 0.000001);
    LogPrint("bench", "- Connect block: %.2fms [%.2fs]\n", (nTime6 - nTime1) * 0.001, nTimeTotal * 0.000001);
    return true;
}

/**
 * Return the tip of the chain with the most work in it, that isn't
 * known to be invalid (it's however far from certain to be valid).
 */
static CBlockIndex* FindMostWorkChain() {
    do {
        CBlockIndex *pindexNew = NULL;

        // Find the best candidate header.
        {
            std::set<CBlockIndex*, CBlockIndexWorkComparator>::reverse_iterator it = setBlockIndexCandidates.rbegin();
            if (it == setBlockIndexCandidates.rend())
                return NULL;
            pindexNew = *it;
        }

        // Check whether all blocks on the path between the currently active chain and the candidate are valid.
        // Just going until the active chain is an optimization, as we know all blocks in it are valid already.
        CBlockIndex *pindexTest = pindexNew;
        bool fInvalidAncestor = false;
        while (pindexTest && !chainActive.Contains(pindexTest)) {
            assert(pindexTest->nChainTx || pindexTest->nHeight == 0);

            // Pruned nodes may have entries in setBlockIndexCandidates for
            // which block files have been deleted.  Remove those as candidates
            // for the most work chain if we come across them; we can't switch
            // to a chain unless we have all the non-active-chain parent blocks.
            bool fFailedChain = pindexTest->nStatus & BLOCK_FAILED_MASK;
            bool fMissingData = !(pindexTest->nStatus & BLOCK_HAVE_DATA);
            if (fFailedChain || fMissingData) {
                // Candidate chain is not usable (either invalid or missing data)
                if (fFailedChain && (pindexBestInvalid == NULL || pindexNew->nChainWork > pindexBestInvalid->nChainWork))
                    pindexBestInvalid = pindexNew;
                CBlockIndex *pindexFailed = pindexNew;
                // Remove the entire chain from the set.
                while (pindexTest != pindexFailed) {
                    if (fFailedChain) {
                        pindexFailed->nStatus |= BLOCK_FAILED_CHILD;
                    } else if (fMissingData) {
                        // If we're missing data, then add back to mapBlocksUnlinked,
                        // so that if the block arrives in the future we can try adding
                        // to setBlockIndexCandidates again.
                        mapBlocksUnlinked.insert(std::make_pair(pindexFailed->pprev, pindexFailed));
                    }
                    setBlockIndexCandidates.erase(pindexFailed);
                    pindexFailed = pindexFailed->pprev;
                }
                setBlockIndexCandidates.erase(pindexTest);
                fInvalidAncestor = true;
                break;
            }
            pindexTest = pindexTest->pprev;
        }
        if (!fInvalidAncestor)
            return pindexNew;
    } while(true);
}

/** Delete all entries in setBlockIndexCandidates that are worse than the current tip. */
static void PruneBlockIndexCandidates() {
    // Note that we can't delete the current block itself, as we may need to return to it later in case a
    // reorganization to a better block fails.
    std::set<CBlockIndex*, CBlockIndexWorkComparator>::iterator it = setBlockIndexCandidates.begin();
    while (it != setBlockIndexCandidates.end() && setBlockIndexCandidates.value_comp()(*it, chainActive.Tip())) {
        setBlockIndexCandidates.erase(it++);
    }
    // Either the current tip or a successor of it we're working towards is left in setBlockIndexCandidates.
    assert(!setBlockIndexCandidates.empty());
}

/**
 * Try to make some progress towards making pindexMostWork the active block.
 * pblock is either NULL or a pointer to a CBlock corresponding to pindexMostWork.
 */
static bool ActivateBestChainStep(CValidationState& state, const CChainParams& chainparams, CBlockIndex* pindexMostWork, const CBlock* pblock, bool& fInvalidFound)
{
    AssertLockHeld(cs_main);
    const CBlockIndex *pindexOldTip = chainActive.Tip();
    const CBlockIndex *pindexFork = chainActive.FindFork(pindexMostWork);

    // Disconnect active blocks which are no longer in the best chain.
    bool fBlocksDisconnected = false;
    while (chainActive.Tip() && chainActive.Tip() != pindexFork) {
        if (!DisconnectTip(state, chainparams))
            return false;
        fBlocksDisconnected = true;
    }

    // Build list of new blocks to connect.
    std::vector<CBlockIndex*> vpindexToConnect;
    bool fContinue = true;
    int nHeight = pindexFork ? pindexFork->nHeight : -1;
    while (fContinue && nHeight != pindexMostWork->nHeight) {
        // Don't iterate the entire list of potential improvements toward the best tip, as we likely only need
        // a few blocks along the way.
        int nTargetHeight = std::min(nHeight + 32, pindexMostWork->nHeight);
        vpindexToConnect.clear();
        vpindexToConnect.reserve(nTargetHeight - nHeight);
        CBlockIndex *pindexIter = pindexMostWork->GetAncestor(nTargetHeight);
        while (pindexIter && pindexIter->nHeight != nHeight) {
            vpindexToConnect.push_back(pindexIter);
            pindexIter = pindexIter->pprev;
        }
        nHeight = nTargetHeight;

        // Connect new blocks.
        BOOST_REVERSE_FOREACH(CBlockIndex *pindexConnect, vpindexToConnect) {
            if (!ConnectTip(state, chainparams, pindexConnect, pindexConnect == pindexMostWork ? pblock : NULL)) {
                if (state.IsInvalid()) {
                    // The block violates a consensus rule.
                    if (!state.CorruptionPossible())
                        InvalidChainFound(vpindexToConnect.back());
                    state = CValidationState();
                    fInvalidFound = true;
                    fContinue = false;
                    break;
                } else {
                    // A system error occurred (disk space, database error, ...).
                    return false;
                }
            } else {
                PruneBlockIndexCandidates();
                if (!pindexOldTip || chainActive.Tip()->nChainWork > pindexOldTip->nChainWork) {
                    // We're in a better position than we were. Return temporarily to release the lock.
                    fContinue = false;
                    break;
                }
            }
        }
    }

    if (fBlocksDisconnected) {
        mempool.removeForReorg(pcoinsTip, chainActive.Tip()->nHeight + 1, STANDARD_LOCKTIME_VERIFY_FLAGS);
        LimitMempoolSize(mempool, GetArg("-maxmempool", DEFAULT_MAX_MEMPOOL_SIZE) * 1000000, GetArg("-mempoolexpiry", DEFAULT_MEMPOOL_EXPIRY) * 60 * 60);
    }
    mempool.check(pcoinsTip);

    // Callbacks/notifications for a new best chain.
    if (fInvalidFound)
        CheckForkWarningConditionsOnNewFork(vpindexToConnect.back());
    else
        CheckForkWarningConditions();

    return true;
}

static void NotifyHeaderTip() {
    bool fNotify = false;
    bool fInitialBlockDownload = false;
    static CBlockIndex* pindexHeaderOld = NULL;
    CBlockIndex* pindexHeader = NULL;
    {
        LOCK(cs_main);
        if (!setBlockIndexCandidates.empty()) {
            pindexHeader = *setBlockIndexCandidates.rbegin();
        }
        if (pindexHeader != pindexHeaderOld) {
            fNotify = true;
            fInitialBlockDownload = IsInitialBlockDownload();
            pindexHeaderOld = pindexHeader;
        }
    }
    // Send block tip changed notifications without cs_main
    if (fNotify) {
        uiInterface.NotifyHeaderTip(fInitialBlockDownload, pindexHeader);
    }
}

/**
 * Make the best chain active, in multiple steps. The result is either failure
 * or an activated best chain. pblock is either NULL or a pointer to a block
 * that is already loaded (to avoid loading it again from disk).
 */
bool ActivateBestChain(CValidationState &state, const CChainParams& chainparams, const CBlock *pblock) {
    CBlockIndex *pindexMostWork = NULL;
    do {
        boost::this_thread::interruption_point();
        if (ShutdownRequested())
            break;

        CBlockIndex *pindexNewTip = NULL;
        const CBlockIndex *pindexFork;
        bool fInitialDownload;
        {
            LOCK(cs_main);
            CBlockIndex *pindexOldTip = chainActive.Tip();
            if (pindexMostWork == NULL) {
                pindexMostWork = FindMostWorkChain();
            }

            // Whether we have anything to do at all.
            if (pindexMostWork == NULL || pindexMostWork == chainActive.Tip())
                return true;

            bool fInvalidFound = false;
            if (!ActivateBestChainStep(state, chainparams, pindexMostWork, pblock && pblock->GetHash() == pindexMostWork->GetBlockHash() ? pblock : NULL, fInvalidFound))
                return false;

            if (fInvalidFound) {
                // Wipe cache, we may need another branch now.
                pindexMostWork = NULL;
            }
            pindexNewTip = chainActive.Tip();
            pindexFork = chainActive.FindFork(pindexOldTip);
            fInitialDownload = IsInitialBlockDownload();
        }
        // When we reach this point, we switched to a new tip (stored in pindexNewTip).

        // Notifications/callbacks that can run without cs_main
        // Always notify the UI if a new block tip was connected
        if (pindexFork != pindexNewTip) {
            uiInterface.NotifyBlockTip(fInitialDownload, pindexNewTip);

            if (!fInitialDownload) {
                // Find the hashes of all blocks that weren't previously in the best chain.
                std::vector<uint256> vHashes;
                CBlockIndex *pindexToAnnounce = pindexNewTip;
                while (pindexToAnnounce != pindexFork) {
                    vHashes.push_back(pindexToAnnounce->GetBlockHash());
                    pindexToAnnounce = pindexToAnnounce->pprev;
                    if (vHashes.size() == MAX_BLOCKS_TO_ANNOUNCE) {
                        // Limit announcements in case of a huge reorganization.
                        // Rely on the peer's synchronization mechanism in that case.
                        break;
                    }
                }
                // Relay inventory, but don't relay old inventory during initial block download.
                int nBlockEstimate = 0;
                if (fCheckpointsEnabled)
                    nBlockEstimate = Checkpoints::GetTotalBlocksEstimate(chainparams.Checkpoints());
                {
                    LOCK(cs_vNodes);
                    BOOST_FOREACH(CNode* pnode, vNodes) {
                        if (chainActive.Height() > (pnode->nStartingHeight != -1 ? pnode->nStartingHeight - 2000 : nBlockEstimate)) {
                            BOOST_REVERSE_FOREACH(const uint256& hash, vHashes) {
                                pnode->PushBlockHash(hash);
                            }
                        }
                    }
                }
                // Notify external listeners about the new tip.
                if (!vHashes.empty()) {
                    GetMainSignals().UpdatedBlockTip(pindexNewTip);
                }
            }
        }
    } while(pindexMostWork != chainActive.Tip());
    CheckBlockIndex(chainparams.GetConsensus());

    // Write changes periodically to disk, after relay.
    if (!FlushStateToDisk(state, FLUSH_STATE_PERIODIC)) {
        return false;
    }

    return true;
}

bool InvalidateBlock(CValidationState& state, const CChainParams& chainparams, CBlockIndex *pindex)
{
    AssertLockHeld(cs_main);

    // Mark the block itself as invalid.
    pindex->nStatus |= BLOCK_FAILED_VALID;
    setDirtyBlockIndex.insert(pindex);
    setBlockIndexCandidates.erase(pindex);

    while (chainActive.Contains(pindex)) {
        CBlockIndex *pindexWalk = chainActive.Tip();
        pindexWalk->nStatus |= BLOCK_FAILED_CHILD;
        setDirtyBlockIndex.insert(pindexWalk);
        setBlockIndexCandidates.erase(pindexWalk);
        // ActivateBestChain considers blocks already in chainActive
        // unconditionally valid already, so force disconnect away from it.
        if (!DisconnectTip(state, chainparams)) {
            mempool.removeForReorg(pcoinsTip, chainActive.Tip()->nHeight + 1, STANDARD_LOCKTIME_VERIFY_FLAGS);
            return false;
        }
    }

    LimitMempoolSize(mempool, GetArg("-maxmempool", DEFAULT_MAX_MEMPOOL_SIZE) * 1000000, GetArg("-mempoolexpiry", DEFAULT_MEMPOOL_EXPIRY) * 60 * 60);

    // The resulting new best tip may not be in setBlockIndexCandidates anymore, so
    // add it again.
    BlockMap::iterator it = mapBlockIndex.begin();
    while (it != mapBlockIndex.end()) {
        if (it->second->IsValid(BLOCK_VALID_TRANSACTIONS) && it->second->nChainTx && !setBlockIndexCandidates.value_comp()(it->second, chainActive.Tip())) {
            setBlockIndexCandidates.insert(it->second);
        }
        it++;
    }

    InvalidChainFound(pindex);
    mempool.removeForReorg(pcoinsTip, chainActive.Tip()->nHeight + 1, STANDARD_LOCKTIME_VERIFY_FLAGS);
    return true;
}

bool ResetBlockFailureFlags(CBlockIndex *pindex) {
    AssertLockHeld(cs_main);

    int nHeight = pindex->nHeight;

    // Remove the invalidity flag from this block and all its descendants.
    BlockMap::iterator it = mapBlockIndex.begin();
    while (it != mapBlockIndex.end()) {
        if (!it->second->IsValid() && it->second->GetAncestor(nHeight) == pindex) {
            it->second->nStatus &= ~BLOCK_FAILED_MASK;
            setDirtyBlockIndex.insert(it->second);
            if (it->second->IsValid(BLOCK_VALID_TRANSACTIONS) && it->second->nChainTx && setBlockIndexCandidates.value_comp()(chainActive.Tip(), it->second)) {
                setBlockIndexCandidates.insert(it->second);
            }
            if (it->second == pindexBestInvalid) {
                // Reset invalid block marker if it was pointing to one of those.
                pindexBestInvalid = NULL;
            }
        }
        it++;
    }

    // Remove the invalidity flag from all ancestors too.
    while (pindex != NULL) {
        if (pindex->nStatus & BLOCK_FAILED_MASK) {
            pindex->nStatus &= ~BLOCK_FAILED_MASK;
            setDirtyBlockIndex.insert(pindex);
        }
        pindex = pindex->pprev;
    }
    return true;
}

CBlockIndex* AddToBlockIndex(const CBlockHeader& block)
{
    // Check for duplicate
    uint256 hash = block.GetHash();
    BlockMap::iterator it = mapBlockIndex.find(hash);
    if (it != mapBlockIndex.end())
        return it->second;

    // Construct new block index object
    CBlockIndex* pindexNew = new CBlockIndex(block);
    assert(pindexNew);
    // We assign the sequence id to blocks only when the full data is available,
    // to avoid miners withholding blocks but broadcasting headers, to get a
    // competitive advantage.
    pindexNew->nSequenceId = 0;
    BlockMap::iterator mi = mapBlockIndex.insert(make_pair(hash, pindexNew)).first;
    pindexNew->phashBlock = &((*mi).first);
    BlockMap::iterator miPrev = mapBlockIndex.find(block.hashPrevBlock);
    if (miPrev != mapBlockIndex.end())
    {
        pindexNew->pprev = (*miPrev).second;
        pindexNew->nHeight = pindexNew->pprev->nHeight + 1;
        pindexNew->BuildSkip();
    }
    pindexNew->nChainWork = (pindexNew->pprev ? pindexNew->pprev->nChainWork : 0) + GetBlockProof(*pindexNew);
    pindexNew->RaiseValidity(BLOCK_VALID_TREE);
    if (pindexBestHeader == NULL || pindexBestHeader->nChainWork < pindexNew->nChainWork)
        pindexBestHeader = pindexNew;

    setDirtyBlockIndex.insert(pindexNew);

    return pindexNew;
}

/** Mark a block as having its data received and checked (up to BLOCK_VALID_TRANSACTIONS). */
bool ReceivedBlockTransactions(const CBlock &block, CValidationState& state, CBlockIndex *pindexNew, const CDiskBlockPos& pos)
{
    pindexNew->nTx = block.vtx.size();
    pindexNew->nChainTx = 0;
    pindexNew->nFile = pos.nFile;
    pindexNew->nDataPos = pos.nPos;
    pindexNew->nUndoPos = 0;
    pindexNew->nStatus |= BLOCK_HAVE_DATA | BLOCK_OPT_WITNESS;
    pindexNew->RaiseValidity(BLOCK_VALID_TRANSACTIONS);
    setDirtyBlockIndex.insert(pindexNew);

    if (pindexNew->pprev == NULL || pindexNew->pprev->nChainTx) {
        // If pindexNew is the genesis block or all parents are BLOCK_VALID_TRANSACTIONS.
        deque<CBlockIndex*> queue;
        queue.push_back(pindexNew);

        // Recursively process any descendant blocks that now may be eligible to be connected.
        while (!queue.empty()) {
            CBlockIndex *pindex = queue.front();
            queue.pop_front();
            pindex->nChainTx = (pindex->pprev ? pindex->pprev->nChainTx : 0) + pindex->nTx;
            {
                LOCK(cs_nBlockSequenceId);
                pindex->nSequenceId = nBlockSequenceId++;
            }
            if (chainActive.Tip() == NULL || !setBlockIndexCandidates.value_comp()(pindex, chainActive.Tip())) {
                setBlockIndexCandidates.insert(pindex);
            }
            std::pair<std::multimap<CBlockIndex*, CBlockIndex*>::iterator, std::multimap<CBlockIndex*, CBlockIndex*>::iterator> range = mapBlocksUnlinked.equal_range(pindex);
            while (range.first != range.second) {
                std::multimap<CBlockIndex*, CBlockIndex*>::iterator it = range.first;
                queue.push_back(it->second);
                range.first++;
                mapBlocksUnlinked.erase(it);
            }
        }
    } else {
        if (pindexNew->pprev && pindexNew->pprev->IsValid(BLOCK_VALID_TREE)) {
            mapBlocksUnlinked.insert(std::make_pair(pindexNew->pprev, pindexNew));
        }
    }

    return true;
}

bool FindBlockPos(CValidationState &state, CDiskBlockPos &pos, unsigned int nAddSize, unsigned int nHeight, uint64_t nTime, bool fKnown = false)
{
    LOCK(cs_LastBlockFile);

    unsigned int nFile = fKnown ? pos.nFile : nLastBlockFile;
    if (vinfoBlockFile.size() <= nFile) {
        vinfoBlockFile.resize(nFile + 1);
    }

    if (!fKnown) {
        while (vinfoBlockFile[nFile].nSize + nAddSize >= MAX_BLOCKFILE_SIZE) {
            nFile++;
            if (vinfoBlockFile.size() <= nFile) {
                vinfoBlockFile.resize(nFile + 1);
            }
        }
        pos.nFile = nFile;
        pos.nPos = vinfoBlockFile[nFile].nSize;
    }

    if ((int)nFile != nLastBlockFile) {
        if (!fKnown) {
            LogPrintf("Leaving block file %i: %s\n", nLastBlockFile, vinfoBlockFile[nLastBlockFile].ToString());
        }
        FlushBlockFile(!fKnown);
        nLastBlockFile = nFile;
    }

    vinfoBlockFile[nFile].AddBlock(nHeight, nTime);
    if (fKnown)
        vinfoBlockFile[nFile].nSize = std::max(pos.nPos + nAddSize, vinfoBlockFile[nFile].nSize);
    else
        vinfoBlockFile[nFile].nSize += nAddSize;

    if (!fKnown) {
        unsigned int nOldChunks = (pos.nPos + BLOCKFILE_CHUNK_SIZE - 1) / BLOCKFILE_CHUNK_SIZE;
        unsigned int nNewChunks = (vinfoBlockFile[nFile].nSize + BLOCKFILE_CHUNK_SIZE - 1) / BLOCKFILE_CHUNK_SIZE;
        if (nNewChunks > nOldChunks) {
            if (fPruneMode)
                fCheckForPruning = true;
            if (CheckDiskSpace(nNewChunks * BLOCKFILE_CHUNK_SIZE - pos.nPos)) {
                FILE *file = OpenBlockFile(pos);
                if (file) {
                    LogPrintf("Pre-allocating up to position 0x%x in blk%05u.dat\n", nNewChunks * BLOCKFILE_CHUNK_SIZE, pos.nFile);
                    AllocateFileRange(file, pos.nPos, nNewChunks * BLOCKFILE_CHUNK_SIZE - pos.nPos);
                    fclose(file);
                }
            }
            else
                return state.Error("out of disk space");
        }
    }

    setDirtyFileInfo.insert(nFile);
    return true;
}

bool FindUndoPos(CValidationState &state, int nFile, CDiskBlockPos &pos, unsigned int nAddSize)
{
    pos.nFile = nFile;

    LOCK(cs_LastBlockFile);

    unsigned int nNewSize;
    pos.nPos = vinfoBlockFile[nFile].nUndoSize;
    nNewSize = vinfoBlockFile[nFile].nUndoSize += nAddSize;
    setDirtyFileInfo.insert(nFile);

    unsigned int nOldChunks = (pos.nPos + UNDOFILE_CHUNK_SIZE - 1) / UNDOFILE_CHUNK_SIZE;
    unsigned int nNewChunks = (nNewSize + UNDOFILE_CHUNK_SIZE - 1) / UNDOFILE_CHUNK_SIZE;
    if (nNewChunks > nOldChunks) {
        if (fPruneMode)
            fCheckForPruning = true;
        if (CheckDiskSpace(nNewChunks * UNDOFILE_CHUNK_SIZE - pos.nPos)) {
            FILE *file = OpenUndoFile(pos);
            if (file) {
                LogPrintf("Pre-allocating up to position 0x%x in rev%05u.dat\n", nNewChunks * UNDOFILE_CHUNK_SIZE, pos.nFile);
                AllocateFileRange(file, pos.nPos, nNewChunks * UNDOFILE_CHUNK_SIZE - pos.nPos);
                fclose(file);
            }
        }
        else
            return state.Error("out of disk space");
    }

    return true;
}

bool CheckBlockHeader(const CBlockHeader& block, CValidationState& state, bool fCheckPOW)
{
    // Check proof of work matches claimed amount
    if (fCheckPOW && !CheckProofOfWork(block.GetHash(), block.nBits, Params().GetConsensus()))
        return state.DoS(50, false, REJECT_INVALID, "high-hash", false, "proof of work failed");

    // Check timestamp
    if (block.GetBlockTime() > GetAdjustedTime() + 2 * 60 * 60)
        return state.Invalid(false, REJECT_INVALID, "time-too-new", "block timestamp too far in the future");

    return true;
}

bool CheckBlock(const CBlock& block, CValidationState& state, bool fCheckPOW, bool fCheckMerkleRoot)
{
    // These are checks that are independent of context.

    if (block.fChecked)
        return true;

    // Check that the header is valid (particularly PoW).  This is mostly
    // redundant with the call in AcceptBlockHeader.
    if (!CheckBlockHeader(block, state, fCheckPOW))
        return false;

    // Check the merkle root.
    if (fCheckMerkleRoot) {
        bool mutated;
        uint256 hashMerkleRoot2 = BlockMerkleRoot(block, &mutated);
        if (block.hashMerkleRoot != hashMerkleRoot2)
            return state.DoS(100, false, REJECT_INVALID, "bad-txnmrklroot", true, "hashMerkleRoot mismatch");

        // Check for merkle tree malleability (CVE-2012-2459): repeating sequences
        // of transactions in a block without affecting the merkle root of a block,
        // while still invalidating it.
        if (mutated)
            return state.DoS(100, false, REJECT_INVALID, "bad-txns-duplicate", true, "duplicate transaction");
    }

    // All potential-corruption validation must be done before we do any
    // transaction validation, as otherwise we may mark the header as invalid
    // because we receive the wrong transactions for it.
    // Note that witness malleability is checked in ContextualCheckBlock, so no
    // checks that use witness data may be performed here.

    // Size limits
    if (block.vtx.empty() || block.vtx.size() > MAX_BLOCK_BASE_SIZE || ::GetSerializeSize(block, SER_NETWORK, PROTOCOL_VERSION | SERIALIZE_TRANSACTION_NO_WITNESS) > MAX_BLOCK_BASE_SIZE)
        return state.DoS(100, false, REJECT_INVALID, "bad-blk-length", false, "size limits failed");

    // First transaction must be coinbase, the rest must not be
    if (block.vtx.empty() || !block.vtx[0].IsCoinBase())
        return state.DoS(100, false, REJECT_INVALID, "bad-cb-missing", false, "first tx is not coinbase");
    for (unsigned int i = 1; i < block.vtx.size(); i++)
        if (block.vtx[i].IsCoinBase())
            return state.DoS(100, false, REJECT_INVALID, "bad-cb-multiple", false, "more than one coinbase");

    // Check transactions
    BOOST_FOREACH(const CTransaction& tx, block.vtx)
        if (!CheckTransaction(tx, state))
            return state.Invalid(false, state.GetRejectCode(), state.GetRejectReason(),
                                 strprintf("Transaction check failed (tx hash %s) %s", tx.GetHash().ToString(), state.GetDebugMessage()));

    unsigned int nSigOps = 0;
    BOOST_FOREACH(const CTransaction& tx, block.vtx)
    {
        nSigOps += GetLegacySigOpCount(tx);
    }
    if (nSigOps * WITNESS_SCALE_FACTOR > MAX_BLOCK_SIGOPS_COST)
        return state.DoS(100, false, REJECT_INVALID, "bad-blk-sigops", false, "out-of-bounds SigOpCount");

    if (fCheckPOW && fCheckMerkleRoot)
        block.fChecked = true;

    return true;
}

static bool CheckIndexAgainstCheckpoint(const CBlockIndex* pindexPrev, CValidationState& state, const CChainParams& chainparams, const uint256& hash)
{
    if (*pindexPrev->phashBlock == chainparams.GetConsensus().hashGenesisBlock)
        return true;

    int nHeight = pindexPrev->nHeight+1;
    // Don't accept any forks from the main chain prior to last checkpoint
    CBlockIndex* pcheckpoint = Checkpoints::GetLastCheckpoint(chainparams.Checkpoints());
    if (pcheckpoint && nHeight < pcheckpoint->nHeight)
        return state.DoS(100, error("%s: forked chain older than last checkpoint (height %d)", __func__, nHeight));

    return true;
}

bool IsWitnessEnabled(const CBlockIndex* pindexPrev, const Consensus::Params& params)
{
    LOCK(cs_main);
    return (VersionBitsState(pindexPrev, params, Consensus::DEPLOYMENT_WITNESS, versionbitscache) == THRESHOLD_ACTIVE);
}

// Compute at which vout of the block's coinbase transaction the witness
// commitment occurs, or -1 if not found.
static int GetWitnessCommitmentIndex(const CBlock& block)
{
    int commitpos = -1;
    for (size_t o = 0; o < block.vtx[0].vout.size(); o++) {
        if (block.vtx[0].vout[o].scriptPubKey.size() >= 38 && block.vtx[0].vout[o].scriptPubKey[0] == OP_RETURN && block.vtx[0].vout[o].scriptPubKey[1] == 0x24 && block.vtx[0].vout[o].scriptPubKey[2] == 0xaa && block.vtx[0].vout[o].scriptPubKey[3] == 0x21 && block.vtx[0].vout[o].scriptPubKey[4] == 0xa9 && block.vtx[0].vout[o].scriptPubKey[5] == 0xed) {
            commitpos = o;
        }
    }
    return commitpos;
}

void UpdateUncommitedBlockStructures(CBlock& block, const CBlockIndex* pindexPrev, const Consensus::Params& consensusParams)
{
    int commitpos = GetWitnessCommitmentIndex(block);
    static const std::vector<unsigned char> nonce(32, 0x00);
    if (commitpos != -1 && IsWitnessEnabled(pindexPrev, consensusParams) && block.vtx[0].wit.IsEmpty()) {
        block.vtx[0].wit.vtxinwit.resize(1);
        block.vtx[0].wit.vtxinwit[0].scriptWitness.stack.resize(1);
        block.vtx[0].wit.vtxinwit[0].scriptWitness.stack[0] = nonce;
    }
}

std::vector<unsigned char> GenerateCoinbaseCommitment(CBlock& block, const CBlockIndex* pindexPrev, const Consensus::Params& consensusParams)
{
    std::vector<unsigned char> commitment;
    int commitpos = GetWitnessCommitmentIndex(block);
    bool fHaveWitness = false;
    for (size_t t = 1; t < block.vtx.size(); t++) {
        if (!block.vtx[t].wit.IsNull()) {
            fHaveWitness = true;
            break;
        }
    }
    std::vector<unsigned char> ret(32, 0x00);
    if (fHaveWitness && IsWitnessEnabled(pindexPrev, consensusParams)) {
        if (commitpos == -1) {
            uint256 witnessroot = BlockWitnessMerkleRoot(block, NULL);
            CHash256().Write(witnessroot.begin(), 32).Write(&ret[0], 32).Finalize(witnessroot.begin());
            CTxOut out;
            out.nValue = 0;
            out.scriptPubKey.resize(38);
            out.scriptPubKey[0] = OP_RETURN;
            out.scriptPubKey[1] = 0x24;
            out.scriptPubKey[2] = 0xaa;
            out.scriptPubKey[3] = 0x21;
            out.scriptPubKey[4] = 0xa9;
            out.scriptPubKey[5] = 0xed;
            memcpy(&out.scriptPubKey[6], witnessroot.begin(), 32);
            commitment = std::vector<unsigned char>(out.scriptPubKey.begin(), out.scriptPubKey.end());
            const_cast<std::vector<CTxOut>*>(&block.vtx[0].vout)->push_back(out);
            block.vtx[0].UpdateHash();
        }
    }
    UpdateUncommitedBlockStructures(block, pindexPrev, consensusParams);
    return commitment;
}

bool ContextualCheckBlockHeader(const CBlockHeader& block, CValidationState& state, CBlockIndex * const pindexPrev)
{
    const Consensus::Params& consensusParams = Params().GetConsensus();
    // Check proof of work
    if (block.nBits != GetNextWorkRequired(pindexPrev, &block, consensusParams))
        return state.DoS(100, false, REJECT_INVALID, "bad-diffbits", false, "incorrect proof of work");

    // Check timestamp against prev
    if (block.GetBlockTime() <= pindexPrev->GetMedianTimePast())
        return state.Invalid(false, REJECT_INVALID, "time-too-old", "block's timestamp is too early");

    // Reject outdated version blocks when 95% (75% on testnet) of the network has upgraded:
    for (int32_t version = 2; version < 5; ++version) // check for version 2, 3 and 4 upgrades
        if (block.nVersion < version && IsSuperMajority(version, pindexPrev, consensusParams.nMajorityRejectBlockOutdated, consensusParams))
            return state.Invalid(false, REJECT_OBSOLETE, strprintf("bad-version(0x%08x)", version - 1),
                                 strprintf("rejected nVersion=0x%08x block", version - 1));

    return true;
}

bool ContextualCheckBlock(const CBlock& block, CValidationState& state, CBlockIndex * const pindexPrev)
{
    const int nHeight = pindexPrev == NULL ? 0 : pindexPrev->nHeight + 1;
    const Consensus::Params& consensusParams = Params().GetConsensus();

    // Start enforcing BIP113 (Median Time Past) using versionbits logic.
    int nLockTimeFlags = 0;
    if (VersionBitsState(pindexPrev, consensusParams, Consensus::DEPLOYMENT_CSV, versionbitscache) == THRESHOLD_ACTIVE) {
        nLockTimeFlags |= LOCKTIME_MEDIAN_TIME_PAST;
    }

    int64_t nLockTimeCutoff = (nLockTimeFlags & LOCKTIME_MEDIAN_TIME_PAST)
                              ? pindexPrev->GetMedianTimePast()
                              : block.GetBlockTime();

    // Check that all transactions are finalized
    BOOST_FOREACH(const CTransaction& tx, block.vtx) {
        if (!IsFinalTx(tx, nHeight, nLockTimeCutoff)) {
            return state.DoS(10, false, REJECT_INVALID, "bad-txns-nonfinal", false, "non-final transaction");
        }
    }

    // Enforce block.nVersion=2 rule that the coinbase starts with serialized block height
    // if 750 of the last 1,000 blocks are version 2 or greater (51/100 if testnet):
    if (block.nVersion >= 2 && IsSuperMajority(2, pindexPrev, consensusParams.nMajorityEnforceBlockUpgrade, consensusParams))
    {
        CScript expect = CScript() << nHeight;
        if (block.vtx[0].vin[0].scriptSig.size() < expect.size() ||
            !std::equal(expect.begin(), expect.end(), block.vtx[0].vin[0].scriptSig.begin())) {
            return state.DoS(100, false, REJECT_INVALID, "bad-cb-height", false, "block height mismatch in coinbase");
        }
    }

    // Validation for witness commitments.
    // * We compute the witness hash (which is the hash including witnesses) of all the block's transactions, except the
    //   coinbase (where 0x0000....0000 is used instead).
    // * The coinbase scriptWitness is a stack of a single 32-byte vector, containing a witness nonce (unconstrained).
    // * We build a merkle tree with all those witness hashes as leaves (similar to the hashMerkleRoot in the block header).
    // * There must be at least one output whose scriptPubKey is a single 36-byte push, the first 4 bytes of which are
    //   {0xaa, 0x21, 0xa9, 0xed}, and the following 32 bytes are SHA256^2(witness root, witness nonce). In case there are
    //   multiple, the last one is used.
    bool fHaveWitness = false;
    if (IsWitnessEnabled(pindexPrev, consensusParams)) {
        int commitpos = GetWitnessCommitmentIndex(block);
        if (commitpos != -1) {
            bool malleated = false;
            uint256 hashWitness = BlockWitnessMerkleRoot(block, &malleated);
            // The malleation check is ignored; as the transaction tree itself
            // already does not permit it, it is impossible to trigger in the
            // witness tree.
            if (block.vtx[0].wit.vtxinwit.size() != 1 || block.vtx[0].wit.vtxinwit[0].scriptWitness.stack.size() != 1 || block.vtx[0].wit.vtxinwit[0].scriptWitness.stack[0].size() != 32) {
                return state.DoS(100, error("%s : invalid witness nonce size", __func__), REJECT_INVALID, "bad-witness-nonce-size", true);
            }
            CHash256().Write(hashWitness.begin(), 32).Write(&block.vtx[0].wit.vtxinwit[0].scriptWitness.stack[0][0], 32).Finalize(hashWitness.begin());
            if (memcmp(hashWitness.begin(), &block.vtx[0].vout[commitpos].scriptPubKey[6], 32)) {
                return state.DoS(100, error("%s : witness merkle commitment mismatch", __func__), REJECT_INVALID, "bad-witness-merkle-match", true);
            }
            fHaveWitness = true;
        }
    }

    // No witness data is allowed in blocks that don't commit to witness data, as this would otherwise leave room for spam
    if (!fHaveWitness) {
        for (size_t i = 0; i < block.vtx.size(); i++) {
            if (!block.vtx[i].wit.IsNull()) {
                return state.DoS(100, error("%s : unexpected witness data found", __func__), REJECT_INVALID, "unexpected-witness", true);
            }
        }
    }

    // After the coinbase witness nonce and commitment are verified,
    // we can check if the block cost passes (before we've checked the
    // coinbase witness, it would be possible for the cost to be too
    // large by filling up the coinbase witness, which doesn't change
    // the block hash, so we couldn't mark the block as permanently
    // failed).
    if (GetBlockCost(block) > MAX_BLOCK_COST) {
        return state.DoS(100, error("ContextualCheckBlock(): cost limit failed"), REJECT_INVALID, "bad-blk-cost");
    }

    return true;
}

static bool AcceptBlockHeader(const CBlockHeader& block, CValidationState& state, const CChainParams& chainparams, CBlockIndex** ppindex=NULL)
{
    AssertLockHeld(cs_main);
    // Check for duplicate
    uint256 hash = block.GetHash();
    BlockMap::iterator miSelf = mapBlockIndex.find(hash);
    CBlockIndex *pindex = NULL;
    if (hash != chainparams.GetConsensus().hashGenesisBlock) {

        if (miSelf != mapBlockIndex.end()) {
            // Block header is already known.
            pindex = miSelf->second;
            if (ppindex)
                *ppindex = pindex;
            if (pindex->nStatus & BLOCK_FAILED_MASK)
                return state.Invalid(error("%s: block %s is marked invalid", __func__, hash.ToString()), 0, "duplicate");
            return true;
        }

        if (!CheckBlockHeader(block, state))
            return error("%s: Consensus::CheckBlockHeader: %s, %s", __func__, hash.ToString(), FormatStateMessage(state));

        // Get prev block index
        CBlockIndex* pindexPrev = NULL;
        BlockMap::iterator mi = mapBlockIndex.find(block.hashPrevBlock);
        if (mi == mapBlockIndex.end())
            return state.DoS(10, error("%s: prev block not found", __func__), 0, "bad-prevblk");
        pindexPrev = (*mi).second;
        if (pindexPrev->nStatus & BLOCK_FAILED_MASK)
            return state.DoS(100, error("%s: prev block invalid", __func__), REJECT_INVALID, "bad-prevblk");

        assert(pindexPrev);
        if (fCheckpointsEnabled && !CheckIndexAgainstCheckpoint(pindexPrev, state, chainparams, hash))
            return error("%s: CheckIndexAgainstCheckpoint(): %s", __func__, state.GetRejectReason().c_str());

        if (!ContextualCheckBlockHeader(block, state, pindexPrev))
            return error("%s: Consensus::ContextualCheckBlockHeader: %s, %s", __func__, hash.ToString(), FormatStateMessage(state));
    }
    if (pindex == NULL)
        pindex = AddToBlockIndex(block);

    if (ppindex)
        *ppindex = pindex;

    return true;
}

/** Store block on disk. If dbp is non-NULL, the file is known to already reside on disk */
static bool AcceptBlock(const CBlock& block, CValidationState& state, const CChainParams& chainparams, CBlockIndex** ppindex, bool fRequested, const CDiskBlockPos* dbp)
{
    AssertLockHeld(cs_main);

    CBlockIndex *pindexDummy = NULL;
    CBlockIndex *&pindex = ppindex ? *ppindex : pindexDummy;

    if (!AcceptBlockHeader(block, state, chainparams, &pindex))
        return false;

    // Try to process all requested blocks that we don't have, but only
    // process an unrequested block if it's new and has enough work to
    // advance our tip, and isn't too many blocks ahead.
    bool fAlreadyHave = pindex->nStatus & BLOCK_HAVE_DATA;
    bool fHasMoreWork = (chainActive.Tip() ? pindex->nChainWork > chainActive.Tip()->nChainWork : true);
    // Blocks that are too out-of-order needlessly limit the effectiveness of
    // pruning, because pruning will not delete block files that contain any
    // blocks which are too close in height to the tip.  Apply this test
    // regardless of whether pruning is enabled; it should generally be safe to
    // not process unrequested blocks.
    bool fTooFarAhead = (pindex->nHeight > int(chainActive.Height() + MIN_BLOCKS_TO_KEEP));

    // TODO: deal better with return value and error conditions for duplicate
    // and unrequested blocks.
    if (fAlreadyHave) return true;
    if (!fRequested) {  // If we didn't ask for it:
        if (pindex->nTx != 0) return true;  // This is a previously-processed block that was pruned
        if (!fHasMoreWork) return true;     // Don't process less-work chains
        if (fTooFarAhead) return true;      // Block height is too high
    }

    if ((!CheckBlock(block, state)) || !ContextualCheckBlock(block, state, pindex->pprev)) {
        if (state.IsInvalid() && !state.CorruptionPossible()) {
            pindex->nStatus |= BLOCK_FAILED_VALID;
            setDirtyBlockIndex.insert(pindex);
        }
        return error("%s: %s", __func__, FormatStateMessage(state));
    }

    int nHeight = pindex->nHeight;

    // Write block to history file
    try {
        unsigned int nBlockSize = ::GetSerializeSize(block, SER_DISK, CLIENT_VERSION | SERIALIZE_TRANSACTION_WITNESS);
        CDiskBlockPos blockPos;
        if (dbp != NULL)
            blockPos = *dbp;
        if (!FindBlockPos(state, blockPos, nBlockSize+8, nHeight, block.GetBlockTime(), dbp != NULL))
            return error("AcceptBlock(): FindBlockPos failed");
        if (dbp == NULL)
            if (!WriteBlockToDisk(block, blockPos, chainparams.MessageStart()))
                AbortNode(state, "Failed to write block");
        if (!ReceivedBlockTransactions(block, state, pindex, blockPos))
            return error("AcceptBlock(): ReceivedBlockTransactions failed");
    } catch (const std::runtime_error& e) {
        return AbortNode(state, std::string("System error: ") + e.what());
    }

    if (fCheckForPruning)
        FlushStateToDisk(state, FLUSH_STATE_NONE); // we just allocated more disk space for block files

    return true;
}

static bool IsSuperMajority(int minVersion, const CBlockIndex* pstart, unsigned nRequired, const Consensus::Params& consensusParams)
{
    unsigned int nFound = 0;
    for (int i = 0; i < consensusParams.nMajorityWindow && nFound < nRequired && pstart != NULL; i++)
    {
        if (pstart->nVersion >= minVersion)
            ++nFound;
        pstart = pstart->pprev;
    }
    return (nFound >= nRequired);
}


bool ProcessNewBlock(CValidationState& state, const CChainParams& chainparams, const CNode* pfrom, const CBlock* pblock, bool fForceProcessing, const CDiskBlockPos* dbp)
{
    {
        LOCK(cs_main);
        bool fRequested = MarkBlockAsReceived(pblock->GetHash());
        fRequested |= fForceProcessing;

        // Store to disk
        CBlockIndex *pindex = NULL;
        bool ret = AcceptBlock(*pblock, state, chainparams, &pindex, fRequested, dbp);
        if (pindex && pfrom) {
            mapBlockSource[pindex->GetBlockHash()] = pfrom->GetId();
        }
        CheckBlockIndex(chainparams.GetConsensus());
        if (!ret)
            return error("%s: AcceptBlock FAILED", __func__);
    }

    NotifyHeaderTip();

    if (!ActivateBestChain(state, chainparams, pblock))
        return error("%s: ActivateBestChain failed", __func__);

    return true;
}

bool TestBlockValidity(CValidationState& state, const CChainParams& chainparams, const CBlock& block, CBlockIndex* pindexPrev, bool fCheckPOW, bool fCheckMerkleRoot)
{
    AssertLockHeld(cs_main);
    assert(pindexPrev && pindexPrev == chainActive.Tip());
    if (fCheckpointsEnabled && !CheckIndexAgainstCheckpoint(pindexPrev, state, chainparams, block.GetHash()))
        return error("%s: CheckIndexAgainstCheckpoint(): %s", __func__, state.GetRejectReason().c_str());

    CCoinsViewCache viewNew(pcoinsTip);
    CBlockIndex indexDummy(block);
    indexDummy.pprev = pindexPrev;
    indexDummy.nHeight = pindexPrev->nHeight + 1;

    // NOTE: CheckBlockHeader is called by CheckBlock
    if (!ContextualCheckBlockHeader(block, state, pindexPrev))
        return error("%s: Consensus::ContextualCheckBlockHeader: %s", __func__, FormatStateMessage(state));
    if (!CheckBlock(block, state, fCheckPOW, fCheckMerkleRoot))
        return error("%s: Consensus::CheckBlock: %s", __func__, FormatStateMessage(state));
    if (!ContextualCheckBlock(block, state, pindexPrev))
        return error("%s: Consensus::ContextualCheckBlock: %s", __func__, FormatStateMessage(state));
    if (!ConnectBlock(block, state, &indexDummy, viewNew, chainparams, true))
        return false;
    assert(state.IsValid());

    return true;
}

/**
 * BLOCK PRUNING CODE
 */

/* Calculate the amount of disk space the block & undo files currently use */
uint64_t CalculateCurrentUsage()
{
    uint64_t retval = 0;
    BOOST_FOREACH(const CBlockFileInfo &file, vinfoBlockFile) {
        retval += file.nSize + file.nUndoSize;
    }
    return retval;
}

/* Prune a block file (modify associated database entries)*/
void PruneOneBlockFile(const int fileNumber)
{
    for (BlockMap::iterator it = mapBlockIndex.begin(); it != mapBlockIndex.end(); ++it) {
        CBlockIndex* pindex = it->second;
        if (pindex->nFile == fileNumber) {
            pindex->nStatus &= ~BLOCK_HAVE_DATA;
            pindex->nStatus &= ~BLOCK_HAVE_UNDO;
            pindex->nFile = 0;
            pindex->nDataPos = 0;
            pindex->nUndoPos = 0;
            setDirtyBlockIndex.insert(pindex);

            // Prune from mapBlocksUnlinked -- any block we prune would have
            // to be downloaded again in order to consider its chain, at which
            // point it would be considered as a candidate for
            // mapBlocksUnlinked or setBlockIndexCandidates.
            std::pair<std::multimap<CBlockIndex*, CBlockIndex*>::iterator, std::multimap<CBlockIndex*, CBlockIndex*>::iterator> range = mapBlocksUnlinked.equal_range(pindex->pprev);
            while (range.first != range.second) {
                std::multimap<CBlockIndex *, CBlockIndex *>::iterator it = range.first;
                range.first++;
                if (it->second == pindex) {
                    mapBlocksUnlinked.erase(it);
                }
            }
        }
    }

    vinfoBlockFile[fileNumber].SetNull();
    setDirtyFileInfo.insert(fileNumber);
}


void UnlinkPrunedFiles(std::set<int>& setFilesToPrune)
{
    for (set<int>::iterator it = setFilesToPrune.begin(); it != setFilesToPrune.end(); ++it) {
        CDiskBlockPos pos(*it, 0);
        boost::filesystem::remove(GetBlockPosFilename(pos, "blk"));
        boost::filesystem::remove(GetBlockPosFilename(pos, "rev"));
        LogPrintf("Prune: %s deleted blk/rev (%05u)\n", __func__, *it);
    }
}

/* Calculate the block/rev files that should be deleted to remain under target*/
void FindFilesToPrune(std::set<int>& setFilesToPrune, uint64_t nPruneAfterHeight)
{
    LOCK2(cs_main, cs_LastBlockFile);
    if (chainActive.Tip() == NULL || nPruneTarget == 0) {
        return;
    }
    if ((uint64_t)chainActive.Tip()->nHeight <= nPruneAfterHeight) {
        return;
    }

    unsigned int nLastBlockWeCanPrune = chainActive.Tip()->nHeight - MIN_BLOCKS_TO_KEEP;
    uint64_t nCurrentUsage = CalculateCurrentUsage();
    // We don't check to prune until after we've allocated new space for files
    // So we should leave a buffer under our target to account for another allocation
    // before the next pruning.
    uint64_t nBuffer = BLOCKFILE_CHUNK_SIZE + UNDOFILE_CHUNK_SIZE;
    uint64_t nBytesToPrune;
    int count=0;

    if (nCurrentUsage + nBuffer >= nPruneTarget) {
        for (int fileNumber = 0; fileNumber < nLastBlockFile; fileNumber++) {
            nBytesToPrune = vinfoBlockFile[fileNumber].nSize + vinfoBlockFile[fileNumber].nUndoSize;

            if (vinfoBlockFile[fileNumber].nSize == 0)
                continue;

            if (nCurrentUsage + nBuffer < nPruneTarget)  // are we below our target?
                break;

            // don't prune files that could have a block within MIN_BLOCKS_TO_KEEP of the main chain's tip but keep scanning
            if (vinfoBlockFile[fileNumber].nHeightLast > nLastBlockWeCanPrune)
                continue;

            PruneOneBlockFile(fileNumber);
            // Queue up the files for removal
            setFilesToPrune.insert(fileNumber);
            nCurrentUsage -= nBytesToPrune;
            count++;
        }
    }

    LogPrint("prune", "Prune: target=%dMiB actual=%dMiB diff=%dMiB max_prune_height=%d removed %d blk/rev pairs\n",
           nPruneTarget/1024/1024, nCurrentUsage/1024/1024,
           ((int64_t)nPruneTarget - (int64_t)nCurrentUsage)/1024/1024,
           nLastBlockWeCanPrune, count);
}

bool CheckDiskSpace(uint64_t nAdditionalBytes)
{
    uint64_t nFreeBytesAvailable = boost::filesystem::space(GetDataDir()).available;

    // Check for nMinDiskSpace bytes (currently 50MB)
    if (nFreeBytesAvailable < nMinDiskSpace + nAdditionalBytes)
        return AbortNode("Disk space is low!", _("Error: Disk space is low!"));

    return true;
}

FILE* OpenDiskFile(const CDiskBlockPos &pos, const char *prefix, bool fReadOnly)
{
    if (pos.IsNull())
        return NULL;
    boost::filesystem::path path = GetBlockPosFilename(pos, prefix);
    boost::filesystem::create_directories(path.parent_path());
    FILE* file = fopen(path.string().c_str(), "rb+");
    if (!file && !fReadOnly)
        file = fopen(path.string().c_str(), "wb+");
    if (!file) {
        LogPrintf("Unable to open file %s\n", path.string());
        return NULL;
    }
    if (pos.nPos) {
        if (fseek(file, pos.nPos, SEEK_SET)) {
            LogPrintf("Unable to seek to position %u of %s\n", pos.nPos, path.string());
            fclose(file);
            return NULL;
        }
    }
    return file;
}

FILE* OpenBlockFile(const CDiskBlockPos &pos, bool fReadOnly) {
    return OpenDiskFile(pos, "blk", fReadOnly);
}

FILE* OpenUndoFile(const CDiskBlockPos &pos, bool fReadOnly) {
    return OpenDiskFile(pos, "rev", fReadOnly);
}

boost::filesystem::path GetBlockPosFilename(const CDiskBlockPos &pos, const char *prefix)
{
    return GetDataDir() / "blocks" / strprintf("%s%05u.dat", prefix, pos.nFile);
}

CBlockIndex * InsertBlockIndex(uint256 hash)
{
    if (hash.IsNull())
        return NULL;

    // Return existing
    BlockMap::iterator mi = mapBlockIndex.find(hash);
    if (mi != mapBlockIndex.end())
        return (*mi).second;

    // Create new
    CBlockIndex* pindexNew = new CBlockIndex();
    if (!pindexNew)
        throw runtime_error("LoadBlockIndex(): new CBlockIndex failed");
    mi = mapBlockIndex.insert(make_pair(hash, pindexNew)).first;
    pindexNew->phashBlock = &((*mi).first);

    return pindexNew;
}

bool static LoadBlockIndexDB()
{
    const CChainParams& chainparams = Params();
    if (!pblocktree->LoadBlockIndexGuts(InsertBlockIndex))
        return false;

    boost::this_thread::interruption_point();

    // Calculate nChainWork
    vector<pair<int, CBlockIndex*> > vSortedByHeight;
    vSortedByHeight.reserve(mapBlockIndex.size());
    BOOST_FOREACH(const PAIRTYPE(uint256, CBlockIndex*)& item, mapBlockIndex)
    {
        CBlockIndex* pindex = item.second;
        vSortedByHeight.push_back(make_pair(pindex->nHeight, pindex));
    }
    sort(vSortedByHeight.begin(), vSortedByHeight.end());
    BOOST_FOREACH(const PAIRTYPE(int, CBlockIndex*)& item, vSortedByHeight)
    {
        CBlockIndex* pindex = item.second;
        pindex->nChainWork = (pindex->pprev ? pindex->pprev->nChainWork : 0) + GetBlockProof(*pindex);
        // We can link the chain of blocks for which we've received transactions at some point.
        // Pruned nodes may have deleted the block.
        if (pindex->nTx > 0) {
            if (pindex->pprev) {
                if (pindex->pprev->nChainTx) {
                    pindex->nChainTx = pindex->pprev->nChainTx + pindex->nTx;
                } else {
                    pindex->nChainTx = 0;
                    mapBlocksUnlinked.insert(std::make_pair(pindex->pprev, pindex));
                }
            } else {
                pindex->nChainTx = pindex->nTx;
            }
        }
        if (pindex->IsValid(BLOCK_VALID_TRANSACTIONS) && (pindex->nChainTx || pindex->pprev == NULL))
            setBlockIndexCandidates.insert(pindex);
        if (pindex->nStatus & BLOCK_FAILED_MASK && (!pindexBestInvalid || pindex->nChainWork > pindexBestInvalid->nChainWork))
            pindexBestInvalid = pindex;
        if (pindex->pprev)
            pindex->BuildSkip();
        if (pindex->IsValid(BLOCK_VALID_TREE) && (pindexBestHeader == NULL || CBlockIndexWorkComparator()(pindexBestHeader, pindex)))
            pindexBestHeader = pindex;
    }

    // Load block file info
    pblocktree->ReadLastBlockFile(nLastBlockFile);
    vinfoBlockFile.resize(nLastBlockFile + 1);
    LogPrintf("%s: last block file = %i\n", __func__, nLastBlockFile);
    for (int nFile = 0; nFile <= nLastBlockFile; nFile++) {
        pblocktree->ReadBlockFileInfo(nFile, vinfoBlockFile[nFile]);
    }
    LogPrintf("%s: last block file info: %s\n", __func__, vinfoBlockFile[nLastBlockFile].ToString());
    for (int nFile = nLastBlockFile + 1; true; nFile++) {
        CBlockFileInfo info;
        if (pblocktree->ReadBlockFileInfo(nFile, info)) {
            vinfoBlockFile.push_back(info);
        } else {
            break;
        }
    }

    // Check presence of blk files
    LogPrintf("Checking all blk files are present...\n");
    set<int> setBlkDataFiles;
    BOOST_FOREACH(const PAIRTYPE(uint256, CBlockIndex*)& item, mapBlockIndex)
    {
        CBlockIndex* pindex = item.second;
        if (pindex->nStatus & BLOCK_HAVE_DATA) {
            setBlkDataFiles.insert(pindex->nFile);
        }
    }
    for (std::set<int>::iterator it = setBlkDataFiles.begin(); it != setBlkDataFiles.end(); it++)
    {
        CDiskBlockPos pos(*it, 0);
        if (CAutoFile(OpenBlockFile(pos, true), SER_DISK, CLIENT_VERSION).IsNull()) {
            return false;
        }
    }

    // Check whether we have ever pruned block & undo files
    pblocktree->ReadFlag("prunedblockfiles", fHavePruned);
    if (fHavePruned)
        LogPrintf("LoadBlockIndexDB(): Block files have previously been pruned\n");

    // Check whether we need to continue reindexing
    bool fReindexing = false;
    pblocktree->ReadReindexing(fReindexing);
    fReindex |= fReindexing;

    // Check whether we have a transaction index
    pblocktree->ReadFlag("txindex", fTxIndex);
    LogPrintf("%s: transaction index %s\n", __func__, fTxIndex ? "enabled" : "disabled");

    // Load pointer to end of best chain
    BlockMap::iterator it = mapBlockIndex.find(pcoinsTip->GetBestBlock());
    if (it == mapBlockIndex.end())
        return true;
    chainActive.SetTip(it->second);

    PruneBlockIndexCandidates();

    LogPrintf("%s: hashBestChain=%s height=%d date=%s progress=%f\n", __func__,
        chainActive.Tip()->GetBlockHash().ToString(), chainActive.Height(),
        DateTimeStrFormat("%Y-%m-%d %H:%M:%S", chainActive.Tip()->GetBlockTime()),
        Checkpoints::GuessVerificationProgress(chainparams.Checkpoints(), chainActive.Tip()));

    return true;
}

CVerifyDB::CVerifyDB()
{
    uiInterface.ShowProgress(_("Verifying blocks..."), 0);
}

CVerifyDB::~CVerifyDB()
{
    uiInterface.ShowProgress("", 100);
}

bool CVerifyDB::VerifyDB(const CChainParams& chainparams, CCoinsView *coinsview, int nCheckLevel, int nCheckDepth)
{
    LOCK(cs_main);
    if (chainActive.Tip() == NULL || chainActive.Tip()->pprev == NULL)
        return true;

    // Verify blocks in the best chain
    if (nCheckDepth <= 0)
        nCheckDepth = 1000000000; // suffices until the year 19000
    if (nCheckDepth > chainActive.Height())
        nCheckDepth = chainActive.Height();
    nCheckLevel = std::max(0, std::min(4, nCheckLevel));
    LogPrintf("Verifying last %i blocks at level %i\n", nCheckDepth, nCheckLevel);
    CCoinsViewCache coins(coinsview);
    CBlockIndex* pindexState = chainActive.Tip();
    CBlockIndex* pindexFailure = NULL;
    int nGoodTransactions = 0;
    CValidationState state;
    for (CBlockIndex* pindex = chainActive.Tip(); pindex && pindex->pprev; pindex = pindex->pprev)
    {
        boost::this_thread::interruption_point();
        uiInterface.ShowProgress(_("Verifying blocks..."), std::max(1, std::min(99, (int)(((double)(chainActive.Height() - pindex->nHeight)) / (double)nCheckDepth * (nCheckLevel >= 4 ? 50 : 100)))));
        if (pindex->nHeight < chainActive.Height()-nCheckDepth)
            break;
        if (fPruneMode && !(pindex->nStatus & BLOCK_HAVE_DATA)) {
            // If pruning, only go back as far as we have data.
            LogPrintf("VerifyDB(): block verification stopping at height %d (pruning, no data)\n", pindex->nHeight);
            break;
        }
        CBlock block;
        // check level 0: read from disk
        if (!ReadBlockFromDisk(block, pindex, chainparams.GetConsensus()))
            return error("VerifyDB(): *** ReadBlockFromDisk failed at %d, hash=%s", pindex->nHeight, pindex->GetBlockHash().ToString());
        // check level 1: verify block validity
        if (nCheckLevel >= 1 && !CheckBlock(block, state))
            return error("%s: *** found bad block at %d, hash=%s (%s)\n", __func__, 
                         pindex->nHeight, pindex->GetBlockHash().ToString(), FormatStateMessage(state));
        // check level 2: verify undo validity
        if (nCheckLevel >= 2 && pindex) {
            CBlockUndo undo;
            CDiskBlockPos pos = pindex->GetUndoPos();
            if (!pos.IsNull()) {
                if (!UndoReadFromDisk(undo, pos, pindex->pprev->GetBlockHash()))
                    return error("VerifyDB(): *** found bad undo data at %d, hash=%s\n", pindex->nHeight, pindex->GetBlockHash().ToString());
            }
        }
        // check level 3: check for inconsistencies during memory-only disconnect of tip blocks
        if (nCheckLevel >= 3 && pindex == pindexState && (coins.DynamicMemoryUsage() + pcoinsTip->DynamicMemoryUsage()) <= nCoinCacheUsage) {
            bool fClean = true;
            if (!DisconnectBlock(block, state, pindex, coins, &fClean))
                return error("VerifyDB(): *** irrecoverable inconsistency in block data at %d, hash=%s", pindex->nHeight, pindex->GetBlockHash().ToString());
            pindexState = pindex->pprev;
            if (!fClean) {
                nGoodTransactions = 0;
                pindexFailure = pindex;
            } else
                nGoodTransactions += block.vtx.size();
        }
        if (ShutdownRequested())
            return true;
    }
    if (pindexFailure)
        return error("VerifyDB(): *** coin database inconsistencies found (last %i blocks, %i good transactions before that)\n", chainActive.Height() - pindexFailure->nHeight + 1, nGoodTransactions);

    // check level 4: try reconnecting blocks
    if (nCheckLevel >= 4) {
        CBlockIndex *pindex = pindexState;
        while (pindex != chainActive.Tip()) {
            boost::this_thread::interruption_point();
            uiInterface.ShowProgress(_("Verifying blocks..."), std::max(1, std::min(99, 100 - (int)(((double)(chainActive.Height() - pindex->nHeight)) / (double)nCheckDepth * 50))));
            pindex = chainActive.Next(pindex);
            CBlock block;
            if (!ReadBlockFromDisk(block, pindex, chainparams.GetConsensus()))
                return error("VerifyDB(): *** ReadBlockFromDisk failed at %d, hash=%s", pindex->nHeight, pindex->GetBlockHash().ToString());
            if (!ConnectBlock(block, state, pindex, coins, chainparams))
                return error("VerifyDB(): *** found unconnectable block at %d, hash=%s", pindex->nHeight, pindex->GetBlockHash().ToString());
        }
    }

    LogPrintf("No coin database inconsistencies in last %i blocks (%i transactions)\n", chainActive.Height() - pindexState->nHeight, nGoodTransactions);

    return true;
}

bool RewindBlockIndex(const CChainParams& params)
{
    LOCK(cs_main);

    int nHeight = 1;
    while (nHeight <= chainActive.Height()) {
        if (IsWitnessEnabled(chainActive[nHeight - 1], params.GetConsensus()) && !(chainActive[nHeight]->nStatus & BLOCK_OPT_WITNESS)) {
            break;
        }
        nHeight++;
    }

    // nHeight is now the height of the first insufficiently-validated block, or tipheight + 1
    CValidationState state;
    CBlockIndex* pindex = chainActive.Tip();
    while (chainActive.Height() >= nHeight) {
        if (fPruneMode && !(chainActive.Tip()->nStatus & BLOCK_HAVE_DATA)) {
            // If pruning, don't try rewinding past the HAVE_DATA point;
            // since older blocks can't be served anyway, there's
            // no need to walk further, and trying to DisconnectTip()
            // will fail (and require a needless reindex/redownload
            // of the blockchain).
            break;
        }
        if (!DisconnectTip(state, params.GetConsensus(), true)) {
            return error("RewindBlockIndex: unable to disconnect block at height %i", pindex->nHeight);
        }
        // Occasionally flush state to disk.
        if (!FlushStateToDisk(state, FLUSH_STATE_PERIODIC))
            return false;
    }

    // Reduce validity flag and have-data flags.
    // We do this after actual disconnecting, otherwise we'll end up writing the lack of data
    // to disk before writing the chainstate, resulting in a failure to continue if interrupted.
    for (BlockMap::iterator it = mapBlockIndex.begin(); it != mapBlockIndex.end(); it++) {
        CBlockIndex* pindexIter = it->second;

        // Note: If we encounter an insufficiently validated block that
        // is on chainActive, it must be because we are a pruning node, and
        // this block or some successor doesn't HAVE_DATA, so we were unable to
        // rewind all the way.  Blocks remaining on chainActive at this point
        // must not have their validity reduced.
        if (IsWitnessEnabled(pindexIter->pprev, params.GetConsensus()) && !(pindexIter->nStatus & BLOCK_OPT_WITNESS) && !chainActive.Contains(pindexIter)) {
            // Reduce validity
            pindexIter->nStatus = std::min<unsigned int>(pindexIter->nStatus & BLOCK_VALID_MASK, BLOCK_VALID_TREE) | (pindexIter->nStatus & ~BLOCK_VALID_MASK);
            // Remove have-data flags.
            pindexIter->nStatus &= ~(BLOCK_HAVE_DATA | BLOCK_HAVE_UNDO);
            // Remove storage location.
            pindexIter->nFile = 0;
            pindexIter->nDataPos = 0;
            pindexIter->nUndoPos = 0;
            // Remove various other things
            pindexIter->nTx = 0;
            pindexIter->nChainTx = 0;
            pindexIter->nSequenceId = 0;
            // Make sure it gets written.
            setDirtyBlockIndex.insert(pindexIter);
            // Update indexes
            setBlockIndexCandidates.erase(pindexIter);
            std::pair<std::multimap<CBlockIndex*, CBlockIndex*>::iterator, std::multimap<CBlockIndex*, CBlockIndex*>::iterator> ret = mapBlocksUnlinked.equal_range(pindexIter->pprev);
            while (ret.first != ret.second) {
                if (ret.first->second == pindexIter) {
                    mapBlocksUnlinked.erase(ret.first++);
                } else {
                    ++ret.first;
                }
            }
        } else if (pindexIter->IsValid(BLOCK_VALID_TRANSACTIONS) && pindexIter->nChainTx) {
            setBlockIndexCandidates.insert(pindexIter);
        }
    }

    PruneBlockIndexCandidates();

    CheckBlockIndex(params.GetConsensus());

    if (!FlushStateToDisk(state, FLUSH_STATE_ALWAYS)) {
        return false;
    }

    return true;
}

void UnloadBlockIndex()
{
    LOCK(cs_main);
    setBlockIndexCandidates.clear();
    chainActive.SetTip(NULL);
    pindexBestInvalid = NULL;
    pindexBestHeader = NULL;
    mempool.clear();
    mapOrphanTransactions.clear();
    mapOrphanTransactionsByPrev.clear();
    nSyncStarted = 0;
    mapBlocksUnlinked.clear();
    vinfoBlockFile.clear();
    nLastBlockFile = 0;
    nBlockSequenceId = 1;
    mapBlockSource.clear();
    mapBlocksInFlight.clear();
    nPreferredDownload = 0;
    setDirtyBlockIndex.clear();
    setDirtyFileInfo.clear();
    mapNodeState.clear();
    recentRejects.reset(NULL);
    versionbitscache.Clear();
    for (int b = 0; b < VERSIONBITS_NUM_BITS; b++) {
        warningcache[b].clear();
    }

    BOOST_FOREACH(BlockMap::value_type& entry, mapBlockIndex) {
        delete entry.second;
    }
    mapBlockIndex.clear();
    fHavePruned = false;
}

bool LoadBlockIndex()
{
    // Load block index from databases
    if (!fReindex && !LoadBlockIndexDB())
        return false;
    return true;
}

bool InitBlockIndex(const CChainParams& chainparams) 
{
    LOCK(cs_main);

    // Initialize global variables that cannot be constructed at startup.
    recentRejects.reset(new CRollingBloomFilter(120000, 0.000001));

    // Check whether we're already initialized
    if (chainActive.Genesis() != NULL)
        return true;

    // Use the provided setting for -txindex in the new database
    fTxIndex = GetBoolArg("-txindex", DEFAULT_TXINDEX);
    pblocktree->WriteFlag("txindex", fTxIndex);
    LogPrintf("Initializing databases...\n");

    // Only add the genesis block if not reindexing (in which case we reuse the one already on disk)
    if (!fReindex) {
        try {
            CBlock &block = const_cast<CBlock&>(chainparams.GenesisBlock());
            // Start new block file
            unsigned int nBlockSize = ::GetSerializeSize(block, SER_DISK, CLIENT_VERSION | SERIALIZE_TRANSACTION_WITNESS);
            CDiskBlockPos blockPos;
            CValidationState state;
            if (!FindBlockPos(state, blockPos, nBlockSize+8, 0, block.GetBlockTime()))
                return error("LoadBlockIndex(): FindBlockPos failed");
            if (!WriteBlockToDisk(block, blockPos, chainparams.MessageStart()))
                return error("LoadBlockIndex(): writing genesis block to disk failed");
            CBlockIndex *pindex = AddToBlockIndex(block);
            if (!ReceivedBlockTransactions(block, state, pindex, blockPos))
                return error("LoadBlockIndex(): genesis block not accepted");
            if (!ActivateBestChain(state, chainparams, &block))
                return error("LoadBlockIndex(): genesis block cannot be activated");
            // Force a chainstate write so that when we VerifyDB in a moment, it doesn't check stale data
            return FlushStateToDisk(state, FLUSH_STATE_ALWAYS);
        } catch (const std::runtime_error& e) {
            return error("LoadBlockIndex(): failed to initialize block database: %s", e.what());
        }
    }

    return true;
}

bool LoadExternalBlockFile(const CChainParams& chainparams, FILE* fileIn, CDiskBlockPos *dbp)
{
    // Map of disk positions for blocks with unknown parent (only used for reindex)
    static std::multimap<uint256, CDiskBlockPos> mapBlocksUnknownParent;
    int64_t nStart = GetTimeMillis();

    int nLoaded = 0;
    try {
        // This takes over fileIn and calls fclose() on it in the CBufferedFile destructor
        CBufferedFile blkdat(fileIn, 2*MAX_BLOCK_SERIALIZED_SIZE, MAX_BLOCK_SERIALIZED_SIZE+8, SER_DISK, CLIENT_VERSION | SERIALIZE_TRANSACTION_WITNESS);
        uint64_t nRewind = blkdat.GetPos();
        while (!blkdat.eof()) {
            boost::this_thread::interruption_point();

            blkdat.SetPos(nRewind);
            nRewind++; // start one byte further next time, in case of failure
            blkdat.SetLimit(); // remove former limit
            unsigned int nSize = 0;
            try {
                // locate a header
                unsigned char buf[MESSAGE_START_SIZE];
                blkdat.FindByte(chainparams.MessageStart()[0]);
                nRewind = blkdat.GetPos()+1;
                blkdat >> FLATDATA(buf);
                if (memcmp(buf, chainparams.MessageStart(), MESSAGE_START_SIZE))
                    continue;
                // read size
                blkdat >> nSize;
                if (nSize < 80 || nSize > MAX_BLOCK_SERIALIZED_SIZE)
                    continue;
            } catch (const std::exception&) {
                // no valid block header found; don't complain
                break;
            }
            try {
                // read block
                uint64_t nBlockPos = blkdat.GetPos();
                if (dbp)
                    dbp->nPos = nBlockPos;
                blkdat.SetLimit(nBlockPos + nSize);
                blkdat.SetPos(nBlockPos);
                CBlock block;
                blkdat >> block;
                nRewind = blkdat.GetPos();

                // detect out of order blocks, and store them for later
                uint256 hash = block.GetHash();
                if (hash != chainparams.GetConsensus().hashGenesisBlock && mapBlockIndex.find(block.hashPrevBlock) == mapBlockIndex.end()) {
                    LogPrint("reindex", "%s: Out of order block %s, parent %s not known\n", __func__, hash.ToString(),
                            block.hashPrevBlock.ToString());
                    if (dbp)
                        mapBlocksUnknownParent.insert(std::make_pair(block.hashPrevBlock, *dbp));
                    continue;
                }

                // process in case the block isn't known yet
                if (mapBlockIndex.count(hash) == 0 || (mapBlockIndex[hash]->nStatus & BLOCK_HAVE_DATA) == 0) {
                    LOCK(cs_main);
                    CValidationState state;
                    if (AcceptBlock(block, state, chainparams, NULL, true, dbp))
                        nLoaded++;
                    if (state.IsError())
                        break;
                } else if (hash != chainparams.GetConsensus().hashGenesisBlock && mapBlockIndex[hash]->nHeight % 1000 == 0) {
                    LogPrint("reindex", "Block Import: already had block %s at height %d\n", hash.ToString(), mapBlockIndex[hash]->nHeight);
                }

                // Activate the genesis block so normal node progress can continue
                if (hash == chainparams.GetConsensus().hashGenesisBlock) {
                    CValidationState state;
                    if (!ActivateBestChain(state, chainparams)) {
                        break;
                    }
                }

                NotifyHeaderTip();

                // Recursively process earlier encountered successors of this block
                deque<uint256> queue;
                queue.push_back(hash);
                while (!queue.empty()) {
                    uint256 head = queue.front();
                    queue.pop_front();
                    std::pair<std::multimap<uint256, CDiskBlockPos>::iterator, std::multimap<uint256, CDiskBlockPos>::iterator> range = mapBlocksUnknownParent.equal_range(head);
                    while (range.first != range.second) {
                        std::multimap<uint256, CDiskBlockPos>::iterator it = range.first;
                        if (ReadBlockFromDisk(block, it->second, chainparams.GetConsensus()))
                        {
                            LogPrint("reindex", "%s: Processing out of order child %s of %s\n", __func__, block.GetHash().ToString(),
                                    head.ToString());
                            LOCK(cs_main);
                            CValidationState dummy;
                            if (AcceptBlock(block, dummy, chainparams, NULL, true, &it->second))
                            {
                                nLoaded++;
                                queue.push_back(block.GetHash());
                            }
                        }
                        range.first++;
                        mapBlocksUnknownParent.erase(it);
                        NotifyHeaderTip();
                    }
                }
            } catch (const std::exception& e) {
                LogPrintf("%s: Deserialize or I/O error - %s\n", __func__, e.what());
            }
        }
    } catch (const std::runtime_error& e) {
        AbortNode(std::string("System error: ") + e.what());
    }
    if (nLoaded > 0)
        LogPrintf("Loaded %i blocks from external file in %dms\n", nLoaded, GetTimeMillis() - nStart);
    return nLoaded > 0;
}

void static CheckBlockIndex(const Consensus::Params& consensusParams)
{
    if (!fCheckBlockIndex) {
        return;
    }

    LOCK(cs_main);

    // During a reindex, we read the genesis block and call CheckBlockIndex before ActivateBestChain,
    // so we have the genesis block in mapBlockIndex but no active chain.  (A few of the tests when
    // iterating the block tree require that chainActive has been initialized.)
    if (chainActive.Height() < 0) {
        assert(mapBlockIndex.size() <= 1);
        return;
    }

    // Build forward-pointing map of the entire block tree.
    std::multimap<CBlockIndex*,CBlockIndex*> forward;
    for (BlockMap::iterator it = mapBlockIndex.begin(); it != mapBlockIndex.end(); it++) {
        forward.insert(std::make_pair(it->second->pprev, it->second));
    }

    assert(forward.size() == mapBlockIndex.size());

    std::pair<std::multimap<CBlockIndex*,CBlockIndex*>::iterator,std::multimap<CBlockIndex*,CBlockIndex*>::iterator> rangeGenesis = forward.equal_range(NULL);
    CBlockIndex *pindex = rangeGenesis.first->second;
    rangeGenesis.first++;
    assert(rangeGenesis.first == rangeGenesis.second); // There is only one index entry with parent NULL.

    // Iterate over the entire block tree, using depth-first search.
    // Along the way, remember whether there are blocks on the path from genesis
    // block being explored which are the first to have certain properties.
    size_t nNodes = 0;
    int nHeight = 0;
    CBlockIndex* pindexFirstInvalid = NULL; // Oldest ancestor of pindex which is invalid.
    CBlockIndex* pindexFirstMissing = NULL; // Oldest ancestor of pindex which does not have BLOCK_HAVE_DATA.
    CBlockIndex* pindexFirstNeverProcessed = NULL; // Oldest ancestor of pindex for which nTx == 0.
    CBlockIndex* pindexFirstNotTreeValid = NULL; // Oldest ancestor of pindex which does not have BLOCK_VALID_TREE (regardless of being valid or not).
    CBlockIndex* pindexFirstNotTransactionsValid = NULL; // Oldest ancestor of pindex which does not have BLOCK_VALID_TRANSACTIONS (regardless of being valid or not).
    CBlockIndex* pindexFirstNotChainValid = NULL; // Oldest ancestor of pindex which does not have BLOCK_VALID_CHAIN (regardless of being valid or not).
    CBlockIndex* pindexFirstNotScriptsValid = NULL; // Oldest ancestor of pindex which does not have BLOCK_VALID_SCRIPTS (regardless of being valid or not).
    while (pindex != NULL) {
        nNodes++;
        if (pindexFirstInvalid == NULL && pindex->nStatus & BLOCK_FAILED_VALID) pindexFirstInvalid = pindex;
        if (pindexFirstMissing == NULL && !(pindex->nStatus & BLOCK_HAVE_DATA)) pindexFirstMissing = pindex;
        if (pindexFirstNeverProcessed == NULL && pindex->nTx == 0) pindexFirstNeverProcessed = pindex;
        if (pindex->pprev != NULL && pindexFirstNotTreeValid == NULL && (pindex->nStatus & BLOCK_VALID_MASK) < BLOCK_VALID_TREE) pindexFirstNotTreeValid = pindex;
        if (pindex->pprev != NULL && pindexFirstNotTransactionsValid == NULL && (pindex->nStatus & BLOCK_VALID_MASK) < BLOCK_VALID_TRANSACTIONS) pindexFirstNotTransactionsValid = pindex;
        if (pindex->pprev != NULL && pindexFirstNotChainValid == NULL && (pindex->nStatus & BLOCK_VALID_MASK) < BLOCK_VALID_CHAIN) pindexFirstNotChainValid = pindex;
        if (pindex->pprev != NULL && pindexFirstNotScriptsValid == NULL && (pindex->nStatus & BLOCK_VALID_MASK) < BLOCK_VALID_SCRIPTS) pindexFirstNotScriptsValid = pindex;

        // Begin: actual consistency checks.
        if (pindex->pprev == NULL) {
            // Genesis block checks.
            assert(pindex->GetBlockHash() == consensusParams.hashGenesisBlock); // Genesis block's hash must match.
            assert(pindex == chainActive.Genesis()); // The current active chain's genesis block must be this block.
        }
        if (pindex->nChainTx == 0) assert(pindex->nSequenceId == 0);  // nSequenceId can't be set for blocks that aren't linked
        // VALID_TRANSACTIONS is equivalent to nTx > 0 for all nodes (whether or not pruning has occurred).
        // HAVE_DATA is only equivalent to nTx > 0 (or VALID_TRANSACTIONS) if no pruning has occurred.
        if (!fHavePruned) {
            // If we've never pruned, then HAVE_DATA should be equivalent to nTx > 0
            assert(!(pindex->nStatus & BLOCK_HAVE_DATA) == (pindex->nTx == 0));
            assert(pindexFirstMissing == pindexFirstNeverProcessed);
        } else {
            // If we have pruned, then we can only say that HAVE_DATA implies nTx > 0
            if (pindex->nStatus & BLOCK_HAVE_DATA) assert(pindex->nTx > 0);
        }
        if (pindex->nStatus & BLOCK_HAVE_UNDO) assert(pindex->nStatus & BLOCK_HAVE_DATA);
        assert(((pindex->nStatus & BLOCK_VALID_MASK) >= BLOCK_VALID_TRANSACTIONS) == (pindex->nTx > 0)); // This is pruning-independent.
        // All parents having had data (at some point) is equivalent to all parents being VALID_TRANSACTIONS, which is equivalent to nChainTx being set.
        assert((pindexFirstNeverProcessed != NULL) == (pindex->nChainTx == 0)); // nChainTx != 0 is used to signal that all parent blocks have been processed (but may have been pruned).
        assert((pindexFirstNotTransactionsValid != NULL) == (pindex->nChainTx == 0));
        assert(pindex->nHeight == nHeight); // nHeight must be consistent.
        assert(pindex->pprev == NULL || pindex->nChainWork >= pindex->pprev->nChainWork); // For every block except the genesis block, the chainwork must be larger than the parent's.
        assert(nHeight < 2 || (pindex->pskip && (pindex->pskip->nHeight < nHeight))); // The pskip pointer must point back for all but the first 2 blocks.
        assert(pindexFirstNotTreeValid == NULL); // All mapBlockIndex entries must at least be TREE valid
        if ((pindex->nStatus & BLOCK_VALID_MASK) >= BLOCK_VALID_TREE) assert(pindexFirstNotTreeValid == NULL); // TREE valid implies all parents are TREE valid
        if ((pindex->nStatus & BLOCK_VALID_MASK) >= BLOCK_VALID_CHAIN) assert(pindexFirstNotChainValid == NULL); // CHAIN valid implies all parents are CHAIN valid
        if ((pindex->nStatus & BLOCK_VALID_MASK) >= BLOCK_VALID_SCRIPTS) assert(pindexFirstNotScriptsValid == NULL); // SCRIPTS valid implies all parents are SCRIPTS valid
        if (pindexFirstInvalid == NULL) {
            // Checks for not-invalid blocks.
            assert((pindex->nStatus & BLOCK_FAILED_MASK) == 0); // The failed mask cannot be set for blocks without invalid parents.
        }
        if (!CBlockIndexWorkComparator()(pindex, chainActive.Tip()) && pindexFirstNeverProcessed == NULL) {
            if (pindexFirstInvalid == NULL) {
                // If this block sorts at least as good as the current tip and
                // is valid and we have all data for its parents, it must be in
                // setBlockIndexCandidates.  chainActive.Tip() must also be there
                // even if some data has been pruned.
                if (pindexFirstMissing == NULL || pindex == chainActive.Tip()) {
                    assert(setBlockIndexCandidates.count(pindex));
                }
                // If some parent is missing, then it could be that this block was in
                // setBlockIndexCandidates but had to be removed because of the missing data.
                // In this case it must be in mapBlocksUnlinked -- see test below.
            }
        } else { // If this block sorts worse than the current tip or some ancestor's block has never been seen, it cannot be in setBlockIndexCandidates.
            assert(setBlockIndexCandidates.count(pindex) == 0);
        }
        // Check whether this block is in mapBlocksUnlinked.
        std::pair<std::multimap<CBlockIndex*,CBlockIndex*>::iterator,std::multimap<CBlockIndex*,CBlockIndex*>::iterator> rangeUnlinked = mapBlocksUnlinked.equal_range(pindex->pprev);
        bool foundInUnlinked = false;
        while (rangeUnlinked.first != rangeUnlinked.second) {
            assert(rangeUnlinked.first->first == pindex->pprev);
            if (rangeUnlinked.first->second == pindex) {
                foundInUnlinked = true;
                break;
            }
            rangeUnlinked.first++;
        }
        if (pindex->pprev && (pindex->nStatus & BLOCK_HAVE_DATA) && pindexFirstNeverProcessed != NULL && pindexFirstInvalid == NULL) {
            // If this block has block data available, some parent was never received, and has no invalid parents, it must be in mapBlocksUnlinked.
            assert(foundInUnlinked);
        }
        if (!(pindex->nStatus & BLOCK_HAVE_DATA)) assert(!foundInUnlinked); // Can't be in mapBlocksUnlinked if we don't HAVE_DATA
        if (pindexFirstMissing == NULL) assert(!foundInUnlinked); // We aren't missing data for any parent -- cannot be in mapBlocksUnlinked.
        if (pindex->pprev && (pindex->nStatus & BLOCK_HAVE_DATA) && pindexFirstNeverProcessed == NULL && pindexFirstMissing != NULL) {
            // We HAVE_DATA for this block, have received data for all parents at some point, but we're currently missing data for some parent.
            assert(fHavePruned); // We must have pruned.
            // This block may have entered mapBlocksUnlinked if:
            //  - it has a descendant that at some point had more work than the
            //    tip, and
            //  - we tried switching to that descendant but were missing
            //    data for some intermediate block between chainActive and the
            //    tip.
            // So if this block is itself better than chainActive.Tip() and it wasn't in
            // setBlockIndexCandidates, then it must be in mapBlocksUnlinked.
            if (!CBlockIndexWorkComparator()(pindex, chainActive.Tip()) && setBlockIndexCandidates.count(pindex) == 0) {
                if (pindexFirstInvalid == NULL) {
                    assert(foundInUnlinked);
                }
            }
        }
        // assert(pindex->GetBlockHash() == pindex->GetBlockHeader().GetHash()); // Perhaps too slow
        // End: actual consistency checks.

        // Try descending into the first subnode.
        std::pair<std::multimap<CBlockIndex*,CBlockIndex*>::iterator,std::multimap<CBlockIndex*,CBlockIndex*>::iterator> range = forward.equal_range(pindex);
        if (range.first != range.second) {
            // A subnode was found.
            pindex = range.first->second;
            nHeight++;
            continue;
        }
        // This is a leaf node.
        // Move upwards until we reach a node of which we have not yet visited the last child.
        while (pindex) {
            // We are going to either move to a parent or a sibling of pindex.
            // If pindex was the first with a certain property, unset the corresponding variable.
            if (pindex == pindexFirstInvalid) pindexFirstInvalid = NULL;
            if (pindex == pindexFirstMissing) pindexFirstMissing = NULL;
            if (pindex == pindexFirstNeverProcessed) pindexFirstNeverProcessed = NULL;
            if (pindex == pindexFirstNotTreeValid) pindexFirstNotTreeValid = NULL;
            if (pindex == pindexFirstNotTransactionsValid) pindexFirstNotTransactionsValid = NULL;
            if (pindex == pindexFirstNotChainValid) pindexFirstNotChainValid = NULL;
            if (pindex == pindexFirstNotScriptsValid) pindexFirstNotScriptsValid = NULL;
            // Find our parent.
            CBlockIndex* pindexPar = pindex->pprev;
            // Find which child we just visited.
            std::pair<std::multimap<CBlockIndex*,CBlockIndex*>::iterator,std::multimap<CBlockIndex*,CBlockIndex*>::iterator> rangePar = forward.equal_range(pindexPar);
            while (rangePar.first->second != pindex) {
                assert(rangePar.first != rangePar.second); // Our parent must have at least the node we're coming from as child.
                rangePar.first++;
            }
            // Proceed to the next one.
            rangePar.first++;
            if (rangePar.first != rangePar.second) {
                // Move to the sibling.
                pindex = rangePar.first->second;
                break;
            } else {
                // Move up further.
                pindex = pindexPar;
                nHeight--;
                continue;
            }
        }
    }

    // Check that we actually traversed the entire map.
    assert(nNodes == forward.size());
}

std::string GetWarnings(const std::string& strFor)
{
    string strStatusBar;
    string strRPC;
    string strGUI;

    if (!CLIENT_VERSION_IS_RELEASE) {
        strStatusBar = "This is a pre-release test build - use at your own risk - do not use for mining or merchant applications";
        strGUI = _("This is a pre-release test build - use at your own risk - do not use for mining or merchant applications");
    }

    if (GetBoolArg("-testsafemode", DEFAULT_TESTSAFEMODE))
        strStatusBar = strRPC = strGUI = "testsafemode enabled";

    // Misc warnings like out of disk space and clock is wrong
    if (strMiscWarning != "")
    {
        strStatusBar = strGUI = strMiscWarning;
    }

    if (fLargeWorkForkFound)
    {
        strStatusBar = strRPC = "Warning: The network does not appear to fully agree! Some miners appear to be experiencing issues.";
        strGUI = _("Warning: The network does not appear to fully agree! Some miners appear to be experiencing issues.");
    }
    else if (fLargeWorkInvalidChainFound)
    {
        strStatusBar = strRPC = "Warning: We do not appear to fully agree with our peers! You may need to upgrade, or other nodes may need to upgrade.";
        strGUI = _("Warning: We do not appear to fully agree with our peers! You may need to upgrade, or other nodes may need to upgrade.");
    }

    if (strFor == "gui")
        return strGUI;
    else if (strFor == "statusbar")
        return strStatusBar;
    else if (strFor == "rpc")
        return strRPC;
    assert(!"GetWarnings(): invalid parameter");
    return "error";
}








//////////////////////////////////////////////////////////////////////////////
//
// Messages
//


bool static AlreadyHave(const CInv& inv) EXCLUSIVE_LOCKS_REQUIRED(cs_main)
{
    switch (inv.type)
    {
    case MSG_TX:
    case MSG_WITNESS_TX:
        {
            assert(recentRejects);
            if (chainActive.Tip()->GetBlockHash() != hashRecentRejectsChainTip)
            {
                // If the chain tip has changed previously rejected transactions
                // might be now valid, e.g. due to a nLockTime'd tx becoming valid,
                // or a double-spend. Reset the rejects filter and give those
                // txs a second chance.
                hashRecentRejectsChainTip = chainActive.Tip()->GetBlockHash();
                recentRejects->reset();
            }

            // Use pcoinsTip->HaveCoinsInCache as a quick approximation to exclude
            // requesting or processing some txs which have already been included in a block
            return recentRejects->contains(inv.hash) ||
                   mempool.exists(inv.hash) ||
                   mapOrphanTransactions.count(inv.hash) ||
                   pcoinsTip->HaveCoinsInCache(inv.hash);
        }
    case MSG_BLOCK:
    case MSG_WITNESS_BLOCK:
        return mapBlockIndex.count(inv.hash);
    }
    // Don't know what it is, just say we already got one
    return true;
}

void static ProcessGetData(CNode* pfrom, const Consensus::Params& consensusParams)
{
    std::deque<CInv>::iterator it = pfrom->vRecvGetData.begin();

    vector<CInv> vNotFound;

    LOCK(cs_main);

    while (it != pfrom->vRecvGetData.end()) {
        // Don't bother if send buffer is too full to respond anyway
        if (pfrom->nSendSize >= SendBufferSize())
            break;

        const CInv &inv = *it;
        {
            boost::this_thread::interruption_point();
            it++;

            if (inv.type == MSG_BLOCK || inv.type == MSG_FILTERED_BLOCK || inv.type == MSG_WITNESS_BLOCK)
            {
                bool send = false;
                BlockMap::iterator mi = mapBlockIndex.find(inv.hash);
                if (mi != mapBlockIndex.end())
                {
                    if (chainActive.Contains(mi->second)) {
                        send = true;
                    } else {
                        static const int nOneMonth = 30 * 24 * 60 * 60;
                        // To prevent fingerprinting attacks, only send blocks outside of the active
                        // chain if they are valid, and no more than a month older (both in time, and in
                        // best equivalent proof of work) than the best header chain we know about.
                        send = mi->second->IsValid(BLOCK_VALID_SCRIPTS) && (pindexBestHeader != NULL) &&
                            (pindexBestHeader->GetBlockTime() - mi->second->GetBlockTime() < nOneMonth) &&
                            (GetBlockProofEquivalentTime(*pindexBestHeader, *mi->second, *pindexBestHeader, consensusParams) < nOneMonth);
                        if (!send) {
                            LogPrintf("%s: ignoring request from peer=%i for old block that isn't in the main chain\n", __func__, pfrom->GetId());
                        }
                    }
                }
                // disconnect node in case we have reached the outbound limit for serving historical blocks
                // never disconnect whitelisted nodes
                static const int nOneWeek = 7 * 24 * 60 * 60; // assume > 1 week = historical
                if (send && CNode::OutboundTargetReached(true) && ( ((pindexBestHeader != NULL) && (pindexBestHeader->GetBlockTime() - mi->second->GetBlockTime() > nOneWeek)) || inv.type == MSG_FILTERED_BLOCK) && !pfrom->fWhitelisted)
                {
                    LogPrint("net", "historical block serving limit reached, disconnect peer=%d\n", pfrom->GetId());

                    //disconnect node
                    pfrom->fDisconnect = true;
                    send = false;
                }
                // Pruned nodes may have deleted the block, so check whether
                // it's available before trying to send.
                if (send && (mi->second->nStatus & BLOCK_HAVE_DATA))
                {
                    // Send block from disk
                    CBlock block;
                    if (!ReadBlockFromDisk(block, (*mi).second, consensusParams))
                        assert(!"cannot load block from disk");
                    if (inv.type == MSG_BLOCK)
                        pfrom->PushMessageWithFlag(SERIALIZE_TRANSACTION_NO_WITNESS, NetMsgType::BLOCK, block);
                    else if (inv.type == MSG_WITNESS_BLOCK)
                        pfrom->PushMessageWithFlag(SERIALIZE_TRANSACTION_WITNESS, NetMsgType::BLOCK, block);
                    else // MSG_FILTERED_BLOCK)
                    {
                        LOCK(pfrom->cs_filter);
                        if (pfrom->pfilter)
                        {
                            CMerkleBlock merkleBlock(block, *pfrom->pfilter);
                            pfrom->PushMessage(NetMsgType::MERKLEBLOCK, merkleBlock);
                            // CMerkleBlock just contains hashes, so also push any transactions in the block the client did not see
                            // This avoids hurting performance by pointlessly requiring a round-trip
                            // Note that there is currently no way for a node to request any single transactions we didn't send here -
                            // they must either disconnect and retry or request the full block.
                            // Thus, the protocol spec specified allows for us to provide duplicate txn here,
                            // however we MUST always provide at least what the remote peer needs
                            typedef std::pair<unsigned int, uint256> PairType;
                            BOOST_FOREACH(PairType& pair, merkleBlock.vMatchedTxn)
                                pfrom->PushMessage(NetMsgType::TX, block.vtx[pair.first]);
                        }
                        // else
                            // no response
                    }

                    // Trigger the peer node to send a getblocks request for the next batch of inventory
                    if (inv.hash == pfrom->hashContinue)
                    {
                        // Bypass PushInventory, this must send even if redundant,
                        // and we want it right after the last block so they don't
                        // wait for other stuff first.
                        vector<CInv> vInv;
                        vInv.push_back(CInv(MSG_BLOCK, chainActive.Tip()->GetBlockHash()));
                        pfrom->PushMessage(NetMsgType::INV, vInv);
                        pfrom->hashContinue.SetNull();
                    }
                }
            }
            else if (inv.type == MSG_TX || inv.type == MSG_WITNESS_TX)
            {
                // Send stream from relay memory
                bool pushed = false;
                {
                    LOCK(cs_mapRelay);
                    map<uint256, CTransaction>::iterator mi = mapRelay.find(inv.hash);
                    if (mi != mapRelay.end()) {
                        pfrom->PushMessageWithFlag(inv.type == MSG_WITNESS_TX ? SERIALIZE_TRANSACTION_WITNESS : SERIALIZE_TRANSACTION_NO_WITNESS, NetMsgType::TX, (*mi).second);
                        pushed = true;
                    }
                }
                if (!pushed && (inv.type == MSG_TX || inv.type == MSG_WITNESS_TX)) {
                    CTransaction tx;
                    if (mempool.lookup(inv.hash, tx)) {
                        pfrom->PushMessageWithFlag(inv.type == MSG_WITNESS_TX ? SERIALIZE_TRANSACTION_WITNESS : SERIALIZE_TRANSACTION_NO_WITNESS, NetMsgType::TX, tx);
                        pushed = true;
                    }
                }
                if (!pushed) {
                    vNotFound.push_back(inv);
                }
            }

            // Track requests for our stuff.
            GetMainSignals().Inventory(inv.hash);

            if (inv.type == MSG_BLOCK || inv.type == MSG_FILTERED_BLOCK || inv.type == MSG_WITNESS_BLOCK)
                break;
        }
    }

    pfrom->vRecvGetData.erase(pfrom->vRecvGetData.begin(), it);

    if (!vNotFound.empty()) {
        // Let the peer know that we didn't find what it asked for, so it doesn't
        // have to wait around forever. Currently only SPV clients actually care
        // about this message: it's needed when they are recursively walking the
        // dependencies of relevant unconfirmed transactions. SPV clients want to
        // do that because they want to know about (and store and rebroadcast and
        // risk analyze) the dependencies of transactions relevant to them, without
        // having to download the entire memory pool.
        pfrom->PushMessage(NetMsgType::NOTFOUND, vNotFound);
    }
}

bool static ProcessMessage(CNode* pfrom, string strCommand, CDataStream& vRecv, int64_t nTimeReceived, const CChainParams& chainparams)
{
    LogPrint("net", "received: %s (%u bytes) peer=%d\n", SanitizeString(strCommand), vRecv.size(), pfrom->id);
    if (mapArgs.count("-dropmessagestest") && GetRand(atoi(mapArgs["-dropmessagestest"])) == 0)
    {
        LogPrintf("dropmessagestest DROPPING RECV MESSAGE\n");
        return true;
    }


    if (!(nLocalServices & NODE_BLOOM) &&
              (strCommand == NetMsgType::FILTERLOAD ||
               strCommand == NetMsgType::FILTERADD ||
               strCommand == NetMsgType::FILTERCLEAR))
    {
        if (pfrom->nVersion >= NO_BLOOM_VERSION) {
            Misbehaving(pfrom->GetId(), 100);
            return false;
        } else {
            pfrom->fDisconnect = true;
            return false;
        }
    }


    if (strCommand == NetMsgType::VERSION)
    {
        // Each connection can only send one version message
        if (pfrom->nVersion != 0)
        {
            pfrom->PushMessage(NetMsgType::REJECT, strCommand, REJECT_DUPLICATE, string("Duplicate version message"));
            Misbehaving(pfrom->GetId(), 1);
            return false;
        }

        int64_t nTime;
        CAddress addrMe;
        CAddress addrFrom;
        uint64_t nNonce = 1;
        vRecv >> pfrom->nVersion >> pfrom->nServices >> nTime >> addrMe;
        if (!pfrom->fInbound)
        {
            addrman.SetServices(pfrom->addr, pfrom->nServices);
        }
        if (pfrom->nServicesExpected & ~pfrom->nServices)
        {
            LogPrint("net", "peer=%d does not offer the expected services (%08x offered, %08x expected); disconnecting\n", pfrom->id, pfrom->nServices, pfrom->nServicesExpected);
            pfrom->PushMessage(NetMsgType::REJECT, strCommand, REJECT_NONSTANDARD,
                               strprintf("Expected to offer services %08x", pfrom->nServicesExpected));
            pfrom->fDisconnect = true;
        }

        if (pfrom->nVersion < MIN_PEER_PROTO_VERSION)
        {
            // disconnect from peers older than this proto version
            LogPrintf("peer=%d using obsolete version %i; disconnecting\n", pfrom->id, pfrom->nVersion);
            pfrom->PushMessage(NetMsgType::REJECT, strCommand, REJECT_OBSOLETE,
                               strprintf("Version must be %d or greater", MIN_PEER_PROTO_VERSION));
            pfrom->fDisconnect = true;
            return false;
        }

        if (pfrom->nVersion == 10300)
            pfrom->nVersion = 300;
        if (!vRecv.empty())
            vRecv >> addrFrom >> nNonce;
        if (!vRecv.empty()) {
            vRecv >> LIMITED_STRING(pfrom->strSubVer, MAX_SUBVERSION_LENGTH);
            pfrom->cleanSubVer = SanitizeString(pfrom->strSubVer);
        }
        if (!vRecv.empty()) {
            vRecv >> pfrom->nStartingHeight;
        }
        {
            LOCK(pfrom->cs_filter);
            if (!vRecv.empty())
                vRecv >> pfrom->fRelayTxes; // set to true after we get the first filter* message
            else
                pfrom->fRelayTxes = true;
        }

        // Disconnect if we connected to ourself
        if (nNonce == nLocalHostNonce && nNonce > 1)
        {
            LogPrintf("connected to self at %s, disconnecting\n", pfrom->addr.ToString());
            pfrom->fDisconnect = true;
            return true;
        }

        pfrom->addrLocal = addrMe;
        if (pfrom->fInbound && addrMe.IsRoutable())
        {
            SeenLocal(addrMe);
        }

        // Be shy and don't send version until we hear
        if (pfrom->fInbound)
            pfrom->PushVersion();

        pfrom->fClient = !(pfrom->nServices & NODE_NETWORK);

        if((pfrom->nServices & NODE_WITNESS))
        {
            LOCK(cs_main);
            State(pfrom->GetId())->fHaveWitness = true;
        }

        // Potentially mark this peer as a preferred download peer.
        UpdatePreferredDownload(pfrom, State(pfrom->GetId()));

        // Change version
        pfrom->PushMessage(NetMsgType::VERACK);
        pfrom->ssSend.SetVersion(min(pfrom->nVersion, PROTOCOL_VERSION));

        if (!pfrom->fInbound)
        {
            // Advertise our address
            if (fListen && !IsInitialBlockDownload())
            {
                CAddress addr = GetLocalAddress(&pfrom->addr);
                if (addr.IsRoutable())
                {
                    LogPrintf("ProcessMessages: advertising address %s\n", addr.ToString());
                    pfrom->PushAddress(addr);
                } else if (IsPeerAddrLocalGood(pfrom)) {
                    addr.SetIP(pfrom->addrLocal);
                    LogPrintf("ProcessMessages: advertising address %s\n", addr.ToString());
                    pfrom->PushAddress(addr);
                }
            }

            // Get recent addresses
            if (pfrom->fOneShot || pfrom->nVersion >= CADDR_TIME_VERSION || addrman.size() < 1000)
            {
                pfrom->PushMessage(NetMsgType::GETADDR);
                pfrom->fGetAddr = true;
            }
            addrman.Good(pfrom->addr);
        } else {
            if (((CNetAddr)pfrom->addr) == (CNetAddr)addrFrom)
            {
                addrman.Add(addrFrom, addrFrom);
                addrman.Good(addrFrom);
            }
        }

        pfrom->fSuccessfullyConnected = true;

        string remoteAddr;
        if (fLogIPs)
            remoteAddr = ", peeraddr=" + pfrom->addr.ToString();

        LogPrintf("receive version message: %s: version %d, blocks=%d, us=%s, peer=%d%s\n",
                  pfrom->cleanSubVer, pfrom->nVersion,
                  pfrom->nStartingHeight, addrMe.ToString(), pfrom->id,
                  remoteAddr);

        int64_t nTimeOffset = nTime - GetTime();
        pfrom->nTimeOffset = nTimeOffset;
        AddTimeData(pfrom->addr, nTimeOffset);
    }


    else if (pfrom->nVersion == 0)
    {
        // Must have a version message before anything else
        Misbehaving(pfrom->GetId(), 1);
        return false;
    }


    else if (strCommand == NetMsgType::VERACK)
    {
        pfrom->SetRecvVersion(min(pfrom->nVersion, PROTOCOL_VERSION));

        // Mark this node as currently connected, so we update its timestamp later.
        if (pfrom->fNetworkNode) {
            LOCK(cs_main);
            State(pfrom->GetId())->fCurrentlyConnected = true;
        }

        if (pfrom->nVersion >= SENDHEADERS_VERSION) {
            // Tell our peer we prefer to receive headers rather than inv's
            // We send this to non-NODE NETWORK peers as well, because even
            // non-NODE NETWORK peers can announce blocks (such as pruning
            // nodes)
            pfrom->PushMessage(NetMsgType::SENDHEADERS);
        }
    }


    else if (strCommand == NetMsgType::ADDR)
    {
        vector<CAddress> vAddr;
        vRecv >> vAddr;

        // Don't want addr from older versions unless seeding
        if (pfrom->nVersion < CADDR_TIME_VERSION && addrman.size() > 1000)
            return true;
        if (vAddr.size() > 1000)
        {
            Misbehaving(pfrom->GetId(), 20);
            return error("message addr size() = %u", vAddr.size());
        }

        // Store the new addresses
        vector<CAddress> vAddrOk;
        int64_t nNow = GetAdjustedTime();
        int64_t nSince = nNow - 10 * 60;
        BOOST_FOREACH(CAddress& addr, vAddr)
        {
            boost::this_thread::interruption_point();

            if (!(addr.nServices & NODE_NETWORK))
                continue;

            if (addr.nTime <= 100000000 || addr.nTime > nNow + 10 * 60)
                addr.nTime = nNow - 5 * 24 * 60 * 60;
            pfrom->AddAddressKnown(addr);
            bool fReachable = IsReachable(addr);
            if (addr.nTime > nSince && !pfrom->fGetAddr && vAddr.size() <= 10 && addr.IsRoutable())
            {
                // Relay to a limited number of other nodes
                {
                    LOCK(cs_vNodes);
                    // Use deterministic randomness to send to the same nodes for 24 hours
                    // at a time so the addrKnowns of the chosen nodes prevent repeats
                    static uint64_t salt0 = 0, salt1 = 0;
                    while (salt0 == 0 && salt1 == 0) {
                        GetRandBytes((unsigned char*)&salt0, sizeof(salt0));
                        GetRandBytes((unsigned char*)&salt1, sizeof(salt1));
                    }
                    uint64_t hashAddr = addr.GetHash();
                    multimap<uint64_t, CNode*> mapMix;
                    const CSipHasher hasher = CSipHasher(salt0, salt1).Write(hashAddr << 32).Write((GetTime() + hashAddr) / (24*60*60));
                    BOOST_FOREACH(CNode* pnode, vNodes)
                    {
                        if (pnode->nVersion < CADDR_TIME_VERSION)
                            continue;
                        uint64_t hashKey = CSipHasher(hasher).Write(pnode->id).Finalize();
                        mapMix.insert(make_pair(hashKey, pnode));
                    }
                    int nRelayNodes = fReachable ? 2 : 1; // limited relaying of addresses outside our network(s)
                    for (multimap<uint64_t, CNode*>::iterator mi = mapMix.begin(); mi != mapMix.end() && nRelayNodes-- > 0; ++mi)
                        ((*mi).second)->PushAddress(addr);
                }
            }
            // Do not store addresses outside our network
            if (fReachable)
                vAddrOk.push_back(addr);
        }
        addrman.Add(vAddrOk, pfrom->addr, 2 * 60 * 60);
        if (vAddr.size() < 1000)
            pfrom->fGetAddr = false;
        if (pfrom->fOneShot)
            pfrom->fDisconnect = true;
    }

    else if (strCommand == NetMsgType::SENDHEADERS)
    {
        LOCK(cs_main);
        State(pfrom->GetId())->fPreferHeaders = true;
    }


    else if (strCommand == NetMsgType::INV)
    {
        vector<CInv> vInv;
        vRecv >> vInv;
        if (vInv.size() > MAX_INV_SZ)
        {
            Misbehaving(pfrom->GetId(), 20);
            return error("message inv size() = %u", vInv.size());
        }

        bool fBlocksOnly = !fRelayTxes;

        // Allow whitelisted peers to send data other than blocks in blocks only mode if whitelistrelay is true
        if (pfrom->fWhitelisted && GetBoolArg("-whitelistrelay", DEFAULT_WHITELISTRELAY))
            fBlocksOnly = false;

        LOCK(cs_main);

        std::vector<CInv> vToFetch;

        for (unsigned int nInv = 0; nInv < vInv.size(); nInv++)
        {
            CInv &inv = vInv[nInv];

            boost::this_thread::interruption_point();
            pfrom->AddInventoryKnown(inv);

            bool fAlreadyHave = AlreadyHave(inv);
            LogPrint("net", "got inv: %s  %s peer=%d\n", inv.ToString(), fAlreadyHave ? "have" : "new", pfrom->id);

            if (inv.type == MSG_TX && State(pfrom->GetId())->fHaveWitness) {
                inv.type = MSG_WITNESS_TX;
            }

            if (inv.type == MSG_BLOCK) {
                UpdateBlockAvailability(pfrom->GetId(), inv.hash);
                if (!fAlreadyHave && !fImporting && !fReindex && !mapBlocksInFlight.count(inv.hash)) {
                    // First request the headers preceding the announced block. In the normal fully-synced
                    // case where a new block is announced that succeeds the current tip (no reorganization),
                    // there are no such headers.
                    // Secondly, and only when we are close to being synced, we request the announced block directly,
                    // to avoid an extra round-trip. Note that we must *first* ask for the headers, so by the
                    // time the block arrives, the header chain leading up to it is already validated. Not
                    // doing this will result in the received block being rejected as an orphan in case it is
                    // not a direct successor.
                    pfrom->PushMessage(NetMsgType::GETHEADERS, chainActive.GetLocator(pindexBestHeader), inv.hash);
                    CNodeState *nodestate = State(pfrom->GetId());
                    if (CanDirectFetch(chainparams.GetConsensus()) &&
                        nodestate->nBlocksInFlight < MAX_BLOCKS_IN_TRANSIT_PER_PEER &&
                        (!IsWitnessEnabled(chainActive.Tip(), chainparams.GetConsensus()) || State(pfrom->GetId())->fHaveWitness)) {
                        if (State(pfrom->GetId())->fHaveWitness) {
                            inv.type = MSG_WITNESS_BLOCK;
                        }
                        vToFetch.push_back(inv);
                        // Mark block as in flight already, even though the actual "getdata" message only goes out
                        // later (within the same cs_main lock, though).
                        MarkBlockAsInFlight(pfrom->GetId(), inv.hash, chainparams.GetConsensus());
                    }
                    LogPrint("net", "getheaders (%d) %s to peer=%d\n", pindexBestHeader->nHeight, inv.hash.ToString(), pfrom->id);
                }
            }
            else
            {
                if (fBlocksOnly)
                    LogPrint("net", "transaction (%s) inv sent in violation of protocol peer=%d\n", inv.hash.ToString(), pfrom->id);
                else if (!fAlreadyHave && !fImporting && !fReindex && !IsInitialBlockDownload())
                    pfrom->AskFor(inv);
            }

            // Track requests for our stuff
            GetMainSignals().Inventory(inv.hash);

            if (pfrom->nSendSize > (SendBufferSize() * 2)) {
                Misbehaving(pfrom->GetId(), 50);
                return error("send buffer size() = %u", pfrom->nSendSize);
            }
        }

        if (!vToFetch.empty())
            pfrom->PushMessage(NetMsgType::GETDATA, vToFetch);
    }


    else if (strCommand == NetMsgType::GETDATA)
    {
        vector<CInv> vInv;
        vRecv >> vInv;
        if (vInv.size() > MAX_INV_SZ)
        {
            Misbehaving(pfrom->GetId(), 20);
            return error("message getdata size() = %u", vInv.size());
        }

        if (fDebug || (vInv.size() != 1))
            LogPrint("net", "received getdata (%u invsz) peer=%d\n", vInv.size(), pfrom->id);

        if ((fDebug && vInv.size() > 0) || (vInv.size() == 1))
            LogPrint("net", "received getdata for: %s peer=%d\n", vInv[0].ToString(), pfrom->id);

        pfrom->vRecvGetData.insert(pfrom->vRecvGetData.end(), vInv.begin(), vInv.end());
        ProcessGetData(pfrom, chainparams.GetConsensus());
    }


    else if (strCommand == NetMsgType::GETBLOCKS)
    {
        CBlockLocator locator;
        uint256 hashStop;
        vRecv >> locator >> hashStop;

        LOCK(cs_main);

        // Find the last block the caller has in the main chain
        CBlockIndex* pindex = FindForkInGlobalIndex(chainActive, locator);

        // Send the rest of the chain
        if (pindex)
            pindex = chainActive.Next(pindex);
        int nLimit = 500;
        LogPrint("net", "getblocks %d to %s limit %d from peer=%d\n", (pindex ? pindex->nHeight : -1), hashStop.IsNull() ? "end" : hashStop.ToString(), nLimit, pfrom->id);
        for (; pindex; pindex = chainActive.Next(pindex))
        {
            if (pindex->GetBlockHash() == hashStop)
            {
                LogPrint("net", "  getblocks stopping at %d %s\n", pindex->nHeight, pindex->GetBlockHash().ToString());
                break;
            }
            // If pruning, don't inv blocks unless we have on disk and are likely to still have
            // for some reasonable time window (1 hour) that block relay might require.
            const int nPrunedBlocksLikelyToHave = MIN_BLOCKS_TO_KEEP - 3600 / chainparams.GetConsensus().nPowTargetSpacing;
            if (fPruneMode && (!(pindex->nStatus & BLOCK_HAVE_DATA) || pindex->nHeight <= chainActive.Tip()->nHeight - nPrunedBlocksLikelyToHave))
            {
                LogPrint("net", " getblocks stopping, pruned or too old block at %d %s\n", pindex->nHeight, pindex->GetBlockHash().ToString());
                break;
            }
            pfrom->PushInventory(CInv(MSG_BLOCK, pindex->GetBlockHash()));
            if (--nLimit <= 0)
            {
                // When this block is requested, we'll send an inv that'll
                // trigger the peer to getblocks the next batch of inventory.
                LogPrint("net", "  getblocks stopping at limit %d %s\n", pindex->nHeight, pindex->GetBlockHash().ToString());
                pfrom->hashContinue = pindex->GetBlockHash();
                break;
            }
        }
    }


    else if (strCommand == NetMsgType::GETHEADERS)
    {
        CBlockLocator locator;
        uint256 hashStop;
        vRecv >> locator >> hashStop;

        LOCK(cs_main);
        if (IsInitialBlockDownload() && !pfrom->fWhitelisted) {
            LogPrint("net", "Ignoring getheaders from peer=%d because node is in initial block download\n", pfrom->id);
            return true;
        }

        CNodeState *nodestate = State(pfrom->GetId());
        CBlockIndex* pindex = NULL;
        if (locator.IsNull())
        {
            // If locator is null, return the hashStop block
            BlockMap::iterator mi = mapBlockIndex.find(hashStop);
            if (mi == mapBlockIndex.end())
                return true;
            pindex = (*mi).second;
        }
        else
        {
            // Find the last block the caller has in the main chain
            pindex = FindForkInGlobalIndex(chainActive, locator);
            if (pindex)
                pindex = chainActive.Next(pindex);
        }

        // we must use CBlocks, as CBlockHeaders won't include the 0x00 nTx count at the end
        vector<CBlock> vHeaders;
        int nLimit = MAX_HEADERS_RESULTS;
        LogPrint("net", "getheaders %d to %s from peer=%d\n", (pindex ? pindex->nHeight : -1), hashStop.ToString(), pfrom->id);
        for (; pindex; pindex = chainActive.Next(pindex))
        {
            vHeaders.push_back(pindex->GetBlockHeader());
            if (--nLimit <= 0 || pindex->GetBlockHash() == hashStop)
                break;
        }
        // pindex can be NULL either if we sent chainActive.Tip() OR
        // if our peer has chainActive.Tip() (and thus we are sending an empty
        // headers message). In both cases it's safe to update
        // pindexBestHeaderSent to be our tip.
        nodestate->pindexBestHeaderSent = pindex ? pindex : chainActive.Tip();
        pfrom->PushMessage(NetMsgType::HEADERS, vHeaders);
    }


    else if (strCommand == NetMsgType::TX)
    {
        // Stop processing the transaction early if
        // We are in blocks only mode and peer is either not whitelisted or whitelistrelay is off
        if (!fRelayTxes && (!pfrom->fWhitelisted || !GetBoolArg("-whitelistrelay", DEFAULT_WHITELISTRELAY)))
        {
            LogPrint("net", "transaction sent in violation of protocol peer=%d\n", pfrom->id);
            return true;
        }

        vector<uint256> vWorkQueue;
        vector<uint256> vEraseQueue;
        CTransaction tx;
        WithOrVersion(&vRecv, SERIALIZE_TRANSACTION_WITNESS) >> tx;

        CInv inv(MSG_TX, tx.GetHash());
        pfrom->AddInventoryKnown(inv);

        LOCK(cs_main);

        bool fMissingInputs = false;
        CValidationState state;

        pfrom->setAskFor.erase(inv.hash);
        mapAlreadyAskedFor.erase(inv.hash);

        if (!AlreadyHave(inv) && AcceptToMemoryPool(mempool, state, tx, true, &fMissingInputs)) {
            mempool.check(pcoinsTip);
            RelayTransaction(tx);
            vWorkQueue.push_back(inv.hash);

            LogPrint("mempool", "AcceptToMemoryPool: peer=%d: accepted %s (poolsz %u txn, %u kB)\n",
                pfrom->id,
                tx.GetHash().ToString(),
                mempool.size(), mempool.DynamicMemoryUsage() / 1000);

            // Recursively process any orphan transactions that depended on this one
            set<NodeId> setMisbehaving;
            for (unsigned int i = 0; i < vWorkQueue.size(); i++)
            {
                map<uint256, set<uint256> >::iterator itByPrev = mapOrphanTransactionsByPrev.find(vWorkQueue[i]);
                if (itByPrev == mapOrphanTransactionsByPrev.end())
                    continue;
                for (set<uint256>::iterator mi = itByPrev->second.begin();
                     mi != itByPrev->second.end();
                     ++mi)
                {
                    const uint256& orphanHash = *mi;
                    const CTransaction& orphanTx = mapOrphanTransactions[orphanHash].tx;
                    NodeId fromPeer = mapOrphanTransactions[orphanHash].fromPeer;
                    bool fMissingInputs2 = false;
                    // Use a dummy CValidationState so someone can't setup nodes to counter-DoS based on orphan
                    // resolution (that is, feeding people an invalid transaction based on LegitTxX in order to get
                    // anyone relaying LegitTxX banned)
                    CValidationState stateDummy;


                    if (setMisbehaving.count(fromPeer))
                        continue;
                    if (AcceptToMemoryPool(mempool, stateDummy, orphanTx, true, &fMissingInputs2)) {
                        LogPrint("mempool", "   accepted orphan tx %s\n", orphanHash.ToString());
                        RelayTransaction(orphanTx);
                        vWorkQueue.push_back(orphanHash);
                        vEraseQueue.push_back(orphanHash);
                    }
                    else if (!fMissingInputs2)
                    {
                        int nDos = 0;
                        if (stateDummy.IsInvalid(nDos) && nDos > 0 && (!state.CorruptionPossible() || State(fromPeer)->fHaveWitness))
                        {
                            // Punish peer that gave us an invalid orphan tx
                            Misbehaving(fromPeer, nDos);
                            setMisbehaving.insert(fromPeer);
                            LogPrint("mempool", "   invalid orphan tx %s\n", orphanHash.ToString());
                        }
                        // Has inputs but not accepted to mempool
                        // Probably non-standard or insufficient fee/priority
                        LogPrint("mempool", "   removed orphan tx %s\n", orphanHash.ToString());
                        vEraseQueue.push_back(orphanHash);
                        if (!stateDummy.CorruptionPossible()) {
                            assert(recentRejects);
                            recentRejects->insert(orphanHash);
                        }
                    }
                    mempool.check(pcoinsTip);
                }
            }

            BOOST_FOREACH(uint256 hash, vEraseQueue)
                EraseOrphanTx(hash);
        }
        else if (fMissingInputs)
        {
            AddOrphanTx(tx, pfrom->GetId());

            // DoS prevention: do not allow mapOrphanTransactions to grow unbounded
            unsigned int nMaxOrphanTx = (unsigned int)std::max((int64_t)0, GetArg("-maxorphantx", DEFAULT_MAX_ORPHAN_TRANSACTIONS));
            unsigned int nEvicted = LimitOrphanTxSize(nMaxOrphanTx);
            if (nEvicted > 0)
                LogPrint("mempool", "mapOrphan overflow, removed %u tx\n", nEvicted);
        } else {
            if (!state.CorruptionPossible()) {
                assert(recentRejects);
                recentRejects->insert(tx.GetHash());
            }

            if (pfrom->fWhitelisted && GetBoolArg("-whitelistforcerelay", DEFAULT_WHITELISTFORCERELAY)) {
                // Always relay transactions received from whitelisted peers, even
                // if they were already in the mempool or rejected from it due
                // to policy, allowing the node to function as a gateway for
                // nodes hidden behind it.
                //
                // Never relay transactions that we would assign a non-zero DoS
                // score for, as we expect peers to do the same with us in that
                // case.
                int nDoS = 0;
                if (!state.IsInvalid(nDoS) || nDoS == 0) {
                    LogPrintf("Force relaying tx %s from whitelisted peer=%d\n", tx.GetHash().ToString(), pfrom->id);
                    RelayTransaction(tx);
                } else {
                    LogPrintf("Not relaying invalid transaction %s from whitelisted peer=%d (%s)\n", tx.GetHash().ToString(), pfrom->id, FormatStateMessage(state));
                }
            }
        }
        int nDoS = 0;
        if (state.IsInvalid(nDoS))
        {
            LogPrint("mempoolrej", "%s from peer=%d was not accepted: %s\n", tx.GetHash().ToString(),
                pfrom->id,
                FormatStateMessage(state));
            if (state.GetRejectCode() < REJECT_INTERNAL) // Never send AcceptToMemoryPool's internal codes over P2P
                pfrom->PushMessage(NetMsgType::REJECT, strCommand, (unsigned char)state.GetRejectCode(),
                                   state.GetRejectReason().substr(0, MAX_REJECT_MESSAGE_LENGTH), inv.hash);
            if (nDoS > 0 && (!state.CorruptionPossible() || State(pfrom->id)->fHaveWitness)) {
                // When a non-witness-supporting peer gives us a transaction that would
                // be accepted if witness validation was off, we can't blame them for it.
                Misbehaving(pfrom->GetId(), nDoS);
            }
        }
        FlushStateToDisk(state, FLUSH_STATE_PERIODIC);
    }


    else if (strCommand == NetMsgType::HEADERS && !fImporting && !fReindex) // Ignore headers received while importing
    {
        std::vector<CBlockHeader> headers;

        // Bypass the normal CBlock deserialization, as we don't want to risk deserializing 2000 full blocks.
        unsigned int nCount = ReadCompactSize(vRecv);
        if (nCount > MAX_HEADERS_RESULTS) {
            Misbehaving(pfrom->GetId(), 20);
            return error("headers message size = %u", nCount);
        }
        headers.resize(nCount);
        for (unsigned int n = 0; n < nCount; n++) {
            vRecv >> headers[n];
            ReadCompactSize(vRecv); // ignore tx count; assume it is 0.
        }

        {
        LOCK(cs_main);

        if (nCount == 0) {
            // Nothing interesting. Stop asking this peers for more headers.
            return true;
        }

        // If we already know the last header in the message, then it contains
        // no new information for us.  In this case, we do not request
        // more headers later.  This prevents multiple chains of redundant
        // getheader requests from running in parallel if triggered by incoming
        // blocks while the node is still in initial headers sync.
        const bool hasNewHeaders = (mapBlockIndex.count(headers.back().GetHash()) == 0);

        CBlockIndex *pindexLast = NULL;
        BOOST_FOREACH(const CBlockHeader& header, headers) {
            CValidationState state;
            if (pindexLast != NULL && header.hashPrevBlock != pindexLast->GetBlockHash()) {
                Misbehaving(pfrom->GetId(), 20);
                return error("non-continuous headers sequence");
            }
            if (!AcceptBlockHeader(header, state, chainparams, &pindexLast)) {
                int nDoS;
                if (state.IsInvalid(nDoS)) {
                    if (nDoS > 0)
                        Misbehaving(pfrom->GetId(), nDoS);
                    return error("invalid header received");
                }
            }
        }

        if (pindexLast)
            UpdateBlockAvailability(pfrom->GetId(), pindexLast->GetBlockHash());

        if (nCount == MAX_HEADERS_RESULTS && pindexLast && hasNewHeaders) {
            // Headers message had its maximum size; the peer may have more headers.
            // TODO: optimize: if pindexLast is an ancestor of chainActive.Tip or pindexBestHeader, continue
            // from there instead.
            LogPrint("net", "more getheaders (%d) to end to peer=%d (startheight:%d)\n", pindexLast->nHeight, pfrom->id, pfrom->nStartingHeight);
            pfrom->PushMessage(NetMsgType::GETHEADERS, chainActive.GetLocator(pindexLast), uint256());
        }

        bool fCanDirectFetch = CanDirectFetch(chainparams.GetConsensus());
        CNodeState *nodestate = State(pfrom->GetId());
        // If this set of headers is valid and ends in a block with at least as
        // much work as our tip, download as much as possible.
        if (fCanDirectFetch && pindexLast->IsValid(BLOCK_VALID_TREE) && chainActive.Tip()->nChainWork <= pindexLast->nChainWork) {
            vector<CBlockIndex *> vToFetch;
            CBlockIndex *pindexWalk = pindexLast;
            // Calculate all the blocks we'd need to switch to pindexLast, up to a limit.
            while (pindexWalk && !chainActive.Contains(pindexWalk) && vToFetch.size() <= MAX_BLOCKS_IN_TRANSIT_PER_PEER) {
                if (!(pindexWalk->nStatus & BLOCK_HAVE_DATA) &&
                        !mapBlocksInFlight.count(pindexWalk->GetBlockHash()) &&
                        (!IsWitnessEnabled(pindexWalk->pprev, chainparams.GetConsensus()) || State(pfrom->GetId())->fHaveWitness)) {
                    // We don't have this block, and it's not yet in flight.
                    vToFetch.push_back(pindexWalk);
                }
                pindexWalk = pindexWalk->pprev;
            }
            // If pindexWalk still isn't on our main chain, we're looking at a
            // very large reorg at a time we think we're close to caught up to
            // the main chain -- this shouldn't really happen.  Bail out on the
            // direct fetch and rely on parallel download instead.
            if (!chainActive.Contains(pindexWalk)) {
                LogPrint("net", "Large reorg, won't direct fetch to %s (%d)\n",
                        pindexLast->GetBlockHash().ToString(),
                        pindexLast->nHeight);
            } else {
                vector<CInv> vGetData;
                // Download as much as possible, from earliest to latest.
                BOOST_REVERSE_FOREACH(CBlockIndex *pindex, vToFetch) {
                    if (nodestate->nBlocksInFlight >= MAX_BLOCKS_IN_TRANSIT_PER_PEER) {
                        // Can't download any more from this peer
                        break;
                    }
                    vGetData.push_back(CInv(State(pfrom->GetId())->fHaveWitness ? MSG_WITNESS_BLOCK : MSG_BLOCK, pindex->GetBlockHash()));
                    MarkBlockAsInFlight(pfrom->GetId(), pindex->GetBlockHash(), chainparams.GetConsensus(), pindex);
                    LogPrint("net", "Requesting block %s from  peer=%d\n",
                            pindex->GetBlockHash().ToString(), pfrom->id);
                }
                if (vGetData.size() > 1) {
                    LogPrint("net", "Downloading blocks toward %s (%d) via headers direct fetch\n",
                            pindexLast->GetBlockHash().ToString(), pindexLast->nHeight);
                }
                if (vGetData.size() > 0) {
                    pfrom->PushMessage(NetMsgType::GETDATA, vGetData);
                }
            }
        }

        CheckBlockIndex(chainparams.GetConsensus());
        }

        NotifyHeaderTip();
    }

    else if (strCommand == NetMsgType::BLOCK && !fImporting && !fReindex) // Ignore blocks received while importing
    {
        CBlock block;
        WithOrVersion(&vRecv, SERIALIZE_TRANSACTION_WITNESS) >> block;

        CInv inv(MSG_BLOCK, block.GetHash());
        LogPrint("net", "received block %s peer=%d\n", inv.hash.ToString(), pfrom->id);

        pfrom->AddInventoryKnown(inv);

        CValidationState state;
        // Process all blocks from whitelisted peers, even if not requested,
        // unless we're still syncing with the network.
        // Such an unrequested block may still be processed, subject to the
        // conditions in AcceptBlock().
        bool forceProcessing = pfrom->fWhitelisted && !IsInitialBlockDownload();
        ProcessNewBlock(state, chainparams, pfrom, &block, forceProcessing, NULL);
        int nDoS;
        if (state.IsInvalid(nDoS)) {
            assert (state.GetRejectCode() < REJECT_INTERNAL); // Blocks are never rejected with internal reject codes
            pfrom->PushMessage(NetMsgType::REJECT, strCommand, (unsigned char)state.GetRejectCode(),
                               state.GetRejectReason().substr(0, MAX_REJECT_MESSAGE_LENGTH), inv.hash);
            if (nDoS > 0) {
                LOCK(cs_main);
                Misbehaving(pfrom->GetId(), nDoS);
            }
        }

    }


    else if (strCommand == NetMsgType::GETADDR)
    {
        // This asymmetric behavior for inbound and outbound connections was introduced
        // to prevent a fingerprinting attack: an attacker can send specific fake addresses
        // to users' AddrMan and later request them by sending getaddr messages.
        // Making nodes which are behind NAT and can only make outgoing connections ignore
        // the getaddr message mitigates the attack.
        if (!pfrom->fInbound) {
            LogPrint("net", "Ignoring \"getaddr\" from outbound connection. peer=%d\n", pfrom->id);
            return true;
        }

        // Only send one GetAddr response per connection to reduce resource waste
        //  and discourage addr stamping of INV announcements.
        if (pfrom->fSentAddr) {
            LogPrint("net", "Ignoring repeated \"getaddr\". peer=%d\n", pfrom->id);
            return true;
        }
        pfrom->fSentAddr = true;

        pfrom->vAddrToSend.clear();
        vector<CAddress> vAddr = addrman.GetAddr();
        BOOST_FOREACH(const CAddress &addr, vAddr)
            pfrom->PushAddress(addr);
    }


    else if (strCommand == NetMsgType::MEMPOOL)
    {
        if (CNode::OutboundTargetReached(false) && !pfrom->fWhitelisted)
        {
            LogPrint("net", "mempool request with bandwidth limit reached, disconnect peer=%d\n", pfrom->GetId());
            pfrom->fDisconnect = true;
            return true;
        }

        LOCK(pfrom->cs_inventory);
        pfrom->fSendMempool = true;
    }


    else if (strCommand == NetMsgType::PING)
    {
        if (pfrom->nVersion > BIP0031_VERSION)
        {
            uint64_t nonce = 0;
            vRecv >> nonce;
            // Echo the message back with the nonce. This allows for two useful features:
            //
            // 1) A remote node can quickly check if the connection is operational
            // 2) Remote nodes can measure the latency of the network thread. If this node
            //    is overloaded it won't respond to pings quickly and the remote node can
            //    avoid sending us more work, like chain download requests.
            //
            // The nonce stops the remote getting confused between different pings: without
            // it, if the remote node sends a ping once per second and this node takes 5
            // seconds to respond to each, the 5th ping the remote sends would appear to
            // return very quickly.
            pfrom->PushMessage(NetMsgType::PONG, nonce);
        }
    }


    else if (strCommand == NetMsgType::PONG)
    {
        int64_t pingUsecEnd = nTimeReceived;
        uint64_t nonce = 0;
        size_t nAvail = vRecv.in_avail();
        bool bPingFinished = false;
        std::string sProblem;

        if (nAvail >= sizeof(nonce)) {
            vRecv >> nonce;

            // Only process pong message if there is an outstanding ping (old ping without nonce should never pong)
            if (pfrom->nPingNonceSent != 0) {
                if (nonce == pfrom->nPingNonceSent) {
                    // Matching pong received, this ping is no longer outstanding
                    bPingFinished = true;
                    int64_t pingUsecTime = pingUsecEnd - pfrom->nPingUsecStart;
                    if (pingUsecTime > 0) {
                        // Successful ping time measurement, replace previous
                        pfrom->nPingUsecTime = pingUsecTime;
                        pfrom->nMinPingUsecTime = std::min(pfrom->nMinPingUsecTime, pingUsecTime);
                    } else {
                        // This should never happen
                        sProblem = "Timing mishap";
                    }
                } else {
                    // Nonce mismatches are normal when pings are overlapping
                    sProblem = "Nonce mismatch";
                    if (nonce == 0) {
                        // This is most likely a bug in another implementation somewhere; cancel this ping
                        bPingFinished = true;
                        sProblem = "Nonce zero";
                    }
                }
            } else {
                sProblem = "Unsolicited pong without ping";
            }
        } else {
            // This is most likely a bug in another implementation somewhere; cancel this ping
            bPingFinished = true;
            sProblem = "Short payload";
        }

        if (!(sProblem.empty())) {
            LogPrint("net", "pong peer=%d: %s, %x expected, %x received, %u bytes\n",
                pfrom->id,
                sProblem,
                pfrom->nPingNonceSent,
                nonce,
                nAvail);
        }
        if (bPingFinished) {
            pfrom->nPingNonceSent = 0;
        }
    }


    else if (strCommand == NetMsgType::FILTERLOAD)
    {
        CBloomFilter filter;
        vRecv >> filter;

        LOCK(pfrom->cs_filter);

        if (!filter.IsWithinSizeConstraints())
            // There is no excuse for sending a too-large filter
            Misbehaving(pfrom->GetId(), 100);
        else
        {
            delete pfrom->pfilter;
            pfrom->pfilter = new CBloomFilter(filter);
            pfrom->pfilter->UpdateEmptyFull();
        }
        pfrom->fRelayTxes = true;
    }


    else if (strCommand == NetMsgType::FILTERADD)
    {
        vector<unsigned char> vData;
        vRecv >> vData;

        // Nodes must NEVER send a data item > 520 bytes (the max size for a script data object,
        // and thus, the maximum size any matched object can have) in a filteradd message
        if (vData.size() > MAX_SCRIPT_ELEMENT_SIZE)
        {
            Misbehaving(pfrom->GetId(), 100);
        } else {
            LOCK(pfrom->cs_filter);
            if (pfrom->pfilter)
                pfrom->pfilter->insert(vData);
            else
                Misbehaving(pfrom->GetId(), 100);
        }
    }


    else if (strCommand == NetMsgType::FILTERCLEAR)
    {
        LOCK(pfrom->cs_filter);
        delete pfrom->pfilter;
        pfrom->pfilter = new CBloomFilter();
        pfrom->fRelayTxes = true;
    }


    else if (strCommand == NetMsgType::REJECT)
    {
        if (fDebug) {
            try {
                string strMsg; unsigned char ccode; string strReason;
                vRecv >> LIMITED_STRING(strMsg, CMessageHeader::COMMAND_SIZE) >> ccode >> LIMITED_STRING(strReason, MAX_REJECT_MESSAGE_LENGTH);

                ostringstream ss;
                ss << strMsg << " code " << itostr(ccode) << ": " << strReason;

                if (strMsg == NetMsgType::BLOCK || strMsg == NetMsgType::TX)
                {
                    uint256 hash;
                    vRecv >> hash;
                    ss << ": hash " << hash.ToString();
                }
                LogPrint("net", "Reject %s\n", SanitizeString(ss.str()));
            } catch (const std::ios_base::failure&) {
                // Avoid feedback loops by preventing reject messages from triggering a new reject message.
                LogPrint("net", "Unparseable reject message received\n");
            }
        }
    }

    else if (strCommand == NetMsgType::FEEFILTER) {
        CAmount newFeeFilter = 0;
        vRecv >> newFeeFilter;
        if (MoneyRange(newFeeFilter)) {
            {
                LOCK(pfrom->cs_feeFilter);
                pfrom->minFeeFilter = newFeeFilter;
            }
            LogPrint("net", "received: feefilter of %s from peer=%d\n", CFeeRate(newFeeFilter).ToString(), pfrom->id);
        }
    }

    else {
        // Ignore unknown commands for extensibility
        LogPrint("net", "Unknown command \"%s\" from peer=%d\n", SanitizeString(strCommand), pfrom->id);
    }



    return true;
}

// requires LOCK(cs_vRecvMsg)
bool ProcessMessages(CNode* pfrom)
{
    const CChainParams& chainparams = Params();
    //if (fDebug)
    //    LogPrintf("%s(%u messages)\n", __func__, pfrom->vRecvMsg.size());

    //
    // Message format
    //  (4) message start
    //  (12) command
    //  (4) size
    //  (4) checksum
    //  (x) data
    //
    bool fOk = true;

    if (!pfrom->vRecvGetData.empty())
        ProcessGetData(pfrom, chainparams.GetConsensus());

    // this maintains the order of responses
    if (!pfrom->vRecvGetData.empty()) return fOk;

    std::deque<CNetMessage>::iterator it = pfrom->vRecvMsg.begin();
    while (!pfrom->fDisconnect && it != pfrom->vRecvMsg.end()) {
        // Don't bother if send buffer is too full to respond anyway
        if (pfrom->nSendSize >= SendBufferSize())
            break;

        // get next message
        CNetMessage& msg = *it;

        //if (fDebug)
        //    LogPrintf("%s(message %u msgsz, %u bytes, complete:%s)\n", __func__,
        //            msg.hdr.nMessageSize, msg.vRecv.size(),
        //            msg.complete() ? "Y" : "N");

        // end, if an incomplete message is found
        if (!msg.complete())
            break;

        // at this point, any failure means we can delete the current message
        it++;

        // Scan for message start
        if (memcmp(msg.hdr.pchMessageStart, chainparams.MessageStart(), MESSAGE_START_SIZE) != 0) {
            LogPrintf("PROCESSMESSAGE: INVALID MESSAGESTART %s peer=%d\n", SanitizeString(msg.hdr.GetCommand()), pfrom->id);
            fOk = false;
            break;
        }

        // Read header
        CMessageHeader& hdr = msg.hdr;
        if (!hdr.IsValid(chainparams.MessageStart()))
        {
            LogPrintf("PROCESSMESSAGE: ERRORS IN HEADER %s peer=%d\n", SanitizeString(hdr.GetCommand()), pfrom->id);
            continue;
        }
        string strCommand = hdr.GetCommand();

        // Message size
        unsigned int nMessageSize = hdr.nMessageSize;

        // Checksum
        CDataStream& vRecv = msg.vRecv;
        uint256 hash = Hash(vRecv.begin(), vRecv.begin() + nMessageSize);
        unsigned int nChecksum = ReadLE32((unsigned char*)&hash);
        if (nChecksum != hdr.nChecksum)
        {
            LogPrintf("%s(%s, %u bytes): CHECKSUM ERROR nChecksum=%08x hdr.nChecksum=%08x\n", __func__,
               SanitizeString(strCommand), nMessageSize, nChecksum, hdr.nChecksum);
            continue;
        }

        // Process message
        bool fRet = false;
        try
        {
            fRet = ProcessMessage(pfrom, strCommand, vRecv, msg.nTime, chainparams);
            boost::this_thread::interruption_point();
        }
        catch (const std::ios_base::failure& e)
        {
            pfrom->PushMessage(NetMsgType::REJECT, strCommand, REJECT_MALFORMED, string("error parsing message"));
            if (strstr(e.what(), "end of data"))
            {
                // Allow exceptions from under-length message on vRecv
                LogPrintf("%s(%s, %u bytes): Exception '%s' caught, normally caused by a message being shorter than its stated length\n", __func__, SanitizeString(strCommand), nMessageSize, e.what());
            }
            else if (strstr(e.what(), "size too large"))
            {
                // Allow exceptions from over-long size
                LogPrintf("%s(%s, %u bytes): Exception '%s' caught\n", __func__, SanitizeString(strCommand), nMessageSize, e.what());
            }
            else
            {
                PrintExceptionContinue(&e, "ProcessMessages()");
            }
        }
        catch (const boost::thread_interrupted&) {
            throw;
        }
        catch (const std::exception& e) {
            PrintExceptionContinue(&e, "ProcessMessages()");
        } catch (...) {
            PrintExceptionContinue(NULL, "ProcessMessages()");
        }

        if (!fRet)
            LogPrintf("%s(%s, %u bytes) FAILED peer=%d\n", __func__, SanitizeString(strCommand), nMessageSize, pfrom->id);

        break;
    }

    // In case the connection got shut down, its receive buffer was wiped
    if (!pfrom->fDisconnect)
        pfrom->vRecvMsg.erase(pfrom->vRecvMsg.begin(), it);

    return fOk;
}

class CompareInvMempoolOrder
{
    CTxMemPool *mp;
public:
    CompareInvMempoolOrder(CTxMemPool *mempool)
    {
        mp = mempool;
    }

    bool operator()(std::set<uint256>::iterator a, std::set<uint256>::iterator b)
    {
        /* As std::make_heap produces a max-heap, we want the entries with the
         * fewest ancestors/highest fee to sort later. */
        return mp->CompareDepthAndScore(*b, *a);
    }
};

bool SendMessages(CNode* pto)
{
    const Consensus::Params& consensusParams = Params().GetConsensus();
    {
        // Don't send anything until we get its version message
        if (pto->nVersion == 0)
            return true;

        //
        // Message: ping
        //
        bool pingSend = false;
        if (pto->fPingQueued) {
            // RPC ping request by user
            pingSend = true;
        }
        if (pto->nPingNonceSent == 0 && pto->nPingUsecStart + PING_INTERVAL * 1000000 < GetTimeMicros()) {
            // Ping automatically sent as a latency probe & keepalive.
            pingSend = true;
        }
        if (pingSend) {
            uint64_t nonce = 0;
            while (nonce == 0) {
                GetRandBytes((unsigned char*)&nonce, sizeof(nonce));
            }
            pto->fPingQueued = false;
            pto->nPingUsecStart = GetTimeMicros();
            if (pto->nVersion > BIP0031_VERSION) {
                pto->nPingNonceSent = nonce;
                pto->PushMessage(NetMsgType::PING, nonce);
            } else {
                // Peer is too old to support ping command with nonce, pong will never arrive.
                pto->nPingNonceSent = 0;
                pto->PushMessage(NetMsgType::PING);
            }
        }

        TRY_LOCK(cs_main, lockMain); // Acquire cs_main for IsInitialBlockDownload() and CNodeState()
        if (!lockMain)
            return true;

        // Address refresh broadcast
        int64_t nNow = GetTimeMicros();
        if (!IsInitialBlockDownload() && pto->nNextLocalAddrSend < nNow) {
            AdvertiseLocal(pto);
            pto->nNextLocalAddrSend = PoissonNextSend(nNow, AVG_LOCAL_ADDRESS_BROADCAST_INTERVAL);
        }

        //
        // Message: addr
        //
        if (pto->nNextAddrSend < nNow) {
            pto->nNextAddrSend = PoissonNextSend(nNow, AVG_ADDRESS_BROADCAST_INTERVAL);
            vector<CAddress> vAddr;
            vAddr.reserve(pto->vAddrToSend.size());
            BOOST_FOREACH(const CAddress& addr, pto->vAddrToSend)
            {
                if (!pto->addrKnown.contains(addr.GetKey()))
                {
                    pto->addrKnown.insert(addr.GetKey());
                    vAddr.push_back(addr);
                    // receiver rejects addr messages larger than 1000
                    if (vAddr.size() >= 1000)
                    {
                        pto->PushMessage(NetMsgType::ADDR, vAddr);
                        vAddr.clear();
                    }
                }
            }
            pto->vAddrToSend.clear();
            if (!vAddr.empty())
                pto->PushMessage(NetMsgType::ADDR, vAddr);
        }

        CNodeState &state = *State(pto->GetId());
        if (state.fShouldBan) {
            if (pto->fWhitelisted)
                LogPrintf("Warning: not punishing whitelisted peer %s!\n", pto->addr.ToString());
            else {
                pto->fDisconnect = true;
                if (pto->addr.IsLocal())
                    LogPrintf("Warning: not banning local peer %s!\n", pto->addr.ToString());
                else
                {
                    CNode::Ban(pto->addr, BanReasonNodeMisbehaving);
                }
            }
            state.fShouldBan = false;
        }

        BOOST_FOREACH(const CBlockReject& reject, state.rejects)
            pto->PushMessage(NetMsgType::REJECT, (string)NetMsgType::BLOCK, reject.chRejectCode, reject.strRejectReason, reject.hashBlock);
        state.rejects.clear();

        // Start block sync
        if (pindexBestHeader == NULL)
            pindexBestHeader = chainActive.Tip();
        bool fFetch = state.fPreferredDownload || (nPreferredDownload == 0 && !pto->fClient && !pto->fOneShot); // Download if this is a nice peer, or we have no nice peers and this one might do.
        if (!state.fSyncStarted && !pto->fClient && !fImporting && !fReindex) {
            // Only actively request headers from a single peer, unless we're close to today.
            if ((nSyncStarted == 0 && fFetch) || pindexBestHeader->GetBlockTime() > GetAdjustedTime() - 24 * 60 * 60) {
                state.fSyncStarted = true;
                nSyncStarted++;
                const CBlockIndex *pindexStart = pindexBestHeader;
                /* If possible, start at the block preceding the currently
                   best known header.  This ensures that we always get a
                   non-empty list of headers back as long as the peer
                   is up-to-date.  With a non-empty response, we can initialise
                   the peer's known best block.  This wouldn't be possible
                   if we requested starting at pindexBestHeader and
                   got back an empty response.  */
                if (pindexStart->pprev)
                    pindexStart = pindexStart->pprev;
                LogPrint("net", "initial getheaders (%d) to peer=%d (startheight:%d)\n", pindexStart->nHeight, pto->id, pto->nStartingHeight);
                pto->PushMessage(NetMsgType::GETHEADERS, chainActive.GetLocator(pindexStart), uint256());
            }
        }

        // Resend wallet transactions that haven't gotten in a block yet
        // Except during reindex, importing and IBD, when old wallet
        // transactions become unconfirmed and spams other nodes.
        if (!fReindex && !fImporting && !IsInitialBlockDownload())
        {
            GetMainSignals().Broadcast(nTimeBestReceived);
        }

        //
        // Try sending block announcements via headers
        //
        {
            // If we have less than MAX_BLOCKS_TO_ANNOUNCE in our
            // list of block hashes we're relaying, and our peer wants
            // headers announcements, then find the first header
            // not yet known to our peer but would connect, and send.
            // If no header would connect, or if we have too many
            // blocks, or if the peer doesn't want headers, just
            // add all to the inv queue.
            LOCK(pto->cs_inventory);
            vector<CBlock> vHeaders;
            bool fRevertToInv = (!state.fPreferHeaders || pto->vBlockHashesToAnnounce.size() > MAX_BLOCKS_TO_ANNOUNCE);
            CBlockIndex *pBestIndex = NULL; // last header queued for delivery
            ProcessBlockAvailability(pto->id); // ensure pindexBestKnownBlock is up-to-date

            if (!fRevertToInv) {
                bool fFoundStartingHeader = false;
                // Try to find first header that our peer doesn't have, and
                // then send all headers past that one.  If we come across any
                // headers that aren't on chainActive, give up.
                BOOST_FOREACH(const uint256 &hash, pto->vBlockHashesToAnnounce) {
                    BlockMap::iterator mi = mapBlockIndex.find(hash);
                    assert(mi != mapBlockIndex.end());
                    CBlockIndex *pindex = mi->second;
                    if (chainActive[pindex->nHeight] != pindex) {
                        // Bail out if we reorged away from this block
                        fRevertToInv = true;
                        break;
                    }
                    if (pBestIndex != NULL && pindex->pprev != pBestIndex) {
                        // This means that the list of blocks to announce don't
                        // connect to each other.
                        // This shouldn't really be possible to hit during
                        // regular operation (because reorgs should take us to
                        // a chain that has some block not on the prior chain,
                        // which should be caught by the prior check), but one
                        // way this could happen is by using invalidateblock /
                        // reconsiderblock repeatedly on the tip, causing it to
                        // be added multiple times to vBlockHashesToAnnounce.
                        // Robustly deal with this rare situation by reverting
                        // to an inv.
                        fRevertToInv = true;
                        break;
                    }
                    pBestIndex = pindex;
                    if (fFoundStartingHeader) {
                        // add this to the headers message
                        vHeaders.push_back(pindex->GetBlockHeader());
                    } else if (PeerHasHeader(&state, pindex)) {
                        continue; // keep looking for the first new block
                    } else if (pindex->pprev == NULL || PeerHasHeader(&state, pindex->pprev)) {
                        // Peer doesn't have this header but they do have the prior one.
                        // Start sending headers.
                        fFoundStartingHeader = true;
                        vHeaders.push_back(pindex->GetBlockHeader());
                    } else {
                        // Peer doesn't have this header or the prior one -- nothing will
                        // connect, so bail out.
                        fRevertToInv = true;
                        break;
                    }
                }
            }
            if (fRevertToInv) {
                // If falling back to using an inv, just try to inv the tip.
                // The last entry in vBlockHashesToAnnounce was our tip at some point
                // in the past.
                if (!pto->vBlockHashesToAnnounce.empty()) {
                    const uint256 &hashToAnnounce = pto->vBlockHashesToAnnounce.back();
                    BlockMap::iterator mi = mapBlockIndex.find(hashToAnnounce);
                    assert(mi != mapBlockIndex.end());
                    CBlockIndex *pindex = mi->second;

                    // Warn if we're announcing a block that is not on the main chain.
                    // This should be very rare and could be optimized out.
                    // Just log for now.
                    if (chainActive[pindex->nHeight] != pindex) {
                        LogPrint("net", "Announcing block %s not on main chain (tip=%s)\n",
                            hashToAnnounce.ToString(), chainActive.Tip()->GetBlockHash().ToString());
                    }

                    // If the peer announced this block to us, don't inv it back.
                    // (Since block announcements may not be via inv's, we can't solely rely on
                    // setInventoryKnown to track this.)
                    if (!PeerHasHeader(&state, pindex)) {
                        pto->PushInventory(CInv(MSG_BLOCK, hashToAnnounce));
                        LogPrint("net", "%s: sending inv peer=%d hash=%s\n", __func__,
                            pto->id, hashToAnnounce.ToString());
                    }
                }
            } else if (!vHeaders.empty()) {
                if (vHeaders.size() > 1) {
                    LogPrint("net", "%s: %u headers, range (%s, %s), to peer=%d\n", __func__,
                            vHeaders.size(),
                            vHeaders.front().GetHash().ToString(),
                            vHeaders.back().GetHash().ToString(), pto->id);
                } else {
                    LogPrint("net", "%s: sending header %s to peer=%d\n", __func__,
                            vHeaders.front().GetHash().ToString(), pto->id);
                }
                pto->PushMessage(NetMsgType::HEADERS, vHeaders);
                state.pindexBestHeaderSent = pBestIndex;
            }
            pto->vBlockHashesToAnnounce.clear();
        }

        //
        // Message: inventory
        //
        vector<CInv> vInv;
        {
            LOCK(pto->cs_inventory);
            vInv.reserve(std::max<size_t>(pto->vInventoryBlockToSend.size(), INVENTORY_BROADCAST_MAX));

            // Add blocks
            BOOST_FOREACH(const uint256& hash, pto->vInventoryBlockToSend) {
                vInv.push_back(CInv(MSG_BLOCK, hash));
                if (vInv.size() == MAX_INV_SZ) {
                    pto->PushMessage(NetMsgType::INV, vInv);
                    vInv.clear();
                }
            }
            pto->vInventoryBlockToSend.clear();

            // Check whether periodic sends should happen
            bool fSendTrickle = pto->fWhitelisted;
            if (pto->nNextInvSend < nNow) {
                fSendTrickle = true;
                // Use half the delay for outbound peers, as there is less privacy concern for them.
                pto->nNextInvSend = PoissonNextSend(nNow, INVENTORY_BROADCAST_INTERVAL >> !pto->fInbound);
            }

            // Time to send but the peer has requested we not relay transactions.
            if (fSendTrickle) {
                LOCK(pto->cs_filter);
                if (!pto->fRelayTxes) pto->setInventoryTxToSend.clear();
            }
<<<<<<< HEAD
            LOCK(pto->cs_inventory);
            vInv.reserve(std::min<size_t>(1000, pto->vInventoryToSend.size()));
            vInvWait.reserve(pto->vInventoryToSend.size());
            BOOST_FOREACH(const CInv& inv, pto->vInventoryToSend)
            {
                if ((inv.type == MSG_TX || inv.type == MSG_WITNESS_TX) && pto->filterInventoryKnown.contains(inv.hash))
                    continue;

                // trickle out tx inv to protect privacy
                if ((inv.type == MSG_TX || inv.type == MSG_WITNESS_TX) && !fSendTrickle)
=======

            // Respond to BIP35 mempool requests
            if (fSendTrickle && pto->fSendMempool) {
                std::vector<uint256> vtxid;
                mempool.queryHashes(vtxid);
                pto->fSendMempool = false;
                CAmount filterrate = 0;
>>>>>>> 950be197
                {
                    LOCK(pto->cs_feeFilter);
                    filterrate = pto->minFeeFilter;
                }

                LOCK(pto->cs_filter);

                BOOST_FOREACH(const uint256& hash, vtxid) {
                    CInv inv(MSG_TX, hash);
                    pto->setInventoryTxToSend.erase(hash);
                    if (filterrate) {
                        CFeeRate feeRate;
                        mempool.lookupFeeRate(hash, feeRate);
                        if (feeRate.GetFeePerK() < filterrate)
                            continue;
                    }
                    if (pto->pfilter) {
                        CTransaction tx;
                        bool fInMemPool = mempool.lookup(hash, tx);
                        if (!fInMemPool) continue; // another thread removed since queryHashes, maybe...
                        if (!pto->pfilter->IsRelevantAndUpdate(tx)) continue;
                    }
                    pto->filterInventoryKnown.insert(hash);
                    vInv.push_back(inv);
                    if (vInv.size() == MAX_INV_SZ) {
                        pto->PushMessage(NetMsgType::INV, vInv);
                        vInv.clear();
                    }
                }
            }

            // Determine transactions to relay
            if (fSendTrickle) {
                // Produce a vector with all candidates for sending
                vector<std::set<uint256>::iterator> vInvTx;
                vInvTx.reserve(pto->setInventoryTxToSend.size());
                for (std::set<uint256>::iterator it = pto->setInventoryTxToSend.begin(); it != pto->setInventoryTxToSend.end(); it++) {
                    vInvTx.push_back(it);
                }
                CAmount filterrate = 0;
                {
                    LOCK(pto->cs_feeFilter);
                    filterrate = pto->minFeeFilter;
                }
                // Topologically and fee-rate sort the inventory we send for privacy and priority reasons.
                // A heap is used so that not all items need sorting if only a few are being sent.
                CompareInvMempoolOrder compareInvMempoolOrder(&mempool);
                std::make_heap(vInvTx.begin(), vInvTx.end(), compareInvMempoolOrder);
                // No reason to drain out at many times the network's capacity,
                // especially since we have many peers and some will draw much shorter delays.
                unsigned int nRelayedTransactions = 0;
                LOCK(pto->cs_filter);
                while (!vInvTx.empty() && nRelayedTransactions < INVENTORY_BROADCAST_MAX) {
                    // Fetch the top element from the heap
                    std::pop_heap(vInvTx.begin(), vInvTx.end(), compareInvMempoolOrder);
                    std::set<uint256>::iterator it = vInvTx.back();
                    vInvTx.pop_back();
                    uint256 hash = *it;
                    // Remove it from the to-be-sent set
                    pto->setInventoryTxToSend.erase(it);
                    // Check if not in the filter already
                    if (pto->filterInventoryKnown.contains(hash)) {
                        continue;
                    }
                    // Not in the mempool anymore? don't bother sending it.
                    CFeeRate feeRate;
                    if (!mempool.lookupFeeRate(hash, feeRate)) {
                        continue;
                    }
                    if (filterrate && feeRate.GetFeePerK() < filterrate) {
                        continue;
                    }
                    if (pto->pfilter) {
                        CTransaction tx;
                        if (!mempool.lookup(hash, tx)) continue;
                        if (!pto->pfilter->IsRelevantAndUpdate(tx)) continue;
                    }
                    // Send
                    vInv.push_back(CInv(MSG_TX, hash));
                    nRelayedTransactions++;
                    if (vInv.size() == MAX_INV_SZ) {
                        pto->PushMessage(NetMsgType::INV, vInv);
                        vInv.clear();
                    }
                    pto->filterInventoryKnown.insert(hash);
                }
            }
        }
        if (!vInv.empty())
            pto->PushMessage(NetMsgType::INV, vInv);

        // Detect whether we're stalling
        nNow = GetTimeMicros();
        if (!pto->fDisconnect && state.nStallingSince && state.nStallingSince < nNow - 1000000 * BLOCK_STALLING_TIMEOUT) {
            // Stalling only triggers when the block download window cannot move. During normal steady state,
            // the download window should be much larger than the to-be-downloaded set of blocks, so disconnection
            // should only happen during initial block download.
            LogPrintf("Peer=%d is stalling block download, disconnecting\n", pto->id);
            pto->fDisconnect = true;
        }
        // In case there is a block that has been in flight from this peer for 2 + 0.5 * N times the block interval
        // (with N the number of peers from which we're downloading validated blocks), disconnect due to timeout.
        // We compensate for other peers to prevent killing off peers due to our own downstream link
        // being saturated. We only count validated in-flight blocks so peers can't advertise non-existing block hashes
        // to unreasonably increase our timeout.
        if (!pto->fDisconnect && state.vBlocksInFlight.size() > 0) {
            QueuedBlock &queuedBlock = state.vBlocksInFlight.front();
            int nOtherPeersWithValidatedDownloads = nPeersWithValidatedDownloads - (state.nBlocksInFlightValidHeaders > 0);
            if (nNow > state.nDownloadingSince + consensusParams.nPowTargetSpacing * (BLOCK_DOWNLOAD_TIMEOUT_BASE + BLOCK_DOWNLOAD_TIMEOUT_PER_PEER * nOtherPeersWithValidatedDownloads)) {
                LogPrintf("Timeout downloading block %s from peer=%d, disconnecting\n", queuedBlock.hash.ToString(), pto->id);
                pto->fDisconnect = true;
            }
        }

        //
        // Message: getdata (blocks)
        //
        vector<CInv> vGetData;
        if (!pto->fDisconnect && !pto->fClient && (fFetch || !IsInitialBlockDownload()) && state.nBlocksInFlight < MAX_BLOCKS_IN_TRANSIT_PER_PEER) {
            vector<CBlockIndex*> vToDownload;
            NodeId staller = -1;
            FindNextBlocksToDownload(pto->GetId(), MAX_BLOCKS_IN_TRANSIT_PER_PEER - state.nBlocksInFlight, vToDownload, staller);
            BOOST_FOREACH(CBlockIndex *pindex, vToDownload) {
                if (State(pto->GetId())->fHaveWitness || !IsWitnessEnabled(pindex->pprev, consensusParams)) {
                    vGetData.push_back(CInv(State(pto->GetId())->fHaveWitness ? MSG_WITNESS_BLOCK : MSG_BLOCK, pindex->GetBlockHash()));
                    MarkBlockAsInFlight(pto->GetId(), pindex->GetBlockHash(), consensusParams, pindex);
                    LogPrint("net", "Requesting block %s (%d) peer=%d\n", pindex->GetBlockHash().ToString(),
                        pindex->nHeight, pto->id);
                }
            }
            if (state.nBlocksInFlight == 0 && staller != -1) {
                if (State(staller)->nStallingSince == 0) {
                    State(staller)->nStallingSince = nNow;
                    LogPrint("net", "Stall started peer=%d\n", staller);
                }
            }
        }

        //
        // Message: getdata (non-blocks)
        //
        while (!pto->fDisconnect && !pto->mapAskFor.empty() && (*pto->mapAskFor.begin()).first <= nNow)
        {
            const CInv& inv = (*pto->mapAskFor.begin()).second;
            if (!AlreadyHave(inv))
            {
                if (fDebug)
                    LogPrint("net", "Requesting %s peer=%d\n", inv.ToString(), pto->id);
                vGetData.push_back(inv);
                if (vGetData.size() >= 1000)
                {
                    pto->PushMessage(NetMsgType::GETDATA, vGetData);
                    vGetData.clear();
                }
            } else {
                //If we're not going to ask, don't expect a response.
                pto->setAskFor.erase(inv.hash);
            }
            pto->mapAskFor.erase(pto->mapAskFor.begin());
        }
        if (!vGetData.empty())
            pto->PushMessage(NetMsgType::GETDATA, vGetData);

        //
        // Message: feefilter
        //
        // We don't want white listed peers to filter txs to us if we have -whitelistforcerelay
        if (pto->nVersion >= FEEFILTER_VERSION && GetBoolArg("-feefilter", DEFAULT_FEEFILTER) &&
            !(pto->fWhitelisted && GetBoolArg("-whitelistforcerelay", DEFAULT_WHITELISTFORCERELAY))) {
            CAmount currentFilter = mempool.GetMinFee(GetArg("-maxmempool", DEFAULT_MAX_MEMPOOL_SIZE) * 1000000).GetFeePerK();
            int64_t timeNow = GetTimeMicros();
            if (timeNow > pto->nextSendTimeFeeFilter) {
                CAmount filterToSend = filterRounder.round(currentFilter);
                if (filterToSend != pto->lastSentFeeFilter) {
                    pto->PushMessage(NetMsgType::FEEFILTER, filterToSend);
                    pto->lastSentFeeFilter = filterToSend;
                }
                pto->nextSendTimeFeeFilter = PoissonNextSend(timeNow, AVG_FEEFILTER_BROADCAST_INTERVAL);
            }
            // If the fee filter has changed substantially and it's still more than MAX_FEEFILTER_CHANGE_DELAY
            // until scheduled broadcast, then move the broadcast to within MAX_FEEFILTER_CHANGE_DELAY.
            else if (timeNow + MAX_FEEFILTER_CHANGE_DELAY * 1000000 < pto->nextSendTimeFeeFilter &&
                     (currentFilter < 3 * pto->lastSentFeeFilter / 4 || currentFilter > 4 * pto->lastSentFeeFilter / 3)) {
                pto->nextSendTimeFeeFilter = timeNow + (insecure_rand() % MAX_FEEFILTER_CHANGE_DELAY) * 1000000;
            }
        }
    }
    return true;
}

 std::string CBlockFileInfo::ToString() const {
     return strprintf("CBlockFileInfo(blocks=%u, size=%u, heights=%u...%u, time=%s...%s)", nBlocks, nSize, nHeightFirst, nHeightLast, DateTimeStrFormat("%Y-%m-%d", nTimeFirst), DateTimeStrFormat("%Y-%m-%d", nTimeLast));
 }

ThresholdState VersionBitsTipState(const Consensus::Params& params, Consensus::DeploymentPos pos)
{
    LOCK(cs_main);
    return VersionBitsState(chainActive.Tip(), params, pos, versionbitscache);
}

class CMainCleanup
{
public:
    CMainCleanup() {}
    ~CMainCleanup() {
        // block headers
        BlockMap::iterator it1 = mapBlockIndex.begin();
        for (; it1 != mapBlockIndex.end(); it1++)
            delete (*it1).second;
        mapBlockIndex.clear();

        // orphan transactions
        mapOrphanTransactions.clear();
        mapOrphanTransactionsByPrev.clear();
    }
} instance_of_cmaincleanup;<|MERGE_RESOLUTION|>--- conflicted
+++ resolved
@@ -2670,11 +2670,7 @@
 }
 
 /** Disconnect chainActive's tip. You probably want to call mempool.removeForReorg and manually re-limit mempool size after this, with cs_main held. */
-<<<<<<< HEAD
-bool static DisconnectTip(CValidationState& state, const Consensus::Params& consensusParams, bool fBare = false)
-=======
-bool static DisconnectTip(CValidationState& state, const CChainParams& chainparams)
->>>>>>> 950be197
+bool static DisconnectTip(CValidationState& state, const CChainParams& chainparams, bool fBare = false)
 {
     CBlockIndex *pindexDelete = chainActive.Tip();
     assert(pindexDelete);
@@ -2694,7 +2690,6 @@
     // Write the chain state to disk, if necessary.
     if (!FlushStateToDisk(state, FLUSH_STATE_IF_NEEDED))
         return false;
-<<<<<<< HEAD
 
     if (!fBare) {
         // Resurrect mempool transactions from the disconnected block.
@@ -2703,7 +2698,7 @@
             // ignore validation errors in resurrected transactions
             list<CTransaction> removed;
             CValidationState stateDummy;
-            if (tx.IsCoinBase() || !AcceptToMemoryPool(mempool, stateDummy, tx, false, NULL, NULL, true)) {
+            if (tx.IsCoinBase() || !AcceptToMemoryPool(mempool, stateDummy, tx, false, NULL, true)) {
                 mempool.removeRecursive(tx, removed);
             } else if (mempool.exists(tx.GetHash())) {
                 vHashUpdate.push_back(tx.GetHash());
@@ -2717,26 +2712,6 @@
         mempool.UpdateTransactionsFromBlock(vHashUpdate);
     }
 
-=======
-    // Resurrect mempool transactions from the disconnected block.
-    std::vector<uint256> vHashUpdate;
-    BOOST_FOREACH(const CTransaction &tx, block.vtx) {
-        // ignore validation errors in resurrected transactions
-        list<CTransaction> removed;
-        CValidationState stateDummy;
-        if (tx.IsCoinBase() || !AcceptToMemoryPool(mempool, stateDummy, tx, false, NULL, true)) {
-            mempool.removeRecursive(tx, removed);
-        } else if (mempool.exists(tx.GetHash())) {
-            vHashUpdate.push_back(tx.GetHash());
-        }
-    }
-    // AcceptToMemoryPool/addUnchecked all assume that new mempool entries have
-    // no in-mempool children, which is generally not true when adding
-    // previously-confirmed transactions back to the mempool.
-    // UpdateTransactionsFromBlock finds descendants of any transactions in this
-    // block that were added back and cleans up the mempool state.
-    mempool.UpdateTransactionsFromBlock(vHashUpdate);
->>>>>>> 950be197
     // Update chainActive and related variables.
     UpdateTip(pindexDelete->pprev, chainparams);
     // Let wallets know transactions went from 1-confirmed to
@@ -4146,7 +4121,7 @@
             // of the blockchain).
             break;
         }
-        if (!DisconnectTip(state, params.GetConsensus(), true)) {
+        if (!DisconnectTip(state, params, true)) {
             return error("RewindBlockIndex: unable to disconnect block at height %i", pindex->nHeight);
         }
         // Occasionally flush state to disk.
@@ -6186,18 +6161,6 @@
                 LOCK(pto->cs_filter);
                 if (!pto->fRelayTxes) pto->setInventoryTxToSend.clear();
             }
-<<<<<<< HEAD
-            LOCK(pto->cs_inventory);
-            vInv.reserve(std::min<size_t>(1000, pto->vInventoryToSend.size()));
-            vInvWait.reserve(pto->vInventoryToSend.size());
-            BOOST_FOREACH(const CInv& inv, pto->vInventoryToSend)
-            {
-                if ((inv.type == MSG_TX || inv.type == MSG_WITNESS_TX) && pto->filterInventoryKnown.contains(inv.hash))
-                    continue;
-
-                // trickle out tx inv to protect privacy
-                if ((inv.type == MSG_TX || inv.type == MSG_WITNESS_TX) && !fSendTrickle)
-=======
 
             // Respond to BIP35 mempool requests
             if (fSendTrickle && pto->fSendMempool) {
@@ -6205,7 +6168,6 @@
                 mempool.queryHashes(vtxid);
                 pto->fSendMempool = false;
                 CAmount filterrate = 0;
->>>>>>> 950be197
                 {
                     LOCK(pto->cs_feeFilter);
                     filterrate = pto->minFeeFilter;
