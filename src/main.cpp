--- conflicted
+++ resolved
@@ -3140,18 +3140,13 @@
     return true;
 }
 
-<<<<<<< HEAD
 bool AcceptBlockHeader(const CBlockHeader &block, CValidationState& state, CBlockIndex** ppindex)
 {
     return AcceptBlockHeader(block, state, Params(), ppindex);
 }
 
-
-bool AcceptBlock(const CBlock& block, CValidationState& state, CBlockIndex** ppindex, bool fRequested, CDiskBlockPos* dbp)
-=======
 /** Store block on disk. If dbp is non-NULL, the file is known to already reside on disk */
 static bool AcceptBlock(const CBlock& block, CValidationState& state, const CChainParams& chainparams, CBlockIndex** ppindex, bool fRequested, CDiskBlockPos* dbp)
->>>>>>> 3cd836c1
 {
     AssertLockHeld(cs_main);
 
@@ -3213,6 +3208,12 @@
 
     return true;
 }
+
+bool AcceptBlock(const CBlock& block, CValidationState& state, CBlockIndex** ppindex, bool fRequested, CDiskBlockPos* dbp)
+{
+    return AcceptBlock(block, state, Params(), ppindex, fRequested, dbp);
+}
+
 
 static bool IsSuperMajority(int minVersion, const CBlockIndex* pstart, unsigned nRequired, const Consensus::Params& consensusParams)
 {
