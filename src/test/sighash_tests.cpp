--- conflicted
+++ resolved
@@ -195,12 +195,7 @@
           nHashType = test[3].get_int();
           sigHashHex = test[4].get_str();
 
-<<<<<<< HEAD
-          uint256 sh;
           CDataStream stream(ParseHex(raw_tx), SER_NETWORK, PROTOCOL_VERSION | SERIALIZE_TRANSACTION_WITNESS);
-=======
-          CDataStream stream(ParseHex(raw_tx), SER_NETWORK, PROTOCOL_VERSION);
->>>>>>> 950be197
           stream >> tx;
 
           CValidationState state;
