--- conflicted
+++ resolved
@@ -1656,15 +1656,6 @@
     int chain_active_height;
 
     //// debug print
-<<<<<<< HEAD
-    LogPrintf("mapBlockIndex.size() = %u\n",   mapBlockIndex.size());
-    LogPrintf("nBestHeight = %d\n",                   chainActive.Height());
-
-    if (!cclGlobals->Run(threadGroup)) {
-    // chaincode/develop: don't fix indentation! minimize delta from upstream master.
-
-    if (GetBoolArg("-listenonion", DEFAULT_LISTEN_ONION))
-=======
     {
         LOCK(cs_main);
         LogPrintf("mapBlockIndex.size() = %u\n", mapBlockIndex.size());
@@ -1672,8 +1663,10 @@
     }
     LogPrintf("nBestHeight = %d\n", chain_active_height);
 
+    if (!cclGlobals->Run(threadGroup)) {
+    // chaincode/develop: don't fix indentation! minimize delta from upstream master.
+
     if (gArgs.GetBoolArg("-listenonion", DEFAULT_LISTEN_ONION))
->>>>>>> 1b8c8845
         StartTorControl(threadGroup, scheduler);
 
     Discover(threadGroup);
